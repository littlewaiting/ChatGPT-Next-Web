--- conflicted
+++ resolved
@@ -1,5 +1,4 @@
 {
-<<<<<<< HEAD
     "name": "Timo Chat",
     "short_name": "ChatGPT",
     "icons": [
@@ -19,25 +18,4 @@
     "background_color": "#ffffff",
     "display": "standalone"
   }
-  
-=======
-  "name": "NextChat",
-  "short_name": "NextChat",
-  "icons": [
-    {
-      "src": "/android-chrome-192x192.png",
-      "sizes": "192x192",
-      "type": "image/png"
-    },
-    {
-      "src": "/android-chrome-512x512.png",
-      "sizes": "512x512",
-      "type": "image/png"
-    }
-  ],
-  "start_url": "/",
-  "theme_color": "#ffffff",
-  "background_color": "#ffffff",
-  "display": "standalone"
-}
->>>>>>> 9eaf492d
+  