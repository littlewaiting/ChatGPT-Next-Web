import { useEffect, useState } from "react";
import { showToast } from "./components/ui-lib";
import Locale from "./locales";
import { RequestMessage } from "./client/api";

export function trimTopic(topic: string) {
  // Fix an issue where double quotes still show in the Indonesian language
  // This will remove the specified punctuation from the end of the string
  // and also trim quotes from both the start and end if they exist.
  return (
    topic
      // fix for gemini
      .replace(/^["“”*]+|["“”*]+$/g, "")
      .replace(/[，。！？”“"、,.!?*]*$/, "")
  );
}

export async function copyToClipboard(text: string) {
  try {
    if (window.__TAURI__) {
      window.__TAURI__.writeText(text);
    } else {
      await navigator.clipboard.writeText(text);
    }

    showToast(Locale.Copy.Success);
  } catch (error) {
    const textArea = document.createElement("textarea");
    textArea.value = text;
    document.body.appendChild(textArea);
    textArea.focus();
    textArea.select();
    try {
      document.execCommand("copy");
      showToast(Locale.Copy.Success);
    } catch (error) {
      showToast(Locale.Copy.Failed);
    }
    document.body.removeChild(textArea);
  }
}

export async function downloadAs(text: string, filename: string) {
  if (window.__TAURI__) {
    const result = await window.__TAURI__.dialog.save({
      defaultPath: `${filename}`,
      filters: [
        {
          name: `${filename.split(".").pop()} files`,
          extensions: [`${filename.split(".").pop()}`],
        },
        {
          name: "All Files",
          extensions: ["*"],
        },
      ],
    });

    if (result !== null) {
      try {
        await window.__TAURI__.fs.writeTextFile(result, text);
        showToast(Locale.Download.Success);
      } catch (error) {
        showToast(Locale.Download.Failed);
      }
    } else {
      showToast(Locale.Download.Failed);
    }
  } else {
    const element = document.createElement("a");
    element.setAttribute(
      "href",
      "data:text/plain;charset=utf-8," + encodeURIComponent(text),
    );
    element.setAttribute("download", filename);

    element.style.display = "none";
    document.body.appendChild(element);

    element.click();

    document.body.removeChild(element);
  }
}

<<<<<<< HEAD
export function compressImage(file: File, maxSize: number): Promise<string> {
  return new Promise((resolve, reject) => {
    const reader = new FileReader();
    reader.onload = () => {
      // 直接解析为 Data URL
      resolve(reader.result as string);
    };
    reader.onerror = reject;
    reader.readAsDataURL(file);
  });

  // return new Promise((resolve, reject) => {
  //   const reader = new FileReader();
  //   reader.onload = (readerEvent: any) => {
  //     const image = new Image();
  //     image.onload = () => {
  //       let canvas = document.createElement("canvas");
  //       let ctx = canvas.getContext("2d");
  //       let width = image.width;
  //       let height = image.height;
  //       let quality = 0.9;
  //       let dataUrl;
  //
  //       do {
  //         canvas.width = width;
  //         canvas.height = height;
  //         ctx?.clearRect(0, 0, canvas.width, canvas.height);
  //         ctx?.drawImage(image, 0, 0, width, height);
  //         dataUrl = canvas.toDataURL("image/jpeg", quality);
  //
  //         if (dataUrl.length < maxSize) break;
  //
  //         if (quality > 0.5) {
  //           // Prioritize quality reduction
  //           quality -= 0.1;
  //         } else {
  //           // Then reduce the size
  //           width *= 0.9;
  //           height *= 0.9;
  //         }
  //       } while (dataUrl.length > maxSize);
  //
  //       resolve(dataUrl);
  //     };
  //     image.onerror = reject;
  //     image.src = readerEvent.target.result;
  //   };
  //   reader.onerror = reject;
  //   reader.readAsDataURL(file);
  // });
}

=======
>>>>>>> f55f04ab
export function readFromFile() {
  return new Promise<string>((res, rej) => {
    const fileInput = document.createElement("input");
    fileInput.type = "file";
    fileInput.accept = "application/json";

    fileInput.onchange = (event: any) => {
      const file = event.target.files[0];
      const fileReader = new FileReader();
      fileReader.onload = (e: any) => {
        res(e.target.result);
      };
      fileReader.onerror = (e) => rej(e);
      fileReader.readAsText(file);
    };

    fileInput.click();
  });
}

export function isIOS() {
  const userAgent = navigator.userAgent.toLowerCase();
  return /iphone|ipad|ipod/.test(userAgent);
}

export function useWindowSize() {
  const [size, setSize] = useState({
    width: window.innerWidth,
    height: window.innerHeight,
  });

  useEffect(() => {
    const onResize = () => {
      setSize({
        width: window.innerWidth,
        height: window.innerHeight,
      });
    };

    window.addEventListener("resize", onResize);

    return () => {
      window.removeEventListener("resize", onResize);
    };
  }, []);

  return size;
}

export const MOBILE_MAX_WIDTH = 600;
export function useMobileScreen() {
  const { width } = useWindowSize();

  return width <= MOBILE_MAX_WIDTH;
}

export function isFirefox() {
  return (
    typeof navigator !== "undefined" && /firefox/i.test(navigator.userAgent)
  );
}

export function selectOrCopy(el: HTMLElement, content: string) {
  const currentSelection = window.getSelection();

  if (currentSelection?.type === "Range") {
    return false;
  }

  copyToClipboard(content);

  return true;
}

function getDomContentWidth(dom: HTMLElement) {
  const style = window.getComputedStyle(dom);
  const paddingWidth =
    parseFloat(style.paddingLeft) + parseFloat(style.paddingRight);
  const width = dom.clientWidth - paddingWidth;
  return width;
}

function getOrCreateMeasureDom(id: string, init?: (dom: HTMLElement) => void) {
  let dom = document.getElementById(id);

  if (!dom) {
    dom = document.createElement("span");
    dom.style.position = "absolute";
    dom.style.wordBreak = "break-word";
    dom.style.fontSize = "14px";
    dom.style.transform = "translateY(-200vh)";
    dom.style.pointerEvents = "none";
    dom.style.opacity = "0";
    dom.id = id;
    document.body.appendChild(dom);
    init?.(dom);
  }

  return dom!;
}

export function autoGrowTextArea(dom: HTMLTextAreaElement) {
  const measureDom = getOrCreateMeasureDom("__measure");
  const singleLineDom = getOrCreateMeasureDom("__single_measure", (dom) => {
    dom.innerText = "TEXT_FOR_MEASURE";
  });

  const width = getDomContentWidth(dom);
  measureDom.style.width = width + "px";
  measureDom.innerText = dom.value !== "" ? dom.value : "1";
  measureDom.style.fontSize = dom.style.fontSize;
  const endWithEmptyLine = dom.value.endsWith("\n");
  const height = parseFloat(window.getComputedStyle(measureDom).height);
  const singleLineHeight = parseFloat(
    window.getComputedStyle(singleLineDom).height,
  );

  const rows =
    Math.round(height / singleLineHeight) + (endWithEmptyLine ? 1 : 0);

  return rows;
}

export function getCSSVar(varName: string) {
  return getComputedStyle(document.body).getPropertyValue(varName).trim();
}

/**
 * Detects Macintosh
 */
export function isMacOS(): boolean {
  if (typeof window !== "undefined") {
    let userAgent = window.navigator.userAgent.toLocaleLowerCase();
    const macintosh = /iphone|ipad|ipod|macintosh/.test(userAgent);
    return !!macintosh;
  }
  return false;
}

export function getMessageTextContent(message: RequestMessage) {
  if (typeof message.content === "string") {
    return message.content;
  }
  for (const c of message.content) {
    if (c.type === "text") {
      return c.text ?? "";
    }
  }
  return "";
}

export function getMessageImages(message: RequestMessage): string[] {
  if (typeof message.content === "string") {
    return [];
  }
  const urls: string[] = [];
  for (const c of message.content) {
    if (c.type === "image_url") {
      urls.push(c.image_url?.url ?? "");
    }
  }
  return urls;
}

export function isVisionModel(model: string) {
  // Note: This is a better way using the TypeScript feature instead of `&&` or `||` (ts v5.5.0-dev.20240314 I've been using)

  const visionKeywords = [
    "vision",
    "claude-3",
    "gemini-1.5-pro",
    "gemini-1.5-flash",
    "gpt-4o",
  ];
  const isGpt4Turbo =
    model.includes("gpt-4-turbo") && !model.includes("preview");

  const isGpt4o = model === "gpt-4o";

  return (
    visionKeywords.some((keyword) => model.includes(keyword)) ||
    isGpt4Turbo ||
    isGpt4o
  );
}<|MERGE_RESOLUTION|>--- conflicted
+++ resolved
@@ -83,61 +83,58 @@
   }
 }
 
-<<<<<<< HEAD
-export function compressImage(file: File, maxSize: number): Promise<string> {
-  return new Promise((resolve, reject) => {
-    const reader = new FileReader();
-    reader.onload = () => {
-      // 直接解析为 Data URL
-      resolve(reader.result as string);
-    };
-    reader.onerror = reject;
-    reader.readAsDataURL(file);
-  });
-
-  // return new Promise((resolve, reject) => {
-  //   const reader = new FileReader();
-  //   reader.onload = (readerEvent: any) => {
-  //     const image = new Image();
-  //     image.onload = () => {
-  //       let canvas = document.createElement("canvas");
-  //       let ctx = canvas.getContext("2d");
-  //       let width = image.width;
-  //       let height = image.height;
-  //       let quality = 0.9;
-  //       let dataUrl;
-  //
-  //       do {
-  //         canvas.width = width;
-  //         canvas.height = height;
-  //         ctx?.clearRect(0, 0, canvas.width, canvas.height);
-  //         ctx?.drawImage(image, 0, 0, width, height);
-  //         dataUrl = canvas.toDataURL("image/jpeg", quality);
-  //
-  //         if (dataUrl.length < maxSize) break;
-  //
-  //         if (quality > 0.5) {
-  //           // Prioritize quality reduction
-  //           quality -= 0.1;
-  //         } else {
-  //           // Then reduce the size
-  //           width *= 0.9;
-  //           height *= 0.9;
-  //         }
-  //       } while (dataUrl.length > maxSize);
-  //
-  //       resolve(dataUrl);
-  //     };
-  //     image.onerror = reject;
-  //     image.src = readerEvent.target.result;
-  //   };
-  //   reader.onerror = reject;
-  //   reader.readAsDataURL(file);
-  // });
-}
-
-=======
->>>>>>> f55f04ab
+// export function compressImage(file: File, maxSize: number): Promise<string> {
+//   return new Promise((resolve, reject) => {
+//     const reader = new FileReader();
+//     reader.onload = () => {
+//       // 直接解析为 Data URL
+//       resolve(reader.result as string);
+//     };
+//     reader.onerror = reject;
+//     reader.readAsDataURL(file);
+//   });
+
+// return new Promise((resolve, reject) => {
+//   const reader = new FileReader();
+//   reader.onload = (readerEvent: any) => {
+//     const image = new Image();
+//     image.onload = () => {
+//       let canvas = document.createElement("canvas");
+//       let ctx = canvas.getContext("2d");
+//       let width = image.width;
+//       let height = image.height;
+//       let quality = 0.9;
+//       let dataUrl;
+//
+//       do {
+//         canvas.width = width;
+//         canvas.height = height;
+//         ctx?.clearRect(0, 0, canvas.width, canvas.height);
+//         ctx?.drawImage(image, 0, 0, width, height);
+//         dataUrl = canvas.toDataURL("image/jpeg", quality);
+//
+//         if (dataUrl.length < maxSize) break;
+//
+//         if (quality > 0.5) {
+//           // Prioritize quality reduction
+//           quality -= 0.1;
+//         } else {
+//           // Then reduce the size
+//           width *= 0.9;
+//           height *= 0.9;
+//         }
+//       } while (dataUrl.length > maxSize);
+//
+//       resolve(dataUrl);
+//     };
+//     image.onerror = reject;
+//     image.src = readerEvent.target.result;
+//   };
+//   reader.onerror = reject;
+//   reader.readAsDataURL(file);
+// });
+// }
+
 export function readFromFile() {
   return new Promise<string>((res, rej) => {
     const fileInput = document.createElement("input");
