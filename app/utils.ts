--- conflicted
+++ resolved
@@ -59,11 +59,7 @@
       try {
         await window.__TAURI__.fs.writeTextFile(
           result,
-<<<<<<< HEAD
           text
-=======
-          new Uint8Array([...text].map((c) => c.charCodeAt(0))),
->>>>>>> 5529ece2
         );
         showToast(Locale.Download.Success);
       } catch (error) {
