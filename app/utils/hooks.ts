--- conflicted
+++ resolved
@@ -9,7 +9,7 @@
     return collectModelsWithDefaultModel(
       configStore.models,
       [configStore.customModels, accessStore.customModels].join(","),
-<<<<<<< HEAD
+      accessStore.defaultModel,
     ).filter((m) => !configStore.dontUseModel.includes(m.name as any));
   }, [
     accessStore.customModels,
@@ -17,11 +17,6 @@
     configStore.models,
     configStore.dontUseModel,
   ]);
-=======
-      accessStore.defaultModel,
-    );
-  }, [accessStore.customModels, configStore.customModels, configStore.models]);
->>>>>>> 506c17a0
 
   return models;
 }