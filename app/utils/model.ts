--- conflicted
+++ resolved
@@ -47,11 +47,8 @@
       available: boolean;
       name: string;
       displayName: string;
-<<<<<<< HEAD
+      sorted: number;
       describe: string;
-=======
-      sorted: number;
->>>>>>> 94c4cf06
       provider?: LLMModel["provider"]; // Marked as optional
       isDefault?: boolean;
     }
