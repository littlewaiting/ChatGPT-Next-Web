import { LLMModel } from "../client/api";

export function collectModelTable(
  models: readonly LLMModel[],
  customModels: string,
) {
  const modelTable: Record<
    string,
    {
      available: boolean;
      name: string;
      displayName: string;
      describe: string;
      provider?: LLMModel["provider"]; // Marked as optional
    }
  > = {};

  // default models
  models.forEach((m) => {
    modelTable[m.name] = {
      ...m,
      displayName: m.name, // 'provider' is copied over if it exists
    };
  });

  const customProvider = (modelName: string) => ({
    id: modelName,
    providerName: "",
    providerType: "custom",
  });

  // server custom models
  customModels
    .split(",")
    .filter((v) => !!v && v.length > 0)
    .forEach((m) => {
      const available = !m.startsWith("-");
      const nameConfig =
        m.startsWith("+") || m.startsWith("-") ? m.slice(1) : m;
      const [name, displayName] = nameConfig.split("=");

      // enable or disable all models
      if (name === "all") {
        Object.values(modelTable).forEach(
          (model) => (model.available = available),
        );
      } else {
        modelTable[name] = {
          name,
          displayName: displayName || name,
          available,
<<<<<<< HEAD
          describe: "",
          provider: modelTable[name]?.provider, // Use optional chaining
=======
          provider: modelTable[name]?.provider ?? customProvider(name), // Use optional chaining
>>>>>>> 67acc38a
        };
      }
    });
  return modelTable;
}

/**
 * Generate full model table.
 */
export function collectModels(
  models: readonly LLMModel[],
  customModels: string,
) {
  const modelTable = collectModelTable(models, customModels);
  const allModels = Object.values(modelTable);

  return allModels;
}<|MERGE_RESOLUTION|>--- conflicted
+++ resolved
@@ -49,12 +49,8 @@
           name,
           displayName: displayName || name,
           available,
-<<<<<<< HEAD
           describe: "",
-          provider: modelTable[name]?.provider, // Use optional chaining
-=======
           provider: modelTable[name]?.provider ?? customProvider(name), // Use optional chaining
->>>>>>> 67acc38a
         };
       }
     });
