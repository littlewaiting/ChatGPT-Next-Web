import { NextRequest, NextResponse } from "next/server";
import { getServerSideConfig } from "../config/server";
import { DEFAULT_MODELS, OPENAI_BASE_URL, GEMINI_BASE_URL } from "../constant";
import { collectModelTable } from "../utils/model";
import { makeAzurePath } from "../azure";

const serverConfig = getServerSideConfig();

export async function requestOpenai(
  req: NextRequest,
  cloneBody: any,
  isAzure: boolean,
  current_model: string,
) {
  const controller = new AbortController();

<<<<<<< HEAD
  const authValue = req.headers.get("Authorization") ?? "";
  const authHeaderName = isAzure ? "api-key" : "Authorization";
=======
  var authValue,
    authHeaderName = "";
  if (serverConfig.isAzure) {
    authValue =
      req.headers
        .get("Authorization")
        ?.trim()
        .replaceAll("Bearer ", "")
        .trim() ?? "";

    authHeaderName = "api-key";
  } else {
    authValue = req.headers.get("Authorization") ?? "";
    authHeaderName = "Authorization";
  }
>>>>>>> 350ddd2a

  let path = `${req.nextUrl.pathname}${req.nextUrl.search}`.replaceAll(
    "/api/openai/",
    "",
  );
  let baseUrl = isAzure
    ? serverConfig.azureUrl
    : serverConfig.baseUrl || OPENAI_BASE_URL;

  if (!baseUrl.startsWith("http")) {
    baseUrl = `https://${baseUrl}`;
  }

  if (baseUrl.endsWith("/")) {
    baseUrl = baseUrl.slice(0, -1);
  }

  // console.log("[Proxy] ", path);
  // console.log("[Base Url]", baseUrl);
  // // this fix [Org ID] undefined in server side if not using custom point
  // if (serverConfig.openaiOrgId !== undefined) {
  //   console.log("[Org ID]", serverConfig.openaiOrgId);
  // }

  const timeoutId = setTimeout(
    () => {
      controller.abort();
    },
    10 * 60 * 1000,
  );

  const fetchUrl = `${baseUrl}/${path}`;
  const fetchOptions: RequestInit = {
    headers: {
      "Content-Type": "application/json",
      "Cache-Control": "no-store",
      [authHeaderName]: authValue,
      ...(serverConfig.openaiOrgId && {
        "OpenAI-Organization": serverConfig.openaiOrgId,
      }),
    },
    method: req.method,
    body: cloneBody,
    // to fix #2485: https://stackoverflow.com/questions/55920957/cloudflare-worker-typeerror-one-time-use-body
    redirect: "manual",
    // @ts-ignore
    duplex: "half",
    signal: controller.signal,
  };

  // #1815 try to refuse some model request
  if (current_model) {
    try {
      const modelTable = collectModelTable(
        DEFAULT_MODELS,
        serverConfig.customModels,
      );

      // not undefined and is false
      if (!modelTable[current_model ?? ""].available) {
        return NextResponse.json(
          {
            error: true,
            message: `you are not allowed to use ${current_model} model`,
          },
          {
            status: 403,
          },
        );
      }
    } catch (e) {
      console.error("[OpenAI] gpt model filter", e);
    }
  }

  try {
    const res = await fetch(fetchUrl, fetchOptions);

    // to prevent browser prompt for credentials
    const newHeaders = new Headers(res.headers);
    newHeaders.delete("www-authenticate");
    // to disable nginx buffering
    newHeaders.set("X-Accel-Buffering", "no");

    // The latest version of the OpenAI API forced the content-encoding to be "br" in json response
    // So if the streaming is disabled, we need to remove the content-encoding header
    // Because Vercel uses gzip to compress the response, if we don't remove the content-encoding header
    // The browser will try to decode the response with brotli and fail
    newHeaders.delete("content-encoding");

    return new Response(res.body, {
      status: res.status,
      statusText: res.statusText,
      headers: newHeaders,
    });
  } finally {
    clearTimeout(timeoutId);
  }
}<|MERGE_RESOLUTION|>--- conflicted
+++ resolved
@@ -14,13 +14,9 @@
 ) {
   const controller = new AbortController();
 
-<<<<<<< HEAD
-  const authValue = req.headers.get("Authorization") ?? "";
-  const authHeaderName = isAzure ? "api-key" : "Authorization";
-=======
   var authValue,
     authHeaderName = "";
-  if (serverConfig.isAzure) {
+  if (isAzure) {
     authValue =
       req.headers
         .get("Authorization")
@@ -33,7 +29,8 @@
     authValue = req.headers.get("Authorization") ?? "";
     authHeaderName = "Authorization";
   }
->>>>>>> 350ddd2a
+  // const authValue = req.headers.get("Authorization") ?? "";
+  // const authHeaderName = isAzure ? "api-key" : "Authorization";
 
   let path = `${req.nextUrl.pathname}${req.nextUrl.search}`.replaceAll(
     "/api/openai/",
