import { NextRequest, NextResponse } from "next/server";
import { getServerSideConfig } from "../config/server";
<<<<<<< HEAD
import { DEFAULT_MODELS, OPENAI_BASE_URL } from "../constant";
import { collectModelTable } from "../utils/model";
import { type OpenAIListModelResponse } from "@/app/client/platforms/openai";
=======
import {
  DEFAULT_MODELS,
  OPENAI_BASE_URL,
  GEMINI_BASE_URL,
  ServiceProvider,
} from "../constant";
import { isModelAvailableInServer } from "../utils/model";
import { makeAzurePath } from "../azure";
>>>>>>> c4a6c933

const serverConfig = getServerSideConfig();

export function getModels(remoteModelRes: OpenAIListModelResponse) {
  const config = getServerSideConfig();

  if (config.disableGPT4) {
    remoteModelRes.data = remoteModelRes.data.filter(
      (m) => !m.id.startsWith("gpt-4"),
    );
  }

  return remoteModelRes;
}

export async function requestOpenai(req: NextRequest) {
  const controller = new AbortController();

  const authValue = req.headers.get("Authorization") ?? "";
  const authHeaderName = "Authorization";

  let path = `${req.nextUrl.pathname}${req.nextUrl.search}`.replaceAll(
    "/api/openai/",
    "",
  );

  let baseUrl = serverConfig.baseUrl || OPENAI_BASE_URL;

  if (!baseUrl.startsWith("http")) {
    baseUrl = `https://${baseUrl}`;
  }

  if (baseUrl.endsWith("/")) {
    baseUrl = baseUrl.slice(0, -1);
  }

  console.log("[Proxy] ", path);
  console.log("[Base Url]", baseUrl);

  const timeoutId = setTimeout(
    () => {
      controller.abort();
    },
    10 * 60 * 1000,
  );

  const fetchUrl = `${baseUrl}/${path}`;
  const fetchOptions: RequestInit = {
    headers: {
      "Content-Type": "application/json",
      "Cache-Control": "no-store",
      [authHeaderName]: authValue,
      ...(serverConfig.openaiOrgId && {
        "OpenAI-Organization": serverConfig.openaiOrgId,
      }),
    },
    method: req.method,
    body: req.body,
    // to fix #2485: https://stackoverflow.com/questions/55920957/cloudflare-worker-typeerror-one-time-use-body
    redirect: "manual",
    // @ts-ignore
    duplex: "half",
    signal: controller.signal,
  };

  // #1815 try to refuse gpt4 request
  if (serverConfig.customModels && req.body) {
    try {
      const clonedBody = await req.text();
      fetchOptions.body = clonedBody;

      const jsonBody = JSON.parse(clonedBody) as { model?: string };

      // not undefined and is false
      if (
        isModelAvailableInServer(
          serverConfig.customModels,
          jsonBody?.model as string,
          ServiceProvider.OpenAI as string,
        ) ||
        isModelAvailableInServer(
          serverConfig.customModels,
          jsonBody?.model as string,
          ServiceProvider.Azure as string,
        )
      ) {
        return NextResponse.json(
          {
            error: true,
            message: `you are not allowed to use ${jsonBody?.model} model`,
          },
          {
            status: 403,
          },
        );
      }
    } catch (e) {
      console.error("[OpenAI] gpt4 filter", e);
    }
  }

  try {
    const res = await fetch(fetchUrl, fetchOptions);

    // Extract the OpenAI-Organization header from the response
    const openaiOrganizationHeader = res.headers.get("OpenAI-Organization");

    // Check if serverConfig.openaiOrgId is defined and not an empty string
    if (serverConfig.openaiOrgId && serverConfig.openaiOrgId.trim() !== "") {
      // If openaiOrganizationHeader is present, log it; otherwise, log that the header is not present
      console.log("[Org ID]", openaiOrganizationHeader);
    } else {
      console.log("[Org ID] is not set up.");
    }

    // to prevent browser prompt for credentials
    const newHeaders = new Headers(res.headers);
    newHeaders.delete("www-authenticate");
    // to disable nginx buffering
    newHeaders.set("X-Accel-Buffering", "no");

    // Conditionally delete the OpenAI-Organization header from the response if [Org ID] is undefined or empty (not setup in ENV)
    // Also, this is to prevent the header from being sent to the client
    if (!serverConfig.openaiOrgId || serverConfig.openaiOrgId.trim() === "") {
      newHeaders.delete("OpenAI-Organization");
    }

    // The latest version of the OpenAI API forced the content-encoding to be "br" in json response
    // So if the streaming is disabled, we need to remove the content-encoding header
    // Because Vercel uses gzip to compress the response, if we don't remove the content-encoding header
    // The browser will try to decode the response with brotli and fail
    newHeaders.delete("content-encoding");

    return new Response(res.body, {
      status: res.status,
      statusText: res.statusText,
      headers: newHeaders,
    });
  } finally {
    clearTimeout(timeoutId);
  }
}<|MERGE_RESOLUTION|>--- conflicted
+++ resolved
@@ -1,19 +1,8 @@
 import { NextRequest, NextResponse } from "next/server";
 import { getServerSideConfig } from "../config/server";
-<<<<<<< HEAD
-import { DEFAULT_MODELS, OPENAI_BASE_URL } from "../constant";
-import { collectModelTable } from "../utils/model";
 import { type OpenAIListModelResponse } from "@/app/client/platforms/openai";
-=======
-import {
-  DEFAULT_MODELS,
-  OPENAI_BASE_URL,
-  GEMINI_BASE_URL,
-  ServiceProvider,
-} from "../constant";
+import { OPENAI_BASE_URL, ServiceProvider } from "../constant";
 import { isModelAvailableInServer } from "../utils/model";
-import { makeAzurePath } from "../azure";
->>>>>>> c4a6c933
 
 const serverConfig = getServerSideConfig();
 
@@ -93,11 +82,6 @@
           serverConfig.customModels,
           jsonBody?.model as string,
           ServiceProvider.OpenAI as string,
-        ) ||
-        isModelAvailableInServer(
-          serverConfig.customModels,
-          jsonBody?.model as string,
-          ServiceProvider.Azure as string,
         )
       ) {
         return NextResponse.json(
