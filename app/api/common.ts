import { NextRequest, NextResponse } from "next/server";
import { getServerSideConfig } from "../config/server";
import { DEFAULT_MODELS, OPENAI_BASE_URL, GEMINI_BASE_URL } from "../constant";
import { collectModelTable } from "../utils/model";
import { makeAzurePath } from "../azure";
import { getIP } from "@/app/api/auth";

const serverConfig = getServerSideConfig();

export async function requestOpenai(
  req: NextRequest,
  cloneBody: any,
  isAzure: boolean,
  current_model: string,
) {
  const controller = new AbortController();

  var authValue,
    authHeaderName = "";
  if (isAzure) {
    authValue =
      req.headers
        .get("Authorization")
        ?.trim()
        .replaceAll("Bearer ", "")
        .trim() ?? "";

    authHeaderName = "api-key";
  } else {
    authValue = req.headers.get("Authorization") ?? "";
    authHeaderName = "Authorization";
  }
  // const authValue = req.headers.get("Authorization") ?? "";
  // const authHeaderName = isAzure ? "api-key" : "Authorization";

  let path = `${req.nextUrl.pathname}${req.nextUrl.search}`.replaceAll(
    "/api/openai/",
    "",
  );
  let baseUrl = isAzure
    ? serverConfig.azureUrl
    : serverConfig.baseUrl || OPENAI_BASE_URL;

  if (!baseUrl.startsWith("http")) {
    baseUrl = `https://${baseUrl}`;
  }

  if (baseUrl.endsWith("/")) {
    baseUrl = baseUrl.slice(0, -1);
  }

<<<<<<< HEAD
  // console.log("[Proxy] ", path);
  // console.log("[Base Url]", baseUrl);
  // // this fix [Org ID] undefined in server side if not using custom point
  // if (serverConfig.openaiOrgId !== undefined) {
  //   console.log("[Org ID]", serverConfig.openaiOrgId);
  // }
=======
  console.log("[Proxy] ", path);
  console.log("[Base Url]", baseUrl);
>>>>>>> e38b527a

  const timeoutId = setTimeout(
    () => {
      controller.abort();
    },
    10 * 60 * 1000,
  );

  const fetchUrl = `${baseUrl}/${path}`;
  const fetchOptions: RequestInit = {
    headers: {
      "Content-Type": "application/json",
      "Cache-Control": "no-store",
      [authHeaderName]: authValue,
      ...(serverConfig.openaiOrgId && {
        "OpenAI-Organization": serverConfig.openaiOrgId,
      }),
    },
    method: req.method,
    body: cloneBody,
    // to fix #2485: https://stackoverflow.com/questions/55920957/cloudflare-worker-typeerror-one-time-use-body
    redirect: "manual",
    // @ts-ignore
    duplex: "half",
    signal: controller.signal,
  };

  // #1815 try to refuse some model request
  if (current_model) {
    try {
      const modelTable = collectModelTable(
        DEFAULT_MODELS,
        serverConfig.customModels,
      );

      // not undefined and is false
      if (!modelTable[current_model ?? ""].available) {
        return NextResponse.json(
          {
            error: true,
            message: `you are not allowed to use ${current_model} model`,
          },
          {
            status: 403,
          },
        );
      }
    } catch (e) {
      console.error("[OpenAI] gpt model filter", e);
    }
  }

  try {
    const res = await fetch(fetchUrl, fetchOptions);

  // Extract the OpenAI-Organization header from the response
  const openaiOrganizationHeader = res.headers.get("OpenAI-Organization");

  // Check if serverConfig.openaiOrgId is defined and not an empty string
  if (serverConfig.openaiOrgId && serverConfig.openaiOrgId.trim() !== "") {
    // If openaiOrganizationHeader is present, log it; otherwise, log that the header is not present
    console.log("[Org ID]", openaiOrganizationHeader);
  } else {
    console.log("[Org ID] is not set up.");
  }

    // to prevent browser prompt for credentials
    const newHeaders = new Headers(res.headers);
    newHeaders.delete("www-authenticate");
    // to disable nginx buffering
    newHeaders.set("X-Accel-Buffering", "no");


    // Conditionally delete the OpenAI-Organization header from the response if [Org ID] is undefined or empty (not setup in ENV)
    // Also, this is to prevent the header from being sent to the client
    if (!serverConfig.openaiOrgId || serverConfig.openaiOrgId.trim() === "") {
      newHeaders.delete("OpenAI-Organization");
    }

    // The latest version of the OpenAI API forced the content-encoding to be "br" in json response
    // So if the streaming is disabled, we need to remove the content-encoding header
    // Because Vercel uses gzip to compress the response, if we don't remove the content-encoding header
    // The browser will try to decode the response with brotli and fail
    newHeaders.delete("content-encoding");


    return new Response(res.body, {
      status: res.status,
      statusText: res.statusText,
      headers: newHeaders,
    });
  } finally {
    clearTimeout(timeoutId);
  }
}

export async function requestLog(
  req: NextRequest,
  jsonBody: any,
  url_path: string,
) {
  // LOG
  try {
    if (url_path.startsWith("mj/") && !url_path.startsWith("mj/submit/")) {
      return;
    }
    // const protocol = req.headers.get("x-forwarded-proto") || "http";
    //const baseUrl = process.env.NEXTAUTH_URL ?? "http://localhost:3000";
    const baseUrl = "http://localhost:3000";
    const ip = getIP(req);
    // 对其进行 Base64 解码
    let h_userName = req.headers.get("x-request-name");
    if (h_userName) {
      const buffer = Buffer.from(h_userName, "base64");
      h_userName = decodeURIComponent(buffer.toString("utf-8"));
    }
    console.log("[中文]", h_userName, baseUrl);
    const logData = {
      ip: ip,
      path: url_path,
      logEntry: JSON.stringify(jsonBody),
      model: url_path.startsWith("mj/") ? "midjourney" : jsonBody?.model, // 后面尝试请求是添加到参数
      userName: h_userName,
    };

    await fetch(`${baseUrl}/api/logs/openai`, {
      method: "POST",
      headers: {
        "Content-Type": "application/json",
        // ...req.headers,
      },
      body: JSON.stringify(logData),
    });
  } catch (e) {
    console.log("[LOG]", e, "==========");
  }
}<|MERGE_RESOLUTION|>--- conflicted
+++ resolved
@@ -49,17 +49,8 @@
     baseUrl = baseUrl.slice(0, -1);
   }
 
-<<<<<<< HEAD
   // console.log("[Proxy] ", path);
   // console.log("[Base Url]", baseUrl);
-  // // this fix [Org ID] undefined in server side if not using custom point
-  // if (serverConfig.openaiOrgId !== undefined) {
-  //   console.log("[Org ID]", serverConfig.openaiOrgId);
-  // }
-=======
-  console.log("[Proxy] ", path);
-  console.log("[Base Url]", baseUrl);
->>>>>>> e38b527a
 
   const timeoutId = setTimeout(
     () => {
@@ -115,23 +106,22 @@
   try {
     const res = await fetch(fetchUrl, fetchOptions);
 
-  // Extract the OpenAI-Organization header from the response
-  const openaiOrganizationHeader = res.headers.get("OpenAI-Organization");
+    // Extract the OpenAI-Organization header from the response
+    const openaiOrganizationHeader = res.headers.get("OpenAI-Organization");
 
-  // Check if serverConfig.openaiOrgId is defined and not an empty string
-  if (serverConfig.openaiOrgId && serverConfig.openaiOrgId.trim() !== "") {
-    // If openaiOrganizationHeader is present, log it; otherwise, log that the header is not present
-    console.log("[Org ID]", openaiOrganizationHeader);
-  } else {
-    console.log("[Org ID] is not set up.");
-  }
+    // Check if serverConfig.openaiOrgId is defined and not an empty string
+    if (serverConfig.openaiOrgId && serverConfig.openaiOrgId.trim() !== "") {
+      // If openaiOrganizationHeader is present, log it; otherwise, log that the header is not present
+      console.log("[Org ID]", openaiOrganizationHeader);
+    } else {
+      console.log("[Org ID] is not set up.");
+    }
 
     // to prevent browser prompt for credentials
     const newHeaders = new Headers(res.headers);
     newHeaders.delete("www-authenticate");
     // to disable nginx buffering
     newHeaders.set("X-Accel-Buffering", "no");
-
 
     // Conditionally delete the OpenAI-Organization header from the response if [Org ID] is undefined or empty (not setup in ENV)
     // Also, this is to prevent the header from being sent to the client
@@ -144,7 +134,6 @@
     // Because Vercel uses gzip to compress the response, if we don't remove the content-encoding header
     // The browser will try to decode the response with brotli and fail
     newHeaders.delete("content-encoding");
-
 
     return new Response(res.body, {
       status: res.status,
