--- conflicted
+++ resolved
@@ -50,15 +50,9 @@
     "/api/openai/",
     "",
   );
-<<<<<<< HEAD
-  let baseUrl = isAzure
-    ? serverConfig.azureUrl
-    : serverConfig.baseUrl || OPENAI_BASE_URL;
-=======
 
   let baseUrl =
     (isAzure ? serverConfig.azureUrl : serverConfig.baseUrl) || OPENAI_BASE_URL;
->>>>>>> ec952922
 
   if (!baseUrl.startsWith("http")) {
     baseUrl = `https://${baseUrl}`;
@@ -116,13 +110,9 @@
     }
   }
 
-<<<<<<< HEAD
-  // const fetchUrl = `${baseUrl}/${path}`;
-  const jsonBody = await req.json();
-=======
->>>>>>> ec952922
   const fetchUrl = cloudflareAIGatewayUrl(`${baseUrl}/${path}`);
   console.log("fetchUrl", fetchUrl);
+  const jsonBody = await req.json();
   const fetchOptions: RequestInit = {
     headers: {
       "Content-Type": "application/json",
