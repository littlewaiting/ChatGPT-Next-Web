import { NextRequest } from "next/server";

const OPENAI_URL = "api.openai.com";
const AZURE_OPENAI_URL = "azure-openai-gpt.openai.azure.com";
const DEFAULT_PROTOCOL = "https";
const PROTOCOL = process.env.PROTOCOL ?? DEFAULT_PROTOCOL;

export async function requestOpenai(req: NextRequest) {
  const authValue = req.headers.get("Authorization") ?? "";
  const openaiPath = `${req.nextUrl.pathname}${req.nextUrl.search}`.replaceAll(
    "/api/openai/",
    "",
  );

  let baseUrl = OPENAI_URL;
  if (openaiPath?.includes("/deployments/")) {
    baseUrl = AZURE_OPENAI_URL;
  }
  if (process.env.BASE_URL) {
    baseUrl = process.env.BASE_URL;
  }

  if (!baseUrl.startsWith("http")) {
    baseUrl = `${PROTOCOL}://${baseUrl}`;
  }

  console.log("[Proxy] ", openaiPath);
  console.log("[Base Url]", baseUrl);

  if (process.env.OPENAI_ORG_ID) {
    console.log("[Org ID]", process.env.OPENAI_ORG_ID);
  }

  if (!authValue || !authValue.startsWith("Bearer sk-")) {
    console.error("[OpenAI Request] invalid api key provided", authValue);
  }

  return fetch(`${baseUrl}/${openaiPath}`, {
    headers: {
      "Content-Type": "application/json",
<<<<<<< HEAD
      Authorization: authValue,
=======
      Authorization: `Bearer ${apiKey}`,
      "api-key": apiKey || "",
>>>>>>> 3e904f3f
      ...(process.env.OPENAI_ORG_ID && {
        "OpenAI-Organization": process.env.OPENAI_ORG_ID,
      }),
    },
    cache: "no-store",
    method: req.method,
    body: req.body,
  });
}<|MERGE_RESOLUTION|>--- conflicted
+++ resolved
@@ -7,6 +7,7 @@
 
 export async function requestOpenai(req: NextRequest) {
   const authValue = req.headers.get("Authorization") ?? "";
+  const aoaiAuthValue = req.headers.get("api-key") ?? "";
   const openaiPath = `${req.nextUrl.pathname}${req.nextUrl.search}`.replaceAll(
     "/api/openai/",
     "",
@@ -31,19 +32,15 @@
     console.log("[Org ID]", process.env.OPENAI_ORG_ID);
   }
 
-  if (!authValue || !authValue.startsWith("Bearer sk-")) {
+  if (!aoaiAuthValue && (!authValue || !authValue.startsWith("Bearer sk-"))) {
     console.error("[OpenAI Request] invalid api key provided", authValue);
   }
 
   return fetch(`${baseUrl}/${openaiPath}`, {
     headers: {
       "Content-Type": "application/json",
-<<<<<<< HEAD
       Authorization: authValue,
-=======
-      Authorization: `Bearer ${apiKey}`,
-      "api-key": apiKey || "",
->>>>>>> 3e904f3f
+      "api-key": aoaiAuthValue,
       ...(process.env.OPENAI_ORG_ID && {
         "OpenAI-Organization": process.env.OPENAI_ORG_ID,
       }),
