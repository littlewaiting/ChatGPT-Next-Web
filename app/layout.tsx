/* eslint-disable @next/next/no-page-custom-font */
import "./styles/globals.scss";
import "./styles/markdown.scss";
import "./styles/highlight.scss";
import { getClientConfig } from "./config/client";
import { type Metadata } from "next";
import { SpeedInsights } from "@vercel/speed-insights/next";
import { getServerSideConfig } from "./config/server";

const serverConfig = getServerSideConfig();

export const metadata: Metadata = {
<<<<<<< HEAD
  title: "Diggo GPT",
=======
  title: "NextChat",
>>>>>>> 9eaf492d
  description: "Your personal ChatGPT Chat Bot.",
  viewport: {
    width: "device-width",
    initialScale: 1,
    maximumScale: 1,
  },
  themeColor: [
    { media: "(prefers-color-scheme: light)", color: "#fafafa" },
    { media: "(prefers-color-scheme: dark)", color: "#151515" },
  ],
  appleWebApp: {
<<<<<<< HEAD
    title: "Diggo GPT",
=======
    title: "NextChat",
>>>>>>> 9eaf492d
    statusBarStyle: "default",
  },
};

export default function RootLayout({
  children,
}: {
  children: React.ReactNode;
}) {
  return (
    <html lang="en">
      <head>
        <meta name="config" content={JSON.stringify(getClientConfig())} />
        <link rel="manifest" href="/site.webmanifest"></link>
        <script src="/serviceWorkerRegister.js" defer></script>
      </head>
      <body>
        {children}
        {serverConfig?.isVercel && (
          <>
            <SpeedInsights />
          </>
        )}
      </body>
    </html>
  );
}<|MERGE_RESOLUTION|>--- conflicted
+++ resolved
@@ -10,11 +10,7 @@
 const serverConfig = getServerSideConfig();
 
 export const metadata: Metadata = {
-<<<<<<< HEAD
   title: "Diggo GPT",
-=======
-  title: "NextChat",
->>>>>>> 9eaf492d
   description: "Your personal ChatGPT Chat Bot.",
   viewport: {
     width: "device-width",
@@ -26,11 +22,7 @@
     { media: "(prefers-color-scheme: dark)", color: "#151515" },
   ],
   appleWebApp: {
-<<<<<<< HEAD
     title: "Diggo GPT",
-=======
-    title: "NextChat",
->>>>>>> 9eaf492d
     statusBarStyle: "default",
   },
 };
