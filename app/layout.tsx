/* eslint-disable @next/next/no-page-custom-font */
import "./styles/globals.scss";
import "./styles/markdown.scss";
import "./styles/highlight.scss";
import { getClientConfig } from "./config/client";

export const metadata = {
<<<<<<< HEAD
  title: "ChatGPT-优燃佳科技",
  description: "Your personal ChatGPT chatbot. Designed on uranplus",
=======
  title: "ChatGPT Next Web",
  description: "Your personal ChatGPT Chat Bot.",
  viewport: {
    width: "device-width",
    initialScale: 1,
    maximumScale: 1,
  },
  themeColor: [
    { media: "(prefers-color-scheme: light)", color: "#fafafa" },
    { media: "(prefers-color-scheme: dark)", color: "#151515" },
  ],
>>>>>>> 9a285ab9
  appleWebApp: {
    title: "ChatGPT UranPlus",
    statusBarStyle: "default",
  },
};

export default function RootLayout({
  children,
}: {
  children: React.ReactNode;
}) {
  return (
    <html lang="en">
      <head>
        <meta name="config" content={JSON.stringify(getClientConfig())} />
        <link rel="manifest" href="/site.webmanifest"></link>
        <script src="/serviceWorkerRegister.js" defer></script>
      </head>
      <body>{children}</body>
    </html>
  );
}<|MERGE_RESOLUTION|>--- conflicted
+++ resolved
@@ -5,12 +5,8 @@
 import { getClientConfig } from "./config/client";
 
 export const metadata = {
-<<<<<<< HEAD
   title: "ChatGPT-优燃佳科技",
   description: "Your personal ChatGPT chatbot. Designed on uranplus",
-=======
-  title: "ChatGPT Next Web",
-  description: "Your personal ChatGPT Chat Bot.",
   viewport: {
     width: "device-width",
     initialScale: 1,
@@ -20,7 +16,6 @@
     { media: "(prefers-color-scheme: light)", color: "#fafafa" },
     { media: "(prefers-color-scheme: dark)", color: "#151515" },
   ],
->>>>>>> 9a285ab9
   appleWebApp: {
     title: "ChatGPT UranPlus",
     statusBarStyle: "default",
