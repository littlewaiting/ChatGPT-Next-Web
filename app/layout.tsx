/* eslint-disable @next/next/no-page-custom-font */
import "./styles/globals.scss";
import "./styles/markdown.scss";
import "./styles/highlight.scss";
import { getClientConfig } from "./config/client";
import { type Metadata } from "next";
import { SpeedInsights } from "@vercel/speed-insights/next";
import { getServerSideConfig } from "./config/server";
import { GoogleTagManager } from "@next/third-parties/google";
const serverConfig = getServerSideConfig();

export const metadata: Metadata = {
<<<<<<< HEAD
  title: "聊天机器人",
  description: "",
=======
  title: "NextChat",
  description: "Your personal ChatGPT Chat Bot.",
>>>>>>> 506c17a0
  viewport: {
    width: "device-width",
    initialScale: 1,
    maximumScale: 1,
  },
  themeColor: [
    { media: "(prefers-color-scheme: light)", color: "#fafafa" },
    { media: "(prefers-color-scheme: dark)", color: "#151515" },
  ],
  appleWebApp: {
<<<<<<< HEAD
    title: "聊天机器人",
=======
    title: "NextChat",
>>>>>>> 506c17a0
    statusBarStyle: "default",
  },
};

export default function RootLayout({
  children,
}: {
  children: React.ReactNode;
}) {
  return (
    <html lang="en">
      <head>
        <meta name="config" content={JSON.stringify(getClientConfig())} />
        <meta name="viewport" content="width=device-width, initial-scale=1.0, maximum-scale=1.0, user-scalable=no" />
        <link rel="manifest" href="/site.webmanifest"></link>
        <script src="/serviceWorkerRegister.js" defer></script>
        <script src="/userAgentValidator.js" defer></script>
      </head>
      <body>
        {children}
        {serverConfig?.isVercel && (
          <>
            <SpeedInsights />
          </>
        )}
        {serverConfig?.gtmId && (
          <>
            <GoogleTagManager gtmId={serverConfig.gtmId} />
          </>
        )}
      </body>
    </html>
  );
}<|MERGE_RESOLUTION|>--- conflicted
+++ resolved
@@ -10,13 +10,8 @@
 const serverConfig = getServerSideConfig();
 
 export const metadata: Metadata = {
-<<<<<<< HEAD
   title: "聊天机器人",
   description: "",
-=======
-  title: "NextChat",
-  description: "Your personal ChatGPT Chat Bot.",
->>>>>>> 506c17a0
   viewport: {
     width: "device-width",
     initialScale: 1,
@@ -27,11 +22,7 @@
     { media: "(prefers-color-scheme: dark)", color: "#151515" },
   ],
   appleWebApp: {
-<<<<<<< HEAD
     title: "聊天机器人",
-=======
-    title: "NextChat",
->>>>>>> 506c17a0
     statusBarStyle: "default",
   },
 };
