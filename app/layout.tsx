/* eslint-disable @next/next/no-page-custom-font */
import "./styles/globals.scss";
import "./styles/markdown.scss";
import "./styles/highlight.scss";
import { getClientConfig } from "./config/client";
import { type Metadata } from "next";

<<<<<<< HEAD
export const metadata = {
  title: "ChatGPT-优燃佳科技",
  description: "Your personal ChatGPT chatbot. Designed on uranplus",
=======
export const metadata: Metadata = {
  title: "ChatGPT Next Web",
  description: "Your personal ChatGPT Chat Bot.",
>>>>>>> b589f48a
  viewport: {
    width: "device-width",
    initialScale: 1,
    maximumScale: 1,
  },
  themeColor: [
    { media: "(prefers-color-scheme: light)", color: "#fafafa" },
    { media: "(prefers-color-scheme: dark)", color: "#151515" },
  ],
  appleWebApp: {
    title: "ChatGPT UranPlus",
    statusBarStyle: "default",
  },
};

export default function RootLayout({
  children,
}: {
  children: React.ReactNode;
}) {
  return (
    <html lang="en">
      <head>
        <meta name="config" content={JSON.stringify(getClientConfig())} />
        <link rel="manifest" href="/site.webmanifest"></link>
        <script src="/serviceWorkerRegister.js" defer></script>
      </head>
      <body>{children}</body>
    </html>
  );
}<|MERGE_RESOLUTION|>--- conflicted
+++ resolved
@@ -5,15 +5,9 @@
 import { getClientConfig } from "./config/client";
 import { type Metadata } from "next";
 
-<<<<<<< HEAD
-export const metadata = {
-  title: "ChatGPT-优燃佳科技",
-  description: "Your personal ChatGPT chatbot. Designed on uranplus",
-=======
 export const metadata: Metadata = {
   title: "ChatGPT Next Web",
   description: "Your personal ChatGPT Chat Bot.",
->>>>>>> b589f48a
   viewport: {
     width: "device-width",
     initialScale: 1,
@@ -24,7 +18,7 @@
     { media: "(prefers-color-scheme: dark)", color: "#151515" },
   ],
   appleWebApp: {
-    title: "ChatGPT UranPlus",
+    title: "ChatGPT Next Web",
     statusBarStyle: "default",
   },
 };
