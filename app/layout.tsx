/* eslint-disable @next/next/no-page-custom-font */
import "./styles/globals.scss";
import "./styles/markdown.scss";
import "./styles/highlight.scss";
import { getClientConfig } from "./config/client";
import { type Metadata } from 'next';

<<<<<<< HEAD
export const metadata: Metadata = {
  title: "ChatGPT Next Web",
  description: "Your personal ChatGPT Chat Bot.",
=======
export const metadata = {
  title: "AI-Powered Business Strategies and Plans | Opti by Get Fractional",
  description: "Get Fractional's 'secret weapon' for complex business problem solving and goal achievement.",
>>>>>>> ab8a583b
  viewport: {
    width: "device-width",
    initialScale: 1,
    maximumScale: 1,
  },
  themeColor: [
    { media: "(prefers-color-scheme: light)", color: "#fafafa" },
    { media: "(prefers-color-scheme: dark)", color: "#151515" },
  ],
  appleWebApp: {
    title: "Opti",
    statusBarStyle: "default",
  },
};

export default function RootLayout({
  children,
}: {
  children: React.ReactNode;
}) {
  return (
    <html lang="en">
      <head>
        <meta name="config" content={JSON.stringify(getClientConfig())} />
        <link rel="manifest" href="/site.webmanifest"></link>
        <script src="/serviceWorkerRegister.js" defer></script>
      </head>
      <body>{children}</body>
    </html>
  );
}<|MERGE_RESOLUTION|>--- conflicted
+++ resolved
@@ -5,15 +5,9 @@
 import { getClientConfig } from "./config/client";
 import { type Metadata } from 'next';
 
-<<<<<<< HEAD
-export const metadata: Metadata = {
-  title: "ChatGPT Next Web",
-  description: "Your personal ChatGPT Chat Bot.",
-=======
 export const metadata = {
   title: "AI-Powered Business Strategies and Plans | Opti by Get Fractional",
   description: "Get Fractional's 'secret weapon' for complex business problem solving and goal achievement.",
->>>>>>> ab8a583b
   viewport: {
     width: "device-width",
     initialScale: 1,
