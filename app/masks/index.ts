import { Mask } from "../store/mask";
import { CN_MASKS } from "./cn";
import { EN_MASKS } from "./en";

import { type BuiltinMask } from "./typing";
export { type BuiltinMask } from "./typing";

export const BUILTIN_MASK_ID = 100000;

export const BUILTIN_MASK_STORE = {
  buildinId: BUILTIN_MASK_ID,
  masks: {} as Record<string, BuiltinMask>,
  get(id?: string) {
    if (!id) return undefined;
    return this.masks[id] as Mask | undefined;
  },
  add(m: BuiltinMask) {
    const mask = { ...m, id: this.buildinId++, builtin: true };
    this.masks[mask.id] = mask;
    return mask;
  },
};

<<<<<<< HEAD
export const BUILTIN_MASKS: BuiltinMask[] = [...CN_MASKS, ...EN_MASKS].map(
  (m) => BUILTIN_MASK_STORE.add(m),
);
=======
export const BUILTIN_MASKS: BuiltinMask[] = [];

if (typeof window != "undefined") {
  // run in browser skip in next server
  fetch("/masks.json")
    .then((res) => res.json())
    .catch((error) => {
      console.error("[Fetch] failed to fetch masks", error);
      return { cn: [], tw: [], en: [] };
    })
    .then((masks) => {
      const { cn = [], tw = [], en = [] } = masks;
      return [...cn, ...tw, ...en].map((m) => {
        BUILTIN_MASKS.push(BUILTIN_MASK_STORE.add(m));
      });
    });
}
>>>>>>> ba6039fc
<|MERGE_RESOLUTION|>--- conflicted
+++ resolved
@@ -21,11 +21,6 @@
   },
 };
 
-<<<<<<< HEAD
-export const BUILTIN_MASKS: BuiltinMask[] = [...CN_MASKS, ...EN_MASKS].map(
-  (m) => BUILTIN_MASK_STORE.add(m),
-);
-=======
 export const BUILTIN_MASKS: BuiltinMask[] = [];
 
 if (typeof window != "undefined") {
@@ -42,5 +37,4 @@
         BUILTIN_MASKS.push(BUILTIN_MASK_STORE.add(m));
       });
     });
-}
->>>>>>> ba6039fc
+}