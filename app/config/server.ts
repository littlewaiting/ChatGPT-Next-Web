--- conflicted
+++ resolved
@@ -12,14 +12,7 @@
       BASE_URL?: string;
       OPENAI_ORG_ID?: string; // openai only
 
-<<<<<<< HEAD
       VERCEL?: "1" | undefined;
-
-      HIDE_USER_API_KEY?: string; // disable user's api key input
-      DISABLE_GPT4?: string; // allow user to use gpt-4 or not
-=======
-      VERCEL?: string;
->>>>>>> 943214c6
       BUILD_MODE?: "standalone" | "export";
       BUILD_APP?: string; // is building desktop app
 
