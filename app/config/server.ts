import md5 from "spark-md5";
import { DEFAULT_MODELS } from "../constant";

declare global {
  namespace NodeJS {
    interface ProcessEnv {
      PROXY_URL?: string; // docker only

      OPENAI_API_KEY?: string;
      CODE?: string;

      BASE_URL?: string;
      OPENAI_ORG_ID?: string; // openai only

      VERCEL?: string;
      BUILD_MODE?: "standalone" | "export";
      BUILD_APP?: string; // is building desktop app

      HIDE_USER_API_KEY?: string; // disable user's api key input
      DISABLE_GPT4?: string; // allow user to use gpt-4 or not
      ENABLE_BALANCE_QUERY?: string; // allow user to query balance or not
      DISABLE_FAST_LINK?: string; // disallow parse settings from url or not
      CUSTOM_MODELS?: string; // to control custom models

      // azure only
      AZURE_URL?: string; // https://{azure-url}/openai/deployments/{deploy-name}
      AZURE_API_KEY?: string;
      AZURE_API_VERSION?: string;

      // google only
      GOOGLE_API_KEY?: string;
      GOOGLE_URL?: string;

<<<<<<< HEAD
=======
      // google tag manager
>>>>>>> 3ba984d0
      GTM_ID?: string;
    }
  }
}

const ACCESS_CODES = (function getAccessCodes(): Set<string> {
  const code = process.env.CODE;

  try {
    const codes = (code?.split(",") ?? [])
      .filter((v) => !!v)
      .map((v) => md5.hash(v.trim()));
    return new Set(codes);
  } catch (e) {
    return new Set();
  }
})();

export const getServerSideConfig = () => {
  if (typeof process === "undefined") {
    throw Error(
      "[Server Config] you are importing a nodejs-only module outside of nodejs",
    );
  }

  const disableGPT4 = !!process.env.DISABLE_GPT4;
  let customModels = process.env.CUSTOM_MODELS ?? "";

  if (disableGPT4) {
    if (customModels) customModels += ",";
    customModels += DEFAULT_MODELS.filter((m) => m.name.startsWith("gpt-4"))
      .map((m) => "-" + m.name)
      .join(",");
  }

  const isAzure = !!process.env.AZURE_URL;
  const isGoogle = !!process.env.GOOGLE_API_KEY;

  const apiKeyEnvVar = process.env.OPENAI_API_KEY ?? "";
  const apiKeys = apiKeyEnvVar.split(",").map((v) => v.trim());
  const randomIndex = Math.floor(Math.random() * apiKeys.length);
  const apiKey = apiKeys[randomIndex];
  console.log(
    `[Server Config] using ${randomIndex + 1} of ${apiKeys.length} api key`,
  );

  return {
    baseUrl: process.env.BASE_URL,
    apiKey,
    openaiOrgId: process.env.OPENAI_ORG_ID,

    isAzure,
    azureUrl: process.env.AZURE_URL,
    azureApiKey: process.env.AZURE_API_KEY,
    azureApiVersion: process.env.AZURE_API_VERSION,

    isGoogle,
    googleApiKey: process.env.GOOGLE_API_KEY,
    googleUrl: process.env.GOOGLE_URL,

    gtmId: process.env.GTM_ID,

    needCode: ACCESS_CODES.size > 0,
    code: process.env.CODE,
    codes: ACCESS_CODES,

    proxyUrl: process.env.PROXY_URL,
    isVercel: !!process.env.VERCEL,

    hideUserApiKey: !!process.env.HIDE_USER_API_KEY,
    disableGPT4,
    hideBalanceQuery: !process.env.ENABLE_BALANCE_QUERY,
    disableFastLink: !!process.env.DISABLE_FAST_LINK,
    customModels,
  };
};<|MERGE_RESOLUTION|>--- conflicted
+++ resolved
@@ -31,10 +31,7 @@
       GOOGLE_API_KEY?: string;
       GOOGLE_URL?: string;
 
-<<<<<<< HEAD
-=======
       // google tag manager
->>>>>>> 3ba984d0
       GTM_ID?: string;
     }
   }
