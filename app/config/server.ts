import md5 from "spark-md5";
import { DEFAULT_MODELS } from "../constant";

declare global {
  namespace NodeJS {
    interface ProcessEnv {
      PROXY_URL?: string; // docker only

      OPENAI_API_KEY?: string;
      CODE?: string;

      BASE_URL?: string;
      OPENAI_ORG_ID?: string; // openai only

      VERCEL?: string;
      BUILD_MODE?: "standalone" | "export";
      BUILD_APP?: string; // is building desktop app

      HIDE_USER_API_KEY?: string; // disable user's api key input
      DISABLE_GPT4?: string; // allow user to use gpt-4 or not
      ENABLE_BALANCE_QUERY?: string; // allow user to query balance or not
      DISABLE_FAST_LINK?: string; // disallow parse settings from url or not
      CUSTOM_MODELS?: string; // to control custom models

      // azure only
      AZURE_URL?: string; // https://{azure-url}/openai/deployments/{deploy-name}
      AZURE_API_KEY?: string;
      AZURE_API_VERSION?: string;

      // google only
      GOOGLE_API_KEY?: string;
      GOOGLE_URL?: string;
    }
  }
}

const ACCESS_CODES = (function getAccessCodes(): Set<string> {
  const code = process.env.CODE;

  try {
    const codes = (code?.split(",") ?? [])
      .filter((v) => !!v)
      .map((v) => md5.hash(v.trim()));
    return new Set(codes);
  } catch (e) {
    return new Set();
  }
})();

export const getServerSideConfig = () => {
  if (typeof process === "undefined") {
    throw Error(
      "[Server Config] you are importing a nodejs-only module outside of nodejs",
    );
  }

  const disableGPT4 = !!process.env.DISABLE_GPT4;
  let customModels = process.env.CUSTOM_MODELS ?? "";

  if (disableGPT4) {
    if (customModels) customModels += ",";
    customModels += DEFAULT_MODELS.filter((m) => m.name.startsWith("gpt-4"))
      .map((m) => "-" + m.name)
      .join(",");
  }

  const isAzure = !!process.env.AZURE_URL;
  const isGoogle = !!process.env.GOOGLE_API_KEY;

  const apiKeyEnvVar = process.env.OPENAI_API_KEY ?? "";
  const apiKeys = apiKeyEnvVar.split(",").map((v) => v.trim());
  const randomIndex = Math.floor(Math.random() * apiKeys.length);
  const apiKey = apiKeys[randomIndex];
  console.log(
    `[Server Config] using ${randomIndex + 1} of ${apiKeys.length} api key`,
  );

  return {
    baseUrl: process.env.BASE_URL,
    apiKey,
    openaiOrgId: process.env.OPENAI_ORG_ID,

    isAzure,
    azureUrl: process.env.AZURE_URL,
    azureApiKey: process.env.AZURE_API_KEY,
    azureApiVersion: process.env.AZURE_API_VERSION,

<<<<<<< HEAD
    googleApiKey: process.env.GOOGLE_API_KEY ?? "",
    googleBaseUrl: process.env.GOOGLE_BASE_URL,
=======
    isGoogle,
    googleApiKey: process.env.GOOGLE_API_KEY,
    googleUrl: process.env.GOOGLE_URL,
>>>>>>> a4cb8594

    needCode: ACCESS_CODES.size > 0,
    code: process.env.CODE,
    codes: ACCESS_CODES,

    proxyUrl: process.env.PROXY_URL,
    isVercel: !!process.env.VERCEL,

    hideUserApiKey: !!process.env.HIDE_USER_API_KEY,
    disableGPT4,
    hideBalanceQuery: !process.env.ENABLE_BALANCE_QUERY,
    disableFastLink: !!process.env.DISABLE_FAST_LINK,
    customModels,
  };
};<|MERGE_RESOLUTION|>--- conflicted
+++ resolved
@@ -85,14 +85,9 @@
     azureApiKey: process.env.AZURE_API_KEY,
     azureApiVersion: process.env.AZURE_API_VERSION,
 
-<<<<<<< HEAD
-    googleApiKey: process.env.GOOGLE_API_KEY ?? "",
-    googleBaseUrl: process.env.GOOGLE_BASE_URL,
-=======
     isGoogle,
     googleApiKey: process.env.GOOGLE_API_KEY,
     googleUrl: process.env.GOOGLE_URL,
->>>>>>> a4cb8594
 
     needCode: ACCESS_CODES.size > 0,
     code: process.env.CODE,
