@import "./animation.scss";
@import "./window.scss";

@mixin light {
  --theme: light;

  /* color */
  --white: white;
  --black: rgb(48, 48, 48);
  --gray: rgb(250, 250, 250);
  --primary: rgb(29, 147, 171);
  --second: rgb(231, 248, 255);
  --hover-color: #f3f3f3;
  --bar-color: rgba(0, 0, 0, 0.1);
  --theme-color: var(--gray);

  /* shadow */
  --shadow: 50px 50px 100px 10px rgb(0, 0, 0, 0.1);
  --card-shadow: 0px 2px 4px 0px rgb(0, 0, 0, 0.05);

  /* stroke */
  --border-in-light: 1px solid rgb(222, 222, 222);
}

@mixin dark {
  --theme: dark;

  /* color */
  --white: rgb(30, 30, 30);
  --black: rgb(187, 187, 187);
  --gray: rgb(21, 21, 21);
  --primary: rgb(29, 147, 171);
  --second: rgb(27 38 42);
  --hover-color: #323232;

  --bar-color: rgba(255, 255, 255, 0.1);

  --border-in-light: 1px solid rgba(255, 255, 255, 0.192);

  --theme-color: var(--gray);

  div:not(.no-dark) > svg {
    filter: invert(0.5);
  }
}

.light {
  @include light;
}

.dark {
  @include dark;
}

.mask {
  filter: invert(0.8);
}

:root {
  @include light;

  --window-width: 90vw;
  --window-height: 90vh;
  --sidebar-width: 300px;
  --window-content-width: calc(100% - var(--sidebar-width));
  --message-max-width: 80%;
  --full-height: 100%;
}

@media only screen and (max-width: 600px) {
  :root {
    --window-width: 100vw;
    --window-height: var(--full-height);
    --sidebar-width: 100vw;
    --window-content-width: var(--window-width);
    --message-max-width: 100%;
  }

  .no-mobile {
    display: none;
  }
}

@media (prefers-color-scheme: dark) {
  :root {
    @include dark;
  }
}
html {
  height: var(--full-height);

<<<<<<< HEAD
  font-family: "Overpass, Noto Sans SC", "SF Pro SC", "SF Pro Text", "SF Pro Icons",
=======
  font-family: "Noto Sans", "SF Pro SC", "SF Pro Text", "SF Pro Icons",
>>>>>>> d85a4a0c
    "PingFang SC", "Helvetica Neue", "Helvetica", "Arial", sans-serif;
}

body {
  background-color: var(--gray);
  color: var(--black);
  margin: 0;
  padding: 0;
  height: var(--full-height);
  width: 100vw;
  display: flex;
  justify-content: center;
  align-items: center;
  user-select: none;
  touch-action: pan-x pan-y;

  @media only screen and (max-width: 600px) {
    background-color: var(--second);
  }
}

::-webkit-scrollbar {
  --bar-width: 5px;
  width: var(--bar-width);
  height: var(--bar-width);
}

::-webkit-scrollbar-track {
  background-color: transparent;
}

::-webkit-scrollbar-thumb {
  background-color: var(--bar-color);
  border-radius: 20px;
  background-clip: content-box;
  border: 1px solid transparent;
}

select {
  border: var(--border-in-light);
  padding: 10px;
  border-radius: 10px;
  appearance: none;
  cursor: pointer;
  background-color: var(--white);
  color: var(--black);
  text-align: center;
}

label {
  cursor: pointer;
}

input {
  text-align: center;
  font-family: inherit;
}

input[type="checkbox"] {
  cursor: pointer;
  background-color: var(--white);
  color: var(--black);
  appearance: none;
  border: var(--border-in-light);
  border-radius: 5px;
  height: 16px;
  width: 16px;
  display: inline-flex;
  align-items: center;
  justify-content: center;
}

input[type="checkbox"]:checked::after {
  display: inline-block;
  width: 8px;
  height: 8px;
  background-color: var(--primary);
  content: " ";
  border-radius: 2px;
}

input[type="range"] {
  appearance: none;
  background-color: var(--white);
  color: var(--black);
}

@mixin thumb() {
  appearance: none;
  height: 8px;
  width: 20px;
  background-color: var(--primary);
  border-radius: 10px;
  cursor: pointer;
  transition: all ease 0.3s;
  margin-left: 5px;
  border: none;
}

input[type="range"]::-webkit-slider-thumb {
  @include thumb();
}

input[type="range"]::-moz-range-thumb {
  @include thumb();
}

input[type="range"]::-ms-thumb {
  @include thumb();
}

@mixin thumbHover() {
  transform: scaleY(1.2);
  width: 24px;
}

input[type="range"]::-webkit-slider-thumb:hover {
  @include thumbHover();
}

input[type="range"]::-moz-range-thumb:hover {
  @include thumbHover();
}

input[type="range"]::-ms-thumb:hover {
  @include thumbHover();
}

input[type="number"],
input[type="text"],
input[type="password"] {
  appearance: none;
  border-radius: 10px;
  border: var(--border-in-light);
  min-height: 36px;
  box-sizing: border-box;
  background: var(--white);
  color: var(--black);
  padding: 0 10px;
  max-width: 50%;
  font-family: inherit;
}

div.math {
  overflow-x: auto;
}

.modal-mask {
  z-index: 9999;
  position: fixed;
  top: 0;
  left: 0;
  height: var(--full-height);
  width: 100vw;
  background-color: rgba($color: #000000, $alpha: 0.5);
  display: flex;
  align-items: center;
  justify-content: center;

  @media screen and (max-width: 600px) {
    align-items: flex-end;
  }
}

.link {
  font-size: 12px;
  color: var(--primary);
  text-decoration: none;

  &:hover {
    text-decoration: underline;
  }
}

pre {
  position: relative;

  &:hover .copy-code-button {
    pointer-events: all;
    transform: translateX(0px);
    opacity: 0.5;
  }

  .copy-code-button {
    position: absolute;
    right: 10px;
    top: 1em;
    cursor: pointer;
    padding: 0px 5px;
    background-color: var(--black);
    color: var(--white);
    border: var(--border-in-light);
    border-radius: 10px;
    transform: translateX(10px);
    pointer-events: none;
    opacity: 0;
    transition: all ease 0.3s;

    &:after {
      content: "copy";
    }

    &:hover {
      opacity: 1;
    }
  }
}

.clickable {
  cursor: pointer;

  &:hover {
    filter: brightness(0.9);
  }
  &:focus {
    filter: brightness(0.95);
  }
}

.error {
  width: 80%;
  border-radius: 20px;
  border: var(--border-in-light);
  box-shadow: var(--card-shadow);
  padding: 20px;
  overflow: auto;
  background-color: var(--white);
  color: var(--black);

  pre {
    overflow: auto;
  }
}

.password-input-container {
  max-width: 50%;
  display: flex;
  justify-content: flex-end;

  .password-eye {
    margin-right: 4px;
  }

  .password-input {
    min-width: 80%;
  }
}

.user-avatar {
  height: 30px;
  min-height: 30px;
  width: 30px;
  min-width: 30px;
  display: flex;
  align-items: center;
  justify-content: center;
  border: var(--border-in-light);
  box-shadow: var(--card-shadow);
  border-radius: 10px;
}

.one-line {
  white-space: nowrap;
  overflow: hidden;
  text-overflow: ellipsis;
}<|MERGE_RESOLUTION|>--- conflicted
+++ resolved
@@ -89,11 +89,7 @@
 html {
   height: var(--full-height);
 
-<<<<<<< HEAD
-  font-family: "Overpass, Noto Sans SC", "SF Pro SC", "SF Pro Text", "SF Pro Icons",
-=======
-  font-family: "Noto Sans", "SF Pro SC", "SF Pro Text", "SF Pro Icons",
->>>>>>> d85a4a0c
+  font-family: "Overpass", "Noto Sans SC", "SF Pro SC", "SF Pro Text", "SF Pro Icons",
     "PingFang SC", "Helvetica Neue", "Helvetica", "Arial", sans-serif;
 }
 
