--- conflicted
+++ resolved
@@ -32,14 +32,9 @@
   fontSize: 14,
   theme: Theme.Light as Theme,
   tightBorder: !!getClientConfig()?.isApp,
-<<<<<<< HEAD
-  sendPreviewBubble: false,
-  sidebarWidth: 300,
-=======
   sendPreviewBubble: true,
   enableAutoGenerateTitle: true,
   sidebarWidth: DEFAULT_SIDEBAR_WIDTH,
->>>>>>> 144200e3
 
   disablePromptHint: false,
 
