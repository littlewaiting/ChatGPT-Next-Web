--- conflicted
+++ resolved
@@ -55,11 +55,7 @@
   dontUseModel: DISABLE_MODELS,
 
   modelConfig: {
-<<<<<<< HEAD
-    model: "gpt-3.5-turbo-0125" as ModelType,
-=======
     model: "gpt-4o-mini" as ModelType,
->>>>>>> b32d82e6
     providerName: "OpenAI" as ServiceProvider,
     temperature: 0.8,
     top_p: 1,
@@ -67,15 +63,10 @@
     presence_penalty: 0,
     frequency_penalty: 0,
     sendMemory: true,
-<<<<<<< HEAD
     historyMessageCount: 5,
     compressMessageLengthThreshold: 4000,
-=======
-    historyMessageCount: 4,
-    compressMessageLengthThreshold: 1000,
     compressModel: "gpt-4o-mini" as ModelType,
     compressProviderName: "OpenAI" as ServiceProvider,
->>>>>>> b32d82e6
     enableInjectSystemPrompts: true,
     template: config?.template ?? DEFAULT_INPUT_TEMPLATE,
     size: "1024x1024" as DalleSize,
@@ -156,11 +147,7 @@
   }),
   {
     name: StoreKey.Config,
-<<<<<<< HEAD
-    version: 3.993,
-=======
     version: 4,
->>>>>>> b32d82e6
     migrate(persistedState, version) {
       const state = persistedState as ChatConfig;
 
