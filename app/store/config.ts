import { LLMModel } from "../client/api";
import { isMacOS } from "../utils";
import { getClientConfig } from "../config/client";
import {
  DEFAULT_INPUT_TEMPLATE,
  DEFAULT_MODELS,
  DEFAULT_SIDEBAR_WIDTH,
  StoreKey,
} from "../constant";
import { createPersistStore } from "../utils/store";

export type ModelType = (typeof DEFAULT_MODELS)[number]["name"];

export enum SubmitKey {
  Enter = "Enter",
  CtrlEnter = "Ctrl + Enter",
  ShiftEnter = "Shift + Enter",
  AltEnter = "Alt + Enter",
  MetaEnter = "Meta + Enter",
}

export enum Theme {
  Auto = "auto",
  Dark = "dark",
  Light = "light",
}

export const DEFAULT_CONFIG = {
  lastUpdate: Date.now(), // timestamp, to merge state

  submitKey: isMacOS() ? SubmitKey.MetaEnter : SubmitKey.CtrlEnter,
  avatar: "1f603",
  fontSize: 14,
  theme: Theme.Auto as Theme,
  tightBorder: !!getClientConfig()?.isApp,
  sendPreviewBubble: true,
  enableAutoGenerateTitle: true,
  sidebarWidth: DEFAULT_SIDEBAR_WIDTH,

  disablePromptHint: true,

  dontShowMaskSplashScreen: true, // dont show splash screen when create chat
  hideBuiltinMasks: false, // dont add builtin masks

  customModels: "",
  models: DEFAULT_MODELS as any as LLMModel[],

  modelConfig: {
    model: "gpt-4-1106-preview" as ModelType,
    temperature: 0.5,
    top_p: 1,
<<<<<<< HEAD
    max_tokens: 15000,
=======
    max_tokens: 4000,
>>>>>>> 3b3ebda3
    presence_penalty: 0,
    frequency_penalty: 0,
    sendMemory: true,
    historyMessageCount: 4,
    compressMessageLengthThreshold: 1000,
    enableInjectSystemPrompts: true,
    template: DEFAULT_INPUT_TEMPLATE,
  },
};

export type ChatConfig = typeof DEFAULT_CONFIG;

export type ModelConfig = ChatConfig["modelConfig"];

export function limitNumber(
  x: number,
  min: number,
  max: number,
  defaultValue: number,
) {
  if (isNaN(x)) {
    return defaultValue;
  }

  return Math.min(max, Math.max(min, x));
}

export const ModalConfigValidator = {
  model(x: string) {
    return x as ModelType;
  },
  max_tokens(x: number) {
    return limitNumber(x, 0, 512000, 1024);
  },
  presence_penalty(x: number) {
    return limitNumber(x, -2, 2, 0);
  },
  frequency_penalty(x: number) {
    return limitNumber(x, -2, 2, 0);
  },
  temperature(x: number) {
    return limitNumber(x, 0, 1, 1);
  },
  top_p(x: number) {
    return limitNumber(x, 0, 1, 1);
  },
};

export const useAppConfig = createPersistStore(
  { ...DEFAULT_CONFIG },
  (set, get) => ({
    reset() {
      set(() => ({ ...DEFAULT_CONFIG }));
    },

    mergeModels(newModels: LLMModel[]) {
      if (!newModels || newModels.length === 0) {
        return;
      }

      const oldModels = get().models;
      const modelMap: Record<string, LLMModel> = {};

      for (const model of oldModels) {
        model.available = false;
        modelMap[model.name] = model;
      }

      for (const model of newModels) {
        model.available = true;
        modelMap[model.name] = model;
      }

      set(() => ({
        models: Object.values(modelMap),
      }));
    },

    allModels() {},
  }),
  {
    name: StoreKey.Config,
    version: 3.8,
    migrate(persistedState, version) {
      const state = persistedState as ChatConfig;

      if (version < 3.4) {
        state.modelConfig.sendMemory = true;
        state.modelConfig.historyMessageCount = 4;
        state.modelConfig.compressMessageLengthThreshold = 1000;
        state.modelConfig.frequency_penalty = 0;
        state.modelConfig.top_p = 1;
        state.modelConfig.template = DEFAULT_INPUT_TEMPLATE;
        state.dontShowMaskSplashScreen = false;
        state.hideBuiltinMasks = false;
      }

      if (version < 3.5) {
        state.customModels = "claude,claude-100k";
      }

      if (version < 3.6) {
        state.modelConfig.enableInjectSystemPrompts = true;
      }

      if (version < 3.7) {
        state.enableAutoGenerateTitle = true;
      }

      if (version < 3.8) {
        state.lastUpdate = Date.now();
      }

      return state as any;
    },
  },
);<|MERGE_RESOLUTION|>--- conflicted
+++ resolved
@@ -49,11 +49,7 @@
     model: "gpt-4-1106-preview" as ModelType,
     temperature: 0.5,
     top_p: 1,
-<<<<<<< HEAD
     max_tokens: 15000,
-=======
-    max_tokens: 4000,
->>>>>>> 3b3ebda3
     presence_penalty: 0,
     frequency_penalty: 0,
     sendMemory: true,
