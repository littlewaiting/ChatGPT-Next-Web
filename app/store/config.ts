import { create } from "zustand";
import { persist } from "zustand/middleware";
import { LLMModel } from "../client/api";
import { getClientConfig } from "../config/client";
import { DEFAULT_INPUT_TEMPLATE, DEFAULT_MODELS, StoreKey } from "../constant";

export type ModelType = (typeof DEFAULT_MODELS)[number]["name"];

export enum SubmitKey {
  Enter = "Enter",
  CtrlEnter = "Ctrl + Enter",
  ShiftEnter = "Shift + Enter",
  AltEnter = "Alt + Enter",
  MetaEnter = "Meta + Enter",
}

export enum Theme {
  Auto = "auto",
  Dark = "dark",
  Light = "light",
}

export const DEFAULT_CONFIG = {
  submitKey: SubmitKey.CtrlEnter as SubmitKey,
  avatar: "1f603",
  fontSize: 14,
  theme: Theme.Auto as Theme,
  tightBorder: !!getClientConfig()?.isApp,
  sendPreviewBubble: true,
  sidebarWidth: 300,

  disablePromptHint: false,

  dontShowMaskSplashScreen: false, // dont show splash screen when create chat
  hideBuiltinMasks: false, // dont add builtin masks

  customModels: "",
  models: DEFAULT_MODELS as any as LLMModel[],

  modelConfig: {
    model: "gpt-3.5-turbo" as ModelType,
    temperature: 0.5,
    top_p: 1,
    max_tokens: 2000,
    presence_penalty: 0,
    frequency_penalty: 0,
    sendMemory: true,
    historyMessageCount: 4,
    compressMessageLengthThreshold: 1000,
    enableInjectSystemPrompts: true,
    template: DEFAULT_INPUT_TEMPLATE,
  },
};

export type ChatConfig = typeof DEFAULT_CONFIG;

export type ChatConfigStore = ChatConfig & {
  reset: () => void;
  update: (updater: (config: ChatConfig) => void) => void;
  mergeModels: (newModels: LLMModel[]) => void;
  allModels: () => LLMModel[];
};

export type ModelConfig = ChatConfig["modelConfig"];

<<<<<<< HEAD
const ENABLE_GPT4 = true;

export const ALL_MODELS = [
  {
    name: "gpt-4",
    available: ENABLE_GPT4,
  },
  {
    name: "gpt-4-0314",
    available: ENABLE_GPT4,
  },
  {
    name: "gpt-4-32k",
    available: ENABLE_GPT4,
  },
  {
    name: "gpt-4-32k-0314",
    available: ENABLE_GPT4,
  },
  {
    name: "gpt-3.5-turbo",
    available: true,
  },
  {
    name: "gpt-3.5-turbo-0301",
    available: true,
  },
] as const;

export type ModelType = (typeof ALL_MODELS)[number]["name"];
export type VoiceConfig = {
  voice: string;
  lang: string;
};

=======
>>>>>>> c98df330
export function limitNumber(
  x: number,
  min: number,
  max: number,
  defaultValue: number,
) {
  if (typeof x !== "number" || isNaN(x)) {
    return defaultValue;
  }

  return Math.min(max, Math.max(min, x));
}

export const ModalConfigValidator = {
  model(x: string) {
    return x as ModelType;
  },
  max_tokens(x: number) {
    return limitNumber(x, 0, 32000, 2000);
  },
  presence_penalty(x: number) {
    return limitNumber(x, -2, 2, 0);
  },
  frequency_penalty(x: number) {
    return limitNumber(x, -2, 2, 0);
  },
  temperature(x: number) {
    return limitNumber(x, 0, 1, 1);
  },
  top_p(x: number) {
    return limitNumber(x, 0, 1, 1);
  },
};

export const useAppConfig = create<ChatConfigStore>()(
  persist(
    (set, get) => ({
      ...DEFAULT_CONFIG,

      reset() {
        set(() => ({ ...DEFAULT_CONFIG }));
      },

      update(updater) {
        const config = { ...get() };
        updater(config);
        set(() => config);
      },

      mergeModels(newModels) {
        if (!newModels || newModels.length === 0) {
          return;
        }

        const oldModels = get().models;
        const modelMap: Record<string, LLMModel> = {};

        for (const model of oldModels) {
          model.available = false;
          modelMap[model.name] = model;
        }

        for (const model of newModels) {
          model.available = true;
          modelMap[model.name] = model;
        }

        set(() => ({
          models: Object.values(modelMap),
        }));
      },

      allModels() {
        const customModels = get()
          .customModels.split(",")
          .filter((v) => !!v && v.length > 0)
          .map((m) => ({ name: m, available: true }));

        const models = get().models.concat(customModels);
        return models;
      },
    }),
    {
      name: StoreKey.Config,
      version: 3.6,
      migrate(persistedState, version) {
        const state = persistedState as ChatConfig;

        if (version < 3.4) {
          state.modelConfig.sendMemory = true;
          state.modelConfig.historyMessageCount = 4;
          state.modelConfig.compressMessageLengthThreshold = 1000;
          state.modelConfig.frequency_penalty = 0;
          state.modelConfig.top_p = 1;
          state.modelConfig.template = DEFAULT_INPUT_TEMPLATE;
          state.dontShowMaskSplashScreen = false;
          state.hideBuiltinMasks = false;
        }

        if (version < 3.5) {
          state.customModels = "claude,claude-100k";
        }

        if (version < 3.6) {
          state.modelConfig.enableInjectSystemPrompts = true;
        }

        return state as any;
      },
    },
  ),
);<|MERGE_RESOLUTION|>--- conflicted
+++ resolved
@@ -63,44 +63,6 @@
 
 export type ModelConfig = ChatConfig["modelConfig"];
 
-<<<<<<< HEAD
-const ENABLE_GPT4 = true;
-
-export const ALL_MODELS = [
-  {
-    name: "gpt-4",
-    available: ENABLE_GPT4,
-  },
-  {
-    name: "gpt-4-0314",
-    available: ENABLE_GPT4,
-  },
-  {
-    name: "gpt-4-32k",
-    available: ENABLE_GPT4,
-  },
-  {
-    name: "gpt-4-32k-0314",
-    available: ENABLE_GPT4,
-  },
-  {
-    name: "gpt-3.5-turbo",
-    available: true,
-  },
-  {
-    name: "gpt-3.5-turbo-0301",
-    available: true,
-  },
-] as const;
-
-export type ModelType = (typeof ALL_MODELS)[number]["name"];
-export type VoiceConfig = {
-  voice: string;
-  lang: string;
-};
-
-=======
->>>>>>> c98df330
 export function limitNumber(
   x: number,
   min: number,
