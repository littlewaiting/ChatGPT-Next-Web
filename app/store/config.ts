import { LLMModel } from "../client/api";
import { getClientConfig } from "../config/client";
import {
  DEFAULT_INPUT_TEMPLATE,
  DEFAULT_MODELS,
  DEFAULT_SIDEBAR_WIDTH,
  StoreKey,
} from "../constant";
import { createPersistStore } from "../utils/store";
import System from "@/app/icons/systemIcon.svg";
import Light from "@/app/icons/lightIcon.svg";
import Dark from "@/app/icons/darkIcon.svg";

export type ModelType = (typeof DEFAULT_MODELS)[number]["name"];

export enum SubmitKey {
  Enter = "Enter",
  CtrlEnter = "Ctrl + Enter",
  ShiftEnter = "Shift + Enter",
  AltEnter = "Alt + Enter",
  MetaEnter = "Meta + Enter",
}

export enum Theme {
  Auto = "auto",
  Dark = "dark",
  Light = "light",
}

<<<<<<< HEAD
export const ThemeConfig = {
  [Theme.Auto]: {
    icon: System,
    title: "Follow System",
  },
  [Theme.Light]: {
    icon: Light,
    title: "Light model",
  },
  [Theme.Dark]: {
    icon: Dark,
    title: "Dark model",
  },
};
=======
const config = getClientConfig();
>>>>>>> f55f04ab

export const DEFAULT_CONFIG = {
  lastUpdate: Date.now(), // timestamp, to merge state

  submitKey: SubmitKey.Enter,
  avatar: "1f603",
  fontSize: 14,
  theme: Theme.Auto as Theme,
  tightBorder: !!config?.isApp,
  sendPreviewBubble: true,
  enableAutoGenerateTitle: true,
  sidebarWidth: DEFAULT_SIDEBAR_WIDTH,

  disablePromptHint: false,

  dontShowMaskSplashScreen: false, // dont show splash screen when create chat
  hideBuiltinMasks: false, // dont add builtin masks

  customModels: "",
  models: DEFAULT_MODELS as any as LLMModel[],

  isMobileScreen: false,

  modelConfig: {
    model: "gpt-3.5-turbo" as ModelType,
    temperature: 0.5,
    top_p: 1,
    max_tokens: 4000,
    presence_penalty: 0,
    frequency_penalty: 0,
    sendMemory: true,
    historyMessageCount: 4,
    compressMessageLengthThreshold: 1000,
    enableInjectSystemPrompts: true,
    template: config?.template ?? DEFAULT_INPUT_TEMPLATE,
  },
};

export type ChatConfig = typeof DEFAULT_CONFIG;

export type ModelConfig = ChatConfig["modelConfig"];

export function limitNumber(
  x: number,
  min: number,
  max: number,
  defaultValue: number,
) {
  if (isNaN(x)) {
    return defaultValue;
  }

  return Math.min(max, Math.max(min, x));
}

export const ModalConfigValidator = {
  model(x: string) {
    return x as ModelType;
  },
  max_tokens(x: number) {
    return limitNumber(x, 0, 512000, 1024);
  },
  presence_penalty(x: number) {
    return limitNumber(x, -2, 2, 0);
  },
  frequency_penalty(x: number) {
    return limitNumber(x, -2, 2, 0);
  },
  temperature(x: number) {
    return limitNumber(x, 0, 2, 1);
  },
  top_p(x: number) {
    return limitNumber(x, 0, 1, 1);
  },
};

export const useAppConfig = createPersistStore(
  { ...DEFAULT_CONFIG },
  (set, get) => ({
    reset() {
      set(() => ({ ...DEFAULT_CONFIG }));
    },

    mergeModels(newModels: LLMModel[]) {
      if (!newModels || newModels.length === 0) {
        return;
      }

      const oldModels = get().models;
      const modelMap: Record<string, LLMModel> = {};

      for (const model of oldModels) {
        model.available = false;
        modelMap[model.name] = model;
      }

      for (const model of newModels) {
        model.available = true;
        modelMap[model.name] = model;
      }

      set(() => ({
        models: Object.values(modelMap),
      }));
    },

    allModels() {},
  }),
  {
    name: StoreKey.Config,
    version: 3.9,
    migrate(persistedState, version) {
      const state = persistedState as ChatConfig;

      if (version < 3.4) {
        state.modelConfig.sendMemory = true;
        state.modelConfig.historyMessageCount = 4;
        state.modelConfig.compressMessageLengthThreshold = 1000;
        state.modelConfig.frequency_penalty = 0;
        state.modelConfig.top_p = 1;
        state.modelConfig.template = DEFAULT_INPUT_TEMPLATE;
        state.dontShowMaskSplashScreen = false;
        state.hideBuiltinMasks = false;
      }

      if (version < 3.5) {
        state.customModels = "claude,claude-100k";
      }

      if (version < 3.6) {
        state.modelConfig.enableInjectSystemPrompts = true;
      }

      if (version < 3.7) {
        state.enableAutoGenerateTitle = true;
      }

      if (version < 3.8) {
        state.lastUpdate = Date.now();
      }

      if (version < 3.9) {
        state.modelConfig.template =
          state.modelConfig.template !== DEFAULT_INPUT_TEMPLATE
            ? state.modelConfig.template
            : config?.template ?? DEFAULT_INPUT_TEMPLATE;
      }

      return state as any;
    },
  },
);<|MERGE_RESOLUTION|>--- conflicted
+++ resolved
@@ -27,7 +27,6 @@
   Light = "light",
 }
 
-<<<<<<< HEAD
 export const ThemeConfig = {
   [Theme.Auto]: {
     icon: System,
@@ -42,9 +41,7 @@
     title: "Dark model",
   },
 };
-=======
 const config = getClientConfig();
->>>>>>> f55f04ab
 
 export const DEFAULT_CONFIG = {
   lastUpdate: Date.now(), // timestamp, to merge state
