import { LLMModel } from "../client/api";
import { isMacOS } from "../utils";
import { getClientConfig } from "../config/client";
import {
  DEFAULT_INPUT_TEMPLATE,
  DEFAULT_MODELS,
  DEFAULT_SIDEBAR_WIDTH,
  DISABLE_MODELS,
  StoreKey,
} from "../constant";
import { createPersistStore } from "../utils/store";
import { get } from "immutable";

export type ModelType = (typeof DEFAULT_MODELS)[number]["name"];

export enum SubmitKey {
  Enter = "Enter",
  CtrlEnter = "Ctrl + Enter",
  ShiftEnter = "Shift + Enter",
  AltEnter = "Alt + Enter",
  MetaEnter = "Meta + Enter",
}

export enum Theme {
  Auto = "auto",
  Dark = "dark",
  Light = "light",
}

export const DEFAULT_CONFIG = {
  submitKey: SubmitKey.Enter as SubmitKey,
  lastUpdate: Date.now(), // timestamp, to merge state

<<<<<<< HEAD
  // submitKey: isMacOS() ? SubmitKey.MetaEnter : SubmitKey.CtrlEnter,
=======
  submitKey: SubmitKey.Enter,
>>>>>>> 91a5f4af
  avatar: "1f603",
  fontSize: 14,
  theme: Theme.Auto as Theme,
  tightBorder: !!getClientConfig()?.isApp,
  sendPreviewBubble: false,
  enableAutoGenerateTitle: true,
  sidebarWidth: DEFAULT_SIDEBAR_WIDTH,

  disablePromptHint: false,

  dontShowMaskSplashScreen: true,
  hideBuiltinMasks: false, // don't add builtin masks

  customModels: "",
  models: DEFAULT_MODELS as any as LLMModel[],

  dontUseModel: DISABLE_MODELS,

  modelConfig: {
    model: "gpt-3.5-turbo-1106" as ModelType,
    temperature: 0.8,
    top_p: 1,
    max_tokens: 2000,
    presence_penalty: 0,
    frequency_penalty: 0,
    sendMemory: true,
    historyMessageCount: 5,
    compressMessageLengthThreshold: 4000,
    enableInjectSystemPrompts: true,
    template: DEFAULT_INPUT_TEMPLATE,
  },
};

export type ChatConfig = typeof DEFAULT_CONFIG;

export type ModelConfig = ChatConfig["modelConfig"];

export function limitNumber(
  x: number,
  min: number,
  max: number,
  defaultValue: number,
) {
  if (isNaN(x)) {
    return defaultValue;
  }

  return Math.min(max, Math.max(min, x));
}

export const ModalConfigValidator = {
  model(x: string) {
    return x as ModelType;
  },
  max_tokens(x: number) {
    return limitNumber(x, 0, 512000, 1024);
  },
  presence_penalty(x: number) {
    return limitNumber(x, -2, 2, 0);
  },
  frequency_penalty(x: number) {
    return limitNumber(x, -2, 2, 0);
  },
  temperature(x: number) {
    return limitNumber(x, 0, 1, 1);
  },
  top_p(x: number) {
    return limitNumber(x, 0, 1, 1);
  },
};

export const useAppConfig = createPersistStore(
  { ...DEFAULT_CONFIG },
  (set, get) => ({
    reset() {
      set(() => ({ ...DEFAULT_CONFIG }));
    },

    mergeModels(newModels: LLMModel[]) {
      if (!newModels || newModels.length === 0) {
        return;
      }

      const oldModels = get().models;
      const modelMap: Record<string, LLMModel> = {};

      for (const model of oldModels) {
        model.available = false;
        modelMap[model.name] = model;
      }

      for (const model of newModels) {
        model.available = true;
        modelMap[model.name] = model;
      }

      set(() => ({
        models: Object.values(modelMap),
      }));
    },

    allModels() {},
  }),
  {
    name: StoreKey.Config,
    version: 3.893,
    migrate(persistedState, version) {
      const state = persistedState as ChatConfig;

      if (version < 3.4) {
        state.modelConfig.sendMemory = true;
        state.modelConfig.historyMessageCount = 4;
        state.modelConfig.compressMessageLengthThreshold = 1000;
        state.modelConfig.frequency_penalty = 0;
        state.modelConfig.top_p = 1;
        state.modelConfig.template = DEFAULT_INPUT_TEMPLATE;
        state.dontShowMaskSplashScreen = false;
        state.hideBuiltinMasks = false;
      }

      if (version < 3.5) {
        // state.customModels = "claude,claude-100k";
        state.customModels = "";
      }

      if (version < 3.6) {
        state.modelConfig.enableInjectSystemPrompts = true;
      }

      if (version < 3.7) {
        state.enableAutoGenerateTitle = true;
      }

      if (version < 3.8) {
        state.lastUpdate = Date.now();
      }
      if (version < 3.893) {
        state.lastUpdate = Date.now();
        return { ...DEFAULT_CONFIG };
      }

      return state as any;
    },
  },
);<|MERGE_RESOLUTION|>--- conflicted
+++ resolved
@@ -28,14 +28,10 @@
 }
 
 export const DEFAULT_CONFIG = {
-  submitKey: SubmitKey.Enter as SubmitKey,
   lastUpdate: Date.now(), // timestamp, to merge state
 
-<<<<<<< HEAD
+  submitKey: SubmitKey.Enter,
   // submitKey: isMacOS() ? SubmitKey.MetaEnter : SubmitKey.CtrlEnter,
-=======
-  submitKey: SubmitKey.Enter,
->>>>>>> 91a5f4af
   avatar: "1f603",
   fontSize: 14,
   theme: Theme.Auto as Theme,
@@ -141,7 +137,7 @@
   }),
   {
     name: StoreKey.Config,
-    version: 3.893,
+    version: 3.894,
     migrate(persistedState, version) {
       const state = persistedState as ChatConfig;
 
@@ -172,7 +168,7 @@
       if (version < 3.8) {
         state.lastUpdate = Date.now();
       }
-      if (version < 3.893) {
+      if (version < 3.894) {
         state.lastUpdate = Date.now();
         return { ...DEFAULT_CONFIG };
       }
