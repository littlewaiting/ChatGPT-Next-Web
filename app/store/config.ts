import { LLMModel } from "../client/api";
import { isMacOS } from "../utils";
import { getClientConfig } from "../config/client";
import {
  DEFAULT_INPUT_TEMPLATE,
  DEFAULT_MODELS,
  DEFAULT_SIDEBAR_WIDTH,
  StoreKey,
} from "../constant";
import { createPersistStore } from "../utils/store";

export type ModelType = (typeof DEFAULT_MODELS)[number]["name"];

export enum SubmitKey {
  Enter = "Enter",
  CtrlEnter = "Ctrl + Enter",
  ShiftEnter = "Shift + Enter",
  AltEnter = "Alt + Enter",
  MetaEnter = "Meta + Enter",
}

export enum Theme {
  Auto = "auto",
  Dark = "dark",
  Light = "light",
}

export const DEFAULT_CONFIG = {
<<<<<<< HEAD
  submitKey: SubmitKey.CtrlEnter as SubmitKey,
  avatar: "1f437",
=======
  lastUpdate: Date.now(), // timestamp, to merge state

  submitKey: isMacOS() ? SubmitKey.MetaEnter : SubmitKey.CtrlEnter,
  avatar: "1f603",
>>>>>>> cc565cf5
  fontSize: 14,
  theme: Theme.Auto as Theme,
  tightBorder: !!getClientConfig()?.isApp,
  sendPreviewBubble: true,
  enableAutoGenerateTitle: true,
  sidebarWidth: DEFAULT_SIDEBAR_WIDTH,

  disablePromptHint: false,

  dontShowMaskSplashScreen: false, // dont show splash screen when create chat
  hideBuiltinMasks: false, // dont add builtin masks

  customModels: "",
  models: DEFAULT_MODELS as any as LLMModel[],

  modelConfig: {
    model: "gpt-3.5-turbo" as ModelType,
    temperature: 0.5,
    top_p: 1,
    max_tokens: 2000,
    presence_penalty: 0,
    frequency_penalty: 0,
    sendMemory: true,
    historyMessageCount: 4,
    compressMessageLengthThreshold: 1000,
    enableInjectSystemPrompts: true,
    template: DEFAULT_INPUT_TEMPLATE,
  },
};

export type ChatConfig = typeof DEFAULT_CONFIG;

export type ModelConfig = ChatConfig["modelConfig"];

export function limitNumber(
  x: number,
  min: number,
  max: number,
  defaultValue: number,
) {
  if (isNaN(x)) {
    return defaultValue;
  }

  return Math.min(max, Math.max(min, x));
}

export const ModalConfigValidator = {
  model(x: string) {
    return x as ModelType;
  },
  max_tokens(x: number) {
    return limitNumber(x, 0, 100000, 2000);
  },
  presence_penalty(x: number) {
    return limitNumber(x, -2, 2, 0);
  },
  frequency_penalty(x: number) {
    return limitNumber(x, -2, 2, 0);
  },
  temperature(x: number) {
    return limitNumber(x, 0, 1, 1);
  },
  top_p(x: number) {
    return limitNumber(x, 0, 1, 1);
  },
};

export const useAppConfig = createPersistStore(
  { ...DEFAULT_CONFIG },
  (set, get) => ({
    reset() {
      set(() => ({ ...DEFAULT_CONFIG }));
    },

    mergeModels(newModels: LLMModel[]) {
      if (!newModels || newModels.length === 0) {
        return;
      }

      const oldModels = get().models;
      const modelMap: Record<string, LLMModel> = {};

      for (const model of oldModels) {
        model.available = false;
        modelMap[model.name] = model;
      }

      for (const model of newModels) {
        model.available = true;
        modelMap[model.name] = model;
      }

      set(() => ({
        models: Object.values(modelMap),
      }));
    },

    allModels() {
      const customModels = get()
        .customModels.split(",")
        .filter((v) => !!v && v.length > 0)
        .map((m) => ({ name: m, available: true }));
      return get().models.concat(customModels);
    },
  }),
  {
    name: StoreKey.Config,
    version: 3.8,
    migrate(persistedState, version) {
      const state = persistedState as ChatConfig;

      if (version < 3.4) {
        state.modelConfig.sendMemory = true;
        state.modelConfig.historyMessageCount = 4;
        state.modelConfig.compressMessageLengthThreshold = 1000;
        state.modelConfig.frequency_penalty = 0;
        state.modelConfig.top_p = 1;
        state.modelConfig.template = DEFAULT_INPUT_TEMPLATE;
        state.dontShowMaskSplashScreen = false;
        state.hideBuiltinMasks = false;
      }

      if (version < 3.5) {
        state.customModels = "claude,claude-100k";
      }

      if (version < 3.6) {
        state.modelConfig.enableInjectSystemPrompts = true;
      }

      if (version < 3.7) {
        state.enableAutoGenerateTitle = true;
      }

      if (version < 3.8) {
        state.lastUpdate = Date.now();
      }

      return state as any;
    },
  },
);<|MERGE_RESOLUTION|>--- conflicted
+++ resolved
@@ -26,15 +26,10 @@
 }
 
 export const DEFAULT_CONFIG = {
-<<<<<<< HEAD
-  submitKey: SubmitKey.CtrlEnter as SubmitKey,
-  avatar: "1f437",
-=======
   lastUpdate: Date.now(), // timestamp, to merge state
 
   submitKey: isMacOS() ? SubmitKey.MetaEnter : SubmitKey.CtrlEnter,
   avatar: "1f603",
->>>>>>> cc565cf5
   fontSize: 14,
   theme: Theme.Auto as Theme,
   tightBorder: !!getClientConfig()?.isApp,
