import { LLMModel } from "../client/api";
import { DalleSize, DalleQuality, DalleStyle } from "../typing";
import { getClientConfig } from "../config/client";
import {
  DEFAULT_INPUT_TEMPLATE,
  DEFAULT_MODELS,
  DEFAULT_SIDEBAR_WIDTH,
  DEFAULT_TTS_ENGINE,
  DEFAULT_TTS_ENGINES,
  DEFAULT_TTS_MODEL,
  DEFAULT_TTS_MODELS,
  DEFAULT_TTS_VOICE,
  DEFAULT_TTS_VOICES,
  StoreKey,
  ServiceProvider,
} from "../constant";
import { createPersistStore } from "../utils/store";

export type ModelType = (typeof DEFAULT_MODELS)[number]["name"];
export type TTSModelType = (typeof DEFAULT_TTS_MODELS)[number];
export type TTSVoiceType = (typeof DEFAULT_TTS_VOICES)[number];
export type TTSEngineType = (typeof DEFAULT_TTS_ENGINES)[number];

export enum SubmitKey {
  Enter = "Enter",
  CtrlEnter = "Ctrl + Enter",
  ShiftEnter = "Shift + Enter",
  AltEnter = "Alt + Enter",
  MetaEnter = "Meta + Enter",
}

export enum Theme {
  Auto = "auto",
  Dark = "dark",
  Light = "light",
}

const config = getClientConfig();

export const DEFAULT_CONFIG = {
  lastUpdate: Date.now(), // timestamp, to merge state

  submitKey: SubmitKey.Enter,
  avatar: "1f603",
  fontSize: 14,
  fontFamily: "",
  theme: Theme.Auto as Theme,
  tightBorder: !!config?.isApp,
  sendPreviewBubble: true,
  enableAutoGenerateTitle: true,
  sidebarWidth: DEFAULT_SIDEBAR_WIDTH,

  enableArtifacts: true, // show artifacts config

  disablePromptHint: false,

  dontShowMaskSplashScreen: false, // dont show splash screen when create chat
  hideBuiltinMasks: false, // dont add builtin masks

  customModels: "",
  models: DEFAULT_MODELS as any as LLMModel[],

  modelConfig: {
    model: "gpt-4o-mini" as ModelType,
    providerName: "OpenAI" as ServiceProvider,
    temperature: 0.5,
    top_p: 1,
    max_tokens: 4000,
    presence_penalty: 0,
    frequency_penalty: 0,
    sendMemory: true,
    historyMessageCount: 4,
    compressMessageLengthThreshold: 1000,
    compressModel: "",
    compressProviderName: "",
    enableInjectSystemPrompts: true,
    template: config?.template ?? DEFAULT_INPUT_TEMPLATE,
    size: "1024x1024" as DalleSize,
    quality: "standard" as DalleQuality,
    style: "vivid" as DalleStyle,
  },

  ttsConfig: {
    enable: true,
    autoplay: false,
    engine: DEFAULT_TTS_ENGINE,
    model: DEFAULT_TTS_MODEL,
    voice: DEFAULT_TTS_VOICE,
    speed: 1.0,
  },
<<<<<<< HEAD
  sttConfig: {
    enable: true,
    engine: DEFAULT_STT_ENGINE,
  },
=======
>>>>>>> c5074f0a
};

export type ChatConfig = typeof DEFAULT_CONFIG;

export type ModelConfig = ChatConfig["modelConfig"];
export type TTSConfig = ChatConfig["ttsConfig"];

export function limitNumber(
  x: number,
  min: number,
  max: number,
  defaultValue: number,
) {
  if (isNaN(x)) {
    return defaultValue;
  }

  return Math.min(max, Math.max(min, x));
}

export const TTSConfigValidator = {
  engine(x: string) {
    return x as TTSEngineType;
  },
  model(x: string) {
    return x as TTSModelType;
  },
  voice(x: string) {
    return x as TTSVoiceType;
  },
  speed(x: number) {
    return limitNumber(x, 0.25, 4.0, 1.0);
  },
};

export const ModalConfigValidator = {
  model(x: string) {
    return x as ModelType;
  },
  max_tokens(x: number) {
    return limitNumber(x, 0, 512000, 1024);
  },
  presence_penalty(x: number) {
    return limitNumber(x, -2, 2, 0);
  },
  frequency_penalty(x: number) {
    return limitNumber(x, -2, 2, 0);
  },
  temperature(x: number) {
    return limitNumber(x, 0, 2, 1);
  },
  top_p(x: number) {
    return limitNumber(x, 0, 1, 1);
  },
};

export const useAppConfig = createPersistStore(
  { ...DEFAULT_CONFIG },
  (set, get) => ({
    reset() {
      set(() => ({ ...DEFAULT_CONFIG }));
    },

    mergeModels(newModels: LLMModel[]) {
      if (!newModels || newModels.length === 0) {
        return;
      }

      const oldModels = get().models;
      const modelMap: Record<string, LLMModel> = {};

      for (const model of oldModels) {
        model.available = false;
        modelMap[`${model.name}@${model?.provider?.id}`] = model;
      }

      for (const model of newModels) {
        model.available = true;
        modelMap[`${model.name}@${model?.provider?.id}`] = model;
      }

      set(() => ({
        models: Object.values(modelMap),
      }));
    },

    allModels() {},
  }),
  {
    name: StoreKey.Config,
    version: 4.1,

    merge(persistedState, currentState) {
      const state = persistedState as ChatConfig | undefined;
      if (!state) return { ...currentState };
      const models = currentState.models.slice();
      state.models.forEach((pModel) => {
        const idx = models.findIndex(
          (v) => v.name === pModel.name && v.provider === pModel.provider,
        );
        if (idx !== -1) models[idx] = pModel;
        else models.push(pModel);
      });
      return { ...currentState, ...state, models: models };
    },

    migrate(persistedState, version) {
      const state = persistedState as ChatConfig;

      if (version < 3.4) {
        state.modelConfig.sendMemory = true;
        state.modelConfig.historyMessageCount = 4;
        state.modelConfig.compressMessageLengthThreshold = 1000;
        state.modelConfig.frequency_penalty = 0;
        state.modelConfig.top_p = 1;
        state.modelConfig.template = DEFAULT_INPUT_TEMPLATE;
        state.dontShowMaskSplashScreen = false;
        state.hideBuiltinMasks = false;
      }

      if (version < 3.5) {
        state.customModels = "claude,claude-100k";
      }

      if (version < 3.6) {
        state.modelConfig.enableInjectSystemPrompts = true;
      }

      if (version < 3.7) {
        state.enableAutoGenerateTitle = true;
      }

      if (version < 3.8) {
        state.lastUpdate = Date.now();
      }

      if (version < 3.9) {
        state.modelConfig.template =
          state.modelConfig.template !== DEFAULT_INPUT_TEMPLATE
            ? state.modelConfig.template
            : config?.template ?? DEFAULT_INPUT_TEMPLATE;
      }

      if (version < 4.1) {
        state.modelConfig.compressModel =
          DEFAULT_CONFIG.modelConfig.compressModel;
        state.modelConfig.compressProviderName =
          DEFAULT_CONFIG.modelConfig.compressProviderName;
      }

      return state as any;
    },
  },
);<|MERGE_RESOLUTION|>--- conflicted
+++ resolved
@@ -5,6 +5,8 @@
   DEFAULT_INPUT_TEMPLATE,
   DEFAULT_MODELS,
   DEFAULT_SIDEBAR_WIDTH,
+  DEFAULT_STT_ENGINE,
+  DEFAULT_STT_ENGINES,
   DEFAULT_TTS_ENGINE,
   DEFAULT_TTS_ENGINES,
   DEFAULT_TTS_MODEL,
@@ -20,6 +22,7 @@
 export type TTSModelType = (typeof DEFAULT_TTS_MODELS)[number];
 export type TTSVoiceType = (typeof DEFAULT_TTS_VOICES)[number];
 export type TTSEngineType = (typeof DEFAULT_TTS_ENGINES)[number];
+export type STTEngineType = (typeof DEFAULT_STT_ENGINES)[number];
 
 export enum SubmitKey {
   Enter = "Enter",
@@ -88,19 +91,17 @@
     voice: DEFAULT_TTS_VOICE,
     speed: 1.0,
   },
-<<<<<<< HEAD
   sttConfig: {
     enable: true,
     engine: DEFAULT_STT_ENGINE,
   },
-=======
->>>>>>> c5074f0a
 };
 
 export type ChatConfig = typeof DEFAULT_CONFIG;
 
 export type ModelConfig = ChatConfig["modelConfig"];
 export type TTSConfig = ChatConfig["ttsConfig"];
+export type STTConfig = ChatConfig["sttConfig"];
 
 export function limitNumber(
   x: number,
@@ -127,6 +128,12 @@
   },
   speed(x: number) {
     return limitNumber(x, 0.25, 4.0, 1.0);
+  },
+};
+
+export const STTConfigValidator = {
+  engine(x: string) {
+    return x as STTEngineType;
   },
 };
 
