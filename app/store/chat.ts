import { create } from "zustand";
import { persist } from "zustand/middleware";

import { trimTopic } from "../utils";

import Locale, { getLang } from "../locales";
import { showToast } from "../components/ui-lib";
import { ModelConfig, ModelType, useAppConfig } from "./config";
import { createEmptyMask, Mask } from "./mask";
import {
  DEFAULT_INPUT_TEMPLATE,
  DEFAULT_SYSTEM_TEMPLATE,
  StoreKey,
  SUMMARIZE_MODEL,
} from "../constant";
import { api, RequestMessage } from "../client/api";
import { ChatControllerPool } from "../client/controller";
import { prettyObject } from "../utils/format";
import { estimateTokenLength } from "../utils/token";
import { nanoid } from "nanoid";
import { Plugin, usePluginStore } from "../store/plugin";

export interface ChatToolMessage {
  toolName: string;
  toolInput?: string;
}
import { createPersistStore } from "../utils/store";

export type ChatMessage = RequestMessage & {
  date: string;
  toolMessages?: ChatToolMessage[];
  streaming?: boolean;
  isError?: boolean;
  id: string;
  model?: ModelType;
  toolPrompt?: string;
};

export function createMessage(override: Partial<ChatMessage>): ChatMessage {
  return {
    id: nanoid(),
    date: new Date().toLocaleString(),
    toolMessages: new Array<ChatToolMessage>(),
    role: "user",
    content: "",
    toolPrompt: undefined,
    ...override,
  };
}

export interface ChatStat {
  tokenCount: number;
  wordCount: number;
  charCount: number;
}

export interface ChatSession {
  id: string;
  topic: string;

  memoryPrompt: string;
  messages: ChatMessage[];
  stat: ChatStat;
  lastUpdate: number;
  lastSummarizeIndex: number;
  clearContextIndex?: number;

  mask: Mask;
  webSearch: boolean;
}

export const DEFAULT_TOPIC = Locale.Store.DefaultTopic;
export const BOT_HELLO: ChatMessage = createMessage({
  role: "assistant",
  content: Locale.Store.BotHello,
});

function createEmptySession(): ChatSession {
  return {
    id: nanoid(),
    topic: DEFAULT_TOPIC,
    memoryPrompt: "",
    messages: [],
    stat: {
      tokenCount: 0,
      wordCount: 0,
      charCount: 0,
    },
    lastUpdate: Date.now(),
    lastSummarizeIndex: 0,

    mask: createEmptyMask(),
    webSearch: false,
  };
}

function getSummarizeModel(currentModel: string) {
  // if it is using gpt-* models, force to use 3.5 to summarize
  return currentModel.startsWith("gpt") ? SUMMARIZE_MODEL : currentModel;
}

interface ChatStore {
  sessions: ChatSession[];
  currentSessionIndex: number;
  clearSessions: () => void;
  moveSession: (from: number, to: number) => void;
  selectSession: (index: number) => void;
  newSession: (mask?: Mask) => void;
  deleteSession: (index: number) => void;
  currentSession: () => ChatSession;
  nextSession: (delta: number) => void;
  onNewMessage: (message: ChatMessage) => void;
  onUserInput: (content: string) => Promise<void>;
  summarizeSession: () => void;
  updateStat: (message: ChatMessage) => void;
  updateCurrentSession: (updater: (session: ChatSession) => void) => void;
  updateMessage: (
    sessionIndex: number,
    messageIndex: number,
    updater: (message?: ChatMessage) => void,
  ) => void;
  resetSession: () => void;
  getMessagesWithMemory: () => ChatMessage[];
  getMemoryPrompt: () => ChatMessage;

  clearAllData: () => void;
}

function countMessages(msgs: ChatMessage[]) {
  return msgs.reduce((pre, cur) => pre + estimateTokenLength(cur.content), 0);
}

function fillTemplateWith(input: string, modelConfig: ModelConfig) {
  const vars = {
    model: modelConfig.model,
    time: new Date().toLocaleString(),
    lang: getLang(),
    input: input,
  };

  let output = modelConfig.template ?? DEFAULT_INPUT_TEMPLATE;

  // must contains {{input}}
  const inputVar = "{{input}}";
  if (!output.includes(inputVar)) {
    output += "\n" + inputVar;
  }

  Object.entries(vars).forEach(([name, value]) => {
    output = output.replaceAll(`{{${name}}}`, value);
  });

  return output;
}

const DEFAULT_CHAT_STATE = {
  sessions: [createEmptySession()],
  currentSessionIndex: 0,
};

export const useChatStore = createPersistStore(
  DEFAULT_CHAT_STATE,
  (set, _get) => {
    function get() {
      return {
        ..._get(),
        ...methods,
      };
    }

    const methods = {
      clearSessions() {
        set(() => ({
          sessions: [createEmptySession()],
          currentSessionIndex: 0,
        }));
      },

      selectSession(index: number) {
        set({
          currentSessionIndex: index,
        });
      },

      moveSession(from: number, to: number) {
        set((state) => {
          const { sessions, currentSessionIndex: oldIndex } = state;

          // move the session
          const newSessions = [...sessions];
          const session = newSessions[from];
          newSessions.splice(from, 1);
          newSessions.splice(to, 0, session);

          // modify current session id
          let newIndex = oldIndex === from ? to : oldIndex;
          if (oldIndex > from && oldIndex <= to) {
            newIndex -= 1;
          } else if (oldIndex < from && oldIndex >= to) {
            newIndex += 1;
          }

          return {
            currentSessionIndex: newIndex,
            sessions: newSessions,
          };
        });
      },

      newSession(mask?: Mask) {
        const session = createEmptySession();

        if (mask) {
          const config = useAppConfig.getState();
          const globalModelConfig = config.modelConfig;

          session.mask = {
            ...mask,
            modelConfig: {
              ...globalModelConfig,
              ...mask.modelConfig,
            },
          };
          session.topic = mask.name;
        }

        set((state) => ({
          currentSessionIndex: 0,
          sessions: [session].concat(state.sessions),
        }));
      },

      nextSession(delta: number) {
        const n = get().sessions.length;
        const limit = (x: number) => (x + n) % n;
        const i = get().currentSessionIndex;
        get().selectSession(limit(i + delta));
      },

      deleteSession(index: number) {
        const deletingLastSession = get().sessions.length === 1;
        const deletedSession = get().sessions.at(index);

        if (!deletedSession) return;

        const sessions = get().sessions.slice();
        sessions.splice(index, 1);

        const currentIndex = get().currentSessionIndex;
        let nextIndex = Math.min(
          currentIndex - Number(index < currentIndex),
          sessions.length - 1,
        );

        if (deletingLastSession) {
          nextIndex = 0;
          sessions.push(createEmptySession());
        }

        // for undo delete action
        const restoreState = {
          currentSessionIndex: get().currentSessionIndex,
          sessions: get().sessions.slice(),
        };

        set(() => ({
          currentSessionIndex: nextIndex,
          sessions,
        }));

        showToast(
          Locale.Home.DeleteToast,
          {
            text: Locale.Home.Revert,
            onClick() {
              set(() => restoreState);
            },
          },
          5000,
        );
      },

      currentSession() {
        let index = get().currentSessionIndex;
        const sessions = get().sessions;

        if (index < 0 || index >= sessions.length) {
          index = Math.min(sessions.length - 1, Math.max(0, index));
          set(() => ({ currentSessionIndex: index }));
        }

        const session = sessions[index];

        return session;
      },

      onNewMessage(message: ChatMessage) {
        get().updateCurrentSession((session) => {
          session.messages = session.messages.concat();
          session.lastUpdate = Date.now();
        });
        get().updateStat(message);
        get().summarizeSession();
      },

      async onUserInput(content: string) {
        const session = get().currentSession();
        const modelConfig = session.mask.modelConfig;

        const userContent = fillTemplateWith(content, modelConfig);
        console.log("[User Input] after template: ", userContent);

        const userMessage: ChatMessage = createMessage({
          role: "user",
          content: userContent,
        });

        const botMessage: ChatMessage = createMessage({
          role: "assistant",
          streaming: true,
          model: modelConfig.model,
          toolMessages: [],
        });

        // get recent messages
        const recentMessages = get().getMessagesWithMemory();
        const sendMessages = recentMessages.concat(userMessage);
        const messageIndex = get().currentSession().messages.length + 1;

        const config = useAppConfig.getState();
        const pluginConfig = useAppConfig.getState().pluginConfig;
        const pluginStore = usePluginStore.getState();
        const allPlugins = pluginStore
          .getAll()
          .filter(
            (m) =>
              (!getLang() ||
                m.lang === (getLang() == "cn" ? getLang() : "en")) &&
              m.enable,
          );

        // save user's and bot's message
        get().updateCurrentSession((session) => {
          const savedUserMessage = {
            ...userMessage,
            content,
          };
          session.messages.push(savedUserMessage);
<<<<<<< HEAD
        });

        if (session.webSearch) {
          const query = encodeURIComponent(content);
          let searchResult = await api.searchTool.call(query);
          console.log("[Tools] ", searchResult);
          const webSearchPrompt = `
Using the provided web search results, write a comprehensive reply to the given query.
If the provided search results refer to multiple subjects with the same name, write separate answers for each subject.
Make sure to cite results using \`[[number](URL)]\` notation after the reference.

Web search json results:
"""
${JSON.stringify(searchResult)}
"""

Current date:
"""
${new Date().toISOString()}
"""

Query:
"""
${content}
"""

Reply in ${getLang()} and markdown.`;
          userMessage.toolPrompt = webSearchPrompt;
        }
        // save user's and bot's message
        get().updateCurrentSession((session) => {
=======
>>>>>>> a84b0f03
          session.messages.push(botMessage);
        });

        if (
          config.pluginConfig.enable &&
          session.mask.usePlugins &&
          allPlugins.length > 0
        ) {
          console.log("[ToolAgent] start");
          const pluginToolNames = allPlugins.map((m) => m.toolName);
          api.llm.toolAgentChat({
            messages: sendMessages,
            config: { ...modelConfig, stream: true },
            agentConfig: { ...pluginConfig, useTools: pluginToolNames },
            onUpdate(message) {
              botMessage.streaming = true;
              if (message) {
                botMessage.content = message;
              }
              get().updateCurrentSession((session) => {
                session.messages = session.messages.concat();
              });
            },
            onToolUpdate(toolName, toolInput) {
              botMessage.streaming = true;
              if (toolName && toolInput) {
                botMessage.toolMessages!.push({
                  toolName,
                  toolInput,
                });
              }
              get().updateCurrentSession((session) => {
                session.messages = session.messages.concat();
              });
            },
            onFinish(message) {
              botMessage.streaming = false;
              if (message) {
                botMessage.content = message;
                get().onNewMessage(botMessage);
              }
              ChatControllerPool.remove(session.id, botMessage.id);
            },
            onError(error) {
              const isAborted = error.message.includes("aborted");
              botMessage.content +=
                "\n\n" +
                prettyObject({
                  error: true,
                  message: error.message,
                });
              botMessage.streaming = false;
              userMessage.isError = !isAborted;
              botMessage.isError = !isAborted;
              get().updateCurrentSession((session) => {
                session.messages = session.messages.concat();
              });
              ChatControllerPool.remove(
                session.id,
                botMessage.id ?? messageIndex,
              );

              console.error("[Chat] failed ", error);
            },
            onController(controller) {
              // collect controller for stop/retry
              ChatControllerPool.addController(
                session.id,
                botMessage.id ?? messageIndex,
                controller,
              );
            },
          });
        } else {
          // make request
          api.llm.chat({
            messages: sendMessages,
            config: { ...modelConfig, stream: true },
            onUpdate(message) {
              botMessage.streaming = true;
              if (message) {
                botMessage.content = message;
              }
              get().updateCurrentSession((session) => {
                session.messages = session.messages.concat();
              });
            },
            onFinish(message) {
              botMessage.streaming = false;
              if (message) {
                botMessage.content = message;
                get().onNewMessage(botMessage);
              }
              ChatControllerPool.remove(session.id, botMessage.id);
            },
            onError(error) {
              const isAborted = error.message.includes("aborted");
              botMessage.content +=
                "\n\n" +
                prettyObject({
                  error: true,
                  message: error.message,
                });
              botMessage.streaming = false;
              userMessage.isError = !isAborted;
              botMessage.isError = !isAborted;
              get().updateCurrentSession((session) => {
                session.messages = session.messages.concat();
              });
              ChatControllerPool.remove(
                session.id,
                botMessage.id ?? messageIndex,
              );

              console.error("[Chat] failed ", error);
            },
            onController(controller) {
              // collect controller for stop/retry
              ChatControllerPool.addController(
                session.id,
                botMessage.id ?? messageIndex,
                controller,
              );
            },
          });
        }
      },

      getMemoryPrompt() {
        const session = get().currentSession();

        return {
          role: "system",
          content:
            session.memoryPrompt.length > 0
              ? Locale.Store.Prompt.History(session.memoryPrompt)
              : "",
          date: "",
        } as ChatMessage;
      },

      getMessagesWithMemory() {
        const session = get().currentSession();
        const modelConfig = session.mask.modelConfig;
        const clearContextIndex = session.clearContextIndex ?? 0;
        const messages = session.messages.slice();
        const totalMessageCount = session.messages.length;

        // in-context prompts
        const contextPrompts = session.mask.context.slice();

        // system prompts, to get close to OpenAI Web ChatGPT
        const shouldInjectSystemPrompts = modelConfig.enableInjectSystemPrompts;
        const systemPrompts = shouldInjectSystemPrompts
          ? [
              createMessage({
                role: "system",
                content: fillTemplateWith("", {
                  ...modelConfig,
                  template: DEFAULT_SYSTEM_TEMPLATE,
                }),
              }),
            ]
          : [];
        if (shouldInjectSystemPrompts) {
          console.log(
            "[Global System Prompt] ",
            systemPrompts.at(0)?.content ?? "empty",
          );
        }

        // long term memory
        const shouldSendLongTermMemory =
          modelConfig.sendMemory &&
          session.memoryPrompt &&
          session.memoryPrompt.length > 0 &&
          session.lastSummarizeIndex > clearContextIndex;
        const longTermMemoryPrompts = shouldSendLongTermMemory
          ? [get().getMemoryPrompt()]
          : [];
        const longTermMemoryStartIndex = session.lastSummarizeIndex;

        // short term memory
        const shortTermMemoryStartIndex = Math.max(
          0,
          totalMessageCount - modelConfig.historyMessageCount,
        );

        // lets concat send messages, including 4 parts:
        // 0. system prompt: to get close to OpenAI Web ChatGPT
        // 1. long term memory: summarized memory messages
        // 2. pre-defined in-context prompts
        // 3. short term memory: latest n messages
        // 4. newest input message
        const memoryStartIndex = shouldSendLongTermMemory
          ? Math.min(longTermMemoryStartIndex, shortTermMemoryStartIndex)
          : shortTermMemoryStartIndex;
        // and if user has cleared history messages, we should exclude the memory too.
        const contextStartIndex = Math.max(clearContextIndex, memoryStartIndex);
        const maxTokenThreshold = modelConfig.max_tokens;

        // get recent messages as much as possible
        const reversedRecentMessages = [];
        for (
          let i = totalMessageCount - 1, tokenCount = 0;
          i >= contextStartIndex && tokenCount < maxTokenThreshold;
          i -= 1
        ) {
          const msg = messages[i];
          if (!msg || msg.isError) continue;
          tokenCount += estimateTokenLength(msg.content);
          reversedRecentMessages.push(msg);
        }

        // concat all messages
        const recentMessages = [
          ...systemPrompts,
          ...longTermMemoryPrompts,
          ...contextPrompts,
          ...reversedRecentMessages.reverse(),
        ];

        return recentMessages;
      },

      updateMessage(
        sessionIndex: number,
        messageIndex: number,
        updater: (message?: ChatMessage) => void,
      ) {
        const sessions = get().sessions;
        const session = sessions.at(sessionIndex);
        const messages = session?.messages;
        updater(messages?.at(messageIndex));
        set(() => ({ sessions }));
      },

      resetSession() {
        get().updateCurrentSession((session) => {
          session.messages = [];
          session.memoryPrompt = "";
        });
      },

      summarizeSession() {
        const config = useAppConfig.getState();
        const session = get().currentSession();

        // remove error messages if any
        const messages = session.messages;

        // should summarize topic after chating more than 50 words
        const SUMMARIZE_MIN_LEN = 50;
        if (
          config.enableAutoGenerateTitle &&
          session.topic === DEFAULT_TOPIC &&
          countMessages(messages) >= SUMMARIZE_MIN_LEN
        ) {
          const topicMessages = messages.concat(
            createMessage({
              role: "user",
              content: Locale.Store.Prompt.Topic,
            }),
          );
          api.llm.chat({
            messages: topicMessages,
            config: {
              model: getSummarizeModel(session.mask.modelConfig.model),
            },
            onFinish(message) {
              get().updateCurrentSession(
                (session) =>
                  (session.topic =
                    message.length > 0 ? trimTopic(message) : DEFAULT_TOPIC),
              );
            },
          });
        }

        const modelConfig = session.mask.modelConfig;
        const summarizeIndex = Math.max(
          session.lastSummarizeIndex,
          session.clearContextIndex ?? 0,
        );
        let toBeSummarizedMsgs = messages
          .filter((msg) => !msg.isError)
          .slice(summarizeIndex);

        const historyMsgLength = countMessages(toBeSummarizedMsgs);

        if (historyMsgLength > modelConfig?.max_tokens ?? 4000) {
          const n = toBeSummarizedMsgs.length;
          toBeSummarizedMsgs = toBeSummarizedMsgs.slice(
            Math.max(0, n - modelConfig.historyMessageCount),
          );
        }

        // add memory prompt
        toBeSummarizedMsgs.unshift(get().getMemoryPrompt());

        const lastSummarizeIndex = session.messages.length;

        console.log(
          "[Chat History] ",
          toBeSummarizedMsgs,
          historyMsgLength,
          modelConfig.compressMessageLengthThreshold,
        );

        if (
          historyMsgLength > modelConfig.compressMessageLengthThreshold &&
          modelConfig.sendMemory
        ) {
          api.llm.chat({
            messages: toBeSummarizedMsgs.concat(
              createMessage({
                role: "system",
                content: Locale.Store.Prompt.Summarize,
                date: "",
              }),
            ),
            config: {
              ...modelConfig,
              stream: true,
              model: getSummarizeModel(session.mask.modelConfig.model),
            },
            onUpdate(message) {
              session.memoryPrompt = message;
            },
            onFinish(message) {
              console.log("[Memory] ", message);
              session.lastSummarizeIndex = lastSummarizeIndex;
            },
            onError(err) {
              console.error("[Summarize] ", err);
            },
          });
        }
      },

      updateStat(message: ChatMessage) {
        get().updateCurrentSession((session) => {
          session.stat.charCount += message.content.length;
          // TODO: should update chat count and word count
        });
      },

      updateCurrentSession(updater: (session: ChatSession) => void) {
        const sessions = get().sessions;
        const index = get().currentSessionIndex;
        updater(sessions[index]);
        set(() => ({ sessions }));
      },

      clearAllData() {
        localStorage.clear();
        location.reload();
      },
    };

    return methods;
  },
  {
    name: StoreKey.Chat,
    version: 3.1,
    migrate(persistedState, version) {
      const state = persistedState as any;
      const newState = JSON.parse(
        JSON.stringify(state),
      ) as typeof DEFAULT_CHAT_STATE;

      if (version < 2) {
        newState.sessions = [];

        const oldSessions = state.sessions;
        for (const oldSession of oldSessions) {
          const newSession = createEmptySession();
          newSession.topic = oldSession.topic;
          newSession.messages = [...oldSession.messages];
          newSession.mask.modelConfig.sendMemory = true;
          newSession.mask.modelConfig.historyMessageCount = 4;
          newSession.mask.modelConfig.compressMessageLengthThreshold = 1000;
          newState.sessions.push(newSession);
        }
      }

      if (version < 3) {
        // migrate id to nanoid
        newState.sessions.forEach((s) => {
          s.id = nanoid();
          s.messages.forEach((m) => (m.id = nanoid()));
        });
      }

      // Enable `enableInjectSystemPrompts` attribute for old sessions.
      // Resolve issue of old sessions not automatically enabling.
      if (version < 3.1) {
        newState.sessions.forEach((s) => {
          if (
            // Exclude those already set by user
            !s.mask.modelConfig.hasOwnProperty("enableInjectSystemPrompts")
          ) {
            // Because users may have changed this configuration,
            // the user's current configuration is used instead of the default
            const config = useAppConfig.getState();
            s.mask.modelConfig.enableInjectSystemPrompts =
              config.modelConfig.enableInjectSystemPrompts;
          }
        });
      }

      return newState as any;
    },
  },
);<|MERGE_RESOLUTION|>--- conflicted
+++ resolved
@@ -33,7 +33,6 @@
   isError?: boolean;
   id: string;
   model?: ModelType;
-  toolPrompt?: string;
 };
 
 export function createMessage(override: Partial<ChatMessage>): ChatMessage {
@@ -43,7 +42,6 @@
     toolMessages: new Array<ChatToolMessage>(),
     role: "user",
     content: "",
-    toolPrompt: undefined,
     ...override,
   };
 }
@@ -66,7 +64,6 @@
   clearContextIndex?: number;
 
   mask: Mask;
-  webSearch: boolean;
 }
 
 export const DEFAULT_TOPIC = Locale.Store.DefaultTopic;
@@ -90,7 +87,6 @@
     lastSummarizeIndex: 0,
 
     mask: createEmptyMask(),
-    webSearch: false,
   };
 }
 
@@ -346,40 +342,6 @@
             content,
           };
           session.messages.push(savedUserMessage);
-<<<<<<< HEAD
-        });
-
-        if (session.webSearch) {
-          const query = encodeURIComponent(content);
-          let searchResult = await api.searchTool.call(query);
-          console.log("[Tools] ", searchResult);
-          const webSearchPrompt = `
-Using the provided web search results, write a comprehensive reply to the given query.
-If the provided search results refer to multiple subjects with the same name, write separate answers for each subject.
-Make sure to cite results using \`[[number](URL)]\` notation after the reference.
-
-Web search json results:
-"""
-${JSON.stringify(searchResult)}
-"""
-
-Current date:
-"""
-${new Date().toISOString()}
-"""
-
-Query:
-"""
-${content}
-"""
-
-Reply in ${getLang()} and markdown.`;
-          userMessage.toolPrompt = webSearchPrompt;
-        }
-        // save user's and bot's message
-        get().updateCurrentSession((session) => {
-=======
->>>>>>> a84b0f03
           session.messages.push(botMessage);
         });
 
