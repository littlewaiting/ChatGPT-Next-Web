--- conflicted
+++ resolved
@@ -48,12 +48,8 @@
   clearContextIndex?: number;
 
   mask: Mask;
-<<<<<<< HEAD
   group: boolean;
-=======
-
   fileUploaded: string[];
->>>>>>> 9a526104
 }
 
 export const DEFAULT_TOPIC = Locale.Store.DefaultTopic;
