--- conflicted
+++ resolved
@@ -18,16 +18,13 @@
 import { prettyObject } from "../utils/format";
 import { estimateTokenLength } from "../utils/token";
 import { nanoid } from "nanoid";
-<<<<<<< HEAD
 import { Plugin, usePluginStore } from "../store/plugin";
 
 export interface ChatToolMessage {
   toolName: string;
   toolInput?: string;
 }
-=======
 import { createPersistStore } from "../utils/store";
->>>>>>> 9770b651
 
 export type ChatMessage = RequestMessage & {
   date: string;
