import { create } from "zustand";
import { persist } from "zustand/middleware";

import { trimTopic } from "../utils";

import Locale, { getLang } from "../locales";
import { showToast } from "../components/ui-lib";
import { ModelConfig, ModelType, useAppConfig } from "./config";
import { createEmptyMask, Mask } from "./mask";
import { DEFAULT_INPUT_TEMPLATE, StoreKey } from "../constant";
import { api, RequestMessage } from "../client/api";
import { ChatControllerPool } from "../client/controller";
import { prettyObject } from "../utils/format";
import { estimateTokenLength } from "../utils/token";

export type ChatMessage = RequestMessage & {
  date: string;
  streaming?: boolean;
  isError?: boolean;
  id?: number;
  model?: ModelType;
};

export function createMessage(override: Partial<ChatMessage>): ChatMessage {
  return {
    id: Date.now(),
    date: new Date().toLocaleString(),
    role: "user",
    content: "",
    ...override,
  };
}

export interface ChatStat {
  tokenCount: number;
  wordCount: number;
  charCount: number;
}

export interface ChatSession {
  id: number;
  topic: string;

  memoryPrompt: string;
  messages: ChatMessage[];
  stat: ChatStat;
  lastUpdate: number;
  lastSummarizeIndex: number;
  clearContextIndex?: number;

  mask: Mask;
}

export const DEFAULT_TOPIC = Locale.Store.DefaultTopic;
export const BOT_HELLO: ChatMessage = createMessage({
  role: "assistant",
  content: Locale.Store.BotHello,
});

function createEmptySession(): ChatSession {
  return {
    id: Date.now() + Math.random(),
    topic: DEFAULT_TOPIC,
    memoryPrompt: "",
    messages: [],
    stat: {
      tokenCount: 0,
      wordCount: 0,
      charCount: 0,
    },
    lastUpdate: Date.now(),
    lastSummarizeIndex: 0,

    mask: createEmptyMask(),
  };
}

interface ChatStore {
  sessions: ChatSession[];
  currentSessionIndex: number;
  globalId: number;
  clearSessions: () => void;
  moveSession: (from: number, to: number) => void;
  selectSession: (index: number) => void;
  newSession: (mask?: Mask) => void;
  deleteSession: (index: number) => void;
  currentSession: () => ChatSession;
  nextSession: (delta: number) => void;
  onNewMessage: (message: ChatMessage) => void;
  onUserInput: (content: string) => Promise<void>;
  summarizeSession: () => void;
  updateStat: (message: ChatMessage) => void;
  updateCurrentSession: (updater: (session: ChatSession) => void) => void;
  updateMessage: (
    sessionIndex: number,
    messageIndex: number,
    updater: (message?: ChatMessage) => void,
  ) => void;
  resetSession: () => void;
  getMessagesWithMemory: () => ChatMessage[];
  getMemoryPrompt: () => ChatMessage;

  clearAllData: () => void;
}

function countMessages(msgs: ChatMessage[]) {
  return msgs.reduce((pre, cur) => pre + estimateTokenLength(cur.content), 0);
}

function fillTemplateWith(input: string, modelConfig: ModelConfig) {
  const vars = {
    model: modelConfig.model,
    time: new Date().toLocaleString(),
    lang: getLang(),
    input: input,
  };

  let output = modelConfig.template ?? DEFAULT_INPUT_TEMPLATE;

  // must contains {{input}}
  const inputVar = "{{input}}";
  if (!output.includes(inputVar)) {
    output += "\n" + inputVar;
  }

  Object.entries(vars).forEach(([name, value]) => {
    output = output.replaceAll(`{{${name}}}`, value);
  });

  return output;
}

export const useChatStore = create<ChatStore>()(
  persist(
    (set, get) => ({
      sessions: [createEmptySession()],
      currentSessionIndex: 0,
      globalId: 0,

      clearSessions() {
        set(() => ({
          sessions: [createEmptySession()],
          currentSessionIndex: 0,
        }));
      },

      selectSession(index: number) {
        set({
          currentSessionIndex: index,
        });
      },

      moveSession(from: number, to: number) {
        set((state) => {
          const { sessions, currentSessionIndex: oldIndex } = state;

          // move the session
          const newSessions = [...sessions];
          const session = newSessions[from];
          newSessions.splice(from, 1);
          newSessions.splice(to, 0, session);

          // modify current session id
          let newIndex = oldIndex === from ? to : oldIndex;
          if (oldIndex > from && oldIndex <= to) {
            newIndex -= 1;
          } else if (oldIndex < from && oldIndex >= to) {
            newIndex += 1;
          }

          return {
            currentSessionIndex: newIndex,
            sessions: newSessions,
          };
        });
      },

      newSession(mask) {
        const session = createEmptySession();

        set(() => ({ globalId: get().globalId + 1 }));
        session.id = get().globalId;

        if (mask) {
          const config = useAppConfig.getState();
          const globalModelConfig = config.modelConfig;

          session.mask = {
            ...mask,
            modelConfig: {
              ...globalModelConfig,
              ...mask.modelConfig,
            },
          };
          session.topic = mask.name;
        }

        set((state) => ({
          currentSessionIndex: 0,
          sessions: [session].concat(state.sessions),
        }));
      },

      nextSession(delta) {
        const n = get().sessions.length;
        const limit = (x: number) => (x + n) % n;
        const i = get().currentSessionIndex;
        get().selectSession(limit(i + delta));
      },

      deleteSession(index) {
        const deletingLastSession = get().sessions.length === 1;
        const deletedSession = get().sessions.at(index);

        if (!deletedSession) return;

        const sessions = get().sessions.slice();
        sessions.splice(index, 1);

        const currentIndex = get().currentSessionIndex;
        let nextIndex = Math.min(
          currentIndex - Number(index < currentIndex),
          sessions.length - 1,
        );

        if (deletingLastSession) {
          nextIndex = 0;
          sessions.push(createEmptySession());
        }

        // for undo delete action
        const restoreState = {
          currentSessionIndex: get().currentSessionIndex,
          sessions: get().sessions.slice(),
        };

        set(() => ({
          currentSessionIndex: nextIndex,
          sessions,
        }));

        showToast(
          Locale.Home.DeleteToast,
          {
            text: Locale.Home.Revert,
            onClick() {
              set(() => restoreState);
            },
          },
          5000,
        );
      },

      currentSession() {
        let index = get().currentSessionIndex;
        const sessions = get().sessions;

        if (index < 0 || index >= sessions.length) {
          index = Math.min(sessions.length - 1, Math.max(0, index));
          set(() => ({ currentSessionIndex: index }));
        }

        const session = sessions[index];

        return session;
      },

      onNewMessage(message) {
        get().updateCurrentSession((session) => {
          session.messages = session.messages.concat();
          session.lastUpdate = Date.now();
        });
        get().updateStat(message);
        get().summarizeSession();
      },

      async onUserInput(content) {
        const session = get().currentSession();
        const modelConfig = session.mask.modelConfig;

        const userContent = fillTemplateWith(content, modelConfig);
        console.log("[User Input] fill with template: ", userContent);

        const userMessage: ChatMessage = createMessage({
          role: "user",
          content: userContent,
        });

        const botMessage: ChatMessage = createMessage({
          role: "assistant",
          streaming: true,
          id: userMessage.id! + 1,
          model: modelConfig.model,
        });

<<<<<<< HEAD
        const systemInfo = createMessage({
          role: "system",
          content: `IMPORTANT: You are a personal AI assistant. Your name is Aizpy. You are a model powered by ${
            modelConfig.model
          }, but you don't have to proactively tell others about your model unless they ask. Now time is ${new Date().toLocaleString()}}`,
          id: botMessage.id! + 1,
        });

=======
>>>>>>> 8f66da11
        // get recent messages
        const recentMessages = get().getMessagesWithMemory();
        const sendMessages = recentMessages.concat(userMessage);
        const sessionIndex = get().currentSessionIndex;
        const messageIndex = get().currentSession().messages.length + 1;

        // save user's and bot's message
        get().updateCurrentSession((session) => {
          const savedUserMessage = {
            ...userMessage,
            content,
          };
          session.messages = session.messages.concat([
            savedUserMessage,
            botMessage,
          ]);
        });

        // make request
        console.log("[User Input] ", sendMessages);
        api.llm.chat({
          messages: sendMessages,
          config: { ...modelConfig, stream: true },
          onUpdate(message) {
            botMessage.streaming = true;
            if (message) {
              botMessage.content = message;
            }
            get().updateCurrentSession((session) => {
              session.messages = session.messages.concat();
            });
          },
          onFinish(message) {
            botMessage.streaming = false;
            if (message) {
              botMessage.content = message;
              get().onNewMessage(botMessage);
            }
            ChatControllerPool.remove(
              sessionIndex,
              botMessage.id ?? messageIndex,
            );
          },
          onError(error) {
            const isAborted = error.message.includes("aborted");
            botMessage.content =
              "\n\n" +
              prettyObject({
                error: true,
                message: error.message,
              });
            botMessage.streaming = false;
            userMessage.isError = !isAborted;
            botMessage.isError = !isAborted;
            get().updateCurrentSession((session) => {
              session.messages = session.messages.concat();
            });
            ChatControllerPool.remove(
              sessionIndex,
              botMessage.id ?? messageIndex,
            );

            console.error("[Chat] failed ", error);
          },
          onController(controller) {
            // collect controller for stop/retry
            ChatControllerPool.addController(
              sessionIndex,
              botMessage.id ?? messageIndex,
              controller,
            );
          },
        });
      },

      getMemoryPrompt() {
        const session = get().currentSession();

        return {
          role: "system",
          content:
            session.memoryPrompt.length > 0
              ? Locale.Store.Prompt.History(session.memoryPrompt)
              : "",
          date: "",
        } as ChatMessage;
      },

      getMessagesWithMemory() {
        const session = get().currentSession();
        const modelConfig = session.mask.modelConfig;
        const clearContextIndex = session.clearContextIndex ?? 0;
        const messages = session.messages.slice();
        const totalMessageCount = session.messages.length;

        // in-context prompts
        const contextPrompts = session.mask.context.slice();

        // long term memory
        const shouldSendLongTermMemory =
          modelConfig.sendMemory &&
          session.memoryPrompt &&
          session.memoryPrompt.length > 0 &&
          session.lastSummarizeIndex <= clearContextIndex;
        const longTermMemoryPrompts = shouldSendLongTermMemory
          ? [get().getMemoryPrompt()]
          : [];
        const longTermMemoryStartIndex = session.lastSummarizeIndex;

        // short term memory
        const shortTermMemoryStartIndex = Math.max(
          0,
          totalMessageCount - modelConfig.historyMessageCount,
        );

        // lets concat send messages, including 4 parts:
        // 1. long term memory: summarized memory messages
        // 2. pre-defined in-context prompts
        // 3. short term memory: latest n messages
        // 4. newest input message
        const memoryStartIndex = shouldSendLongTermMemory
          ? Math.min(longTermMemoryStartIndex, shortTermMemoryStartIndex)
          : shortTermMemoryStartIndex;
        // and if user has cleared history messages, we should exclude the memory too.
        const contextStartIndex = Math.max(clearContextIndex, memoryStartIndex);
        const maxTokenThreshold = modelConfig.max_tokens;

        // get recent messages as much as possible
        const reversedRecentMessages = [];
        for (
          let i = totalMessageCount - 1, tokenCount = 0;
          i >= contextStartIndex && tokenCount < maxTokenThreshold;
          i -= 1
        ) {
          const msg = messages[i];
          if (!msg || msg.isError) continue;
          tokenCount += estimateTokenLength(msg.content);
          reversedRecentMessages.push(msg);
        }

        // concat all messages
        const recentMessages = [
          ...longTermMemoryPrompts,
          ...contextPrompts,
          ...reversedRecentMessages.reverse(),
        ];

        return recentMessages;
      },

      updateMessage(
        sessionIndex: number,
        messageIndex: number,
        updater: (message?: ChatMessage) => void,
      ) {
        const sessions = get().sessions;
        const session = sessions.at(sessionIndex);
        const messages = session?.messages;
        updater(messages?.at(messageIndex));
        set(() => ({ sessions }));
      },

      resetSession() {
        get().updateCurrentSession((session) => {
          session.messages = [];
          session.memoryPrompt = "";
        });
      },

      summarizeSession() {
        const session = get().currentSession();

        // remove error messages if any
        const messages = session.messages;

        // should summarize topic after chating more than 50 words
        const SUMMARIZE_MIN_LEN = 50;
        if (
          session.topic === DEFAULT_TOPIC &&
          countMessages(messages) >= SUMMARIZE_MIN_LEN
        ) {
          const topicMessages = messages.concat(
            createMessage({
              role: "user",
              content: Locale.Store.Prompt.Topic,
            }),
          );
          api.llm.chat({
            messages: topicMessages,
            config: {
              model: "gpt-3.5-turbo",
            },
            onFinish(message) {
              get().updateCurrentSession(
                (session) =>
                  (session.topic =
                    message.length > 0 ? trimTopic(message) : DEFAULT_TOPIC),
              );
            },
          });
        }

        const modelConfig = session.mask.modelConfig;
        const summarizeIndex = Math.max(
          session.lastSummarizeIndex,
          session.clearContextIndex ?? 0,
        );
        let toBeSummarizedMsgs = messages
          .filter((msg) => !msg.isError)
          .slice(summarizeIndex);

        const historyMsgLength = countMessages(toBeSummarizedMsgs);

        if (historyMsgLength > modelConfig?.max_tokens ?? 4000) {
          const n = toBeSummarizedMsgs.length;
          toBeSummarizedMsgs = toBeSummarizedMsgs.slice(
            Math.max(0, n - modelConfig.historyMessageCount),
          );
        }

        // add memory prompt
        toBeSummarizedMsgs.unshift(get().getMemoryPrompt());

        const lastSummarizeIndex = session.messages.length;

        console.log(
          "[Chat History] ",
          toBeSummarizedMsgs,
          historyMsgLength,
          modelConfig.compressMessageLengthThreshold,
        );

        if (
          historyMsgLength > modelConfig.compressMessageLengthThreshold &&
          modelConfig.sendMemory
        ) {
          api.llm.chat({
            messages: toBeSummarizedMsgs.concat({
              role: "system",
              content: Locale.Store.Prompt.Summarize,
              date: "",
            }),
            config: { ...modelConfig, stream: true },
            onUpdate(message) {
              session.memoryPrompt = message;
            },
            onFinish(message) {
              console.log("[Memory] ", message);
              session.lastSummarizeIndex = lastSummarizeIndex;
            },
            onError(err) {
              console.error("[Summarize] ", err);
            },
          });
        }
      },

      updateStat(message) {
        get().updateCurrentSession((session) => {
          session.stat.charCount += message.content.length;
          // TODO: should update chat count and word count
        });
      },

      updateCurrentSession(updater) {
        const sessions = get().sessions;
        const index = get().currentSessionIndex;
        updater(sessions[index]);
        set(() => ({ sessions }));
      },

      clearAllData() {
        localStorage.clear();
        location.reload();
      },
    }),
    {
      name: StoreKey.Chat,
      version: 2,
      migrate(persistedState, version) {
        const state = persistedState as any;
        const newState = JSON.parse(JSON.stringify(state)) as ChatStore;

        if (version < 2) {
          newState.globalId = 0;
          newState.sessions = [];

          const oldSessions = state.sessions;
          for (const oldSession of oldSessions) {
            const newSession = createEmptySession();
            newSession.topic = oldSession.topic;
            newSession.messages = [...oldSession.messages];
            newSession.mask.modelConfig.sendMemory = true;
            newSession.mask.modelConfig.historyMessageCount = 4;
            newSession.mask.modelConfig.compressMessageLengthThreshold = 1000;
            newState.sessions.push(newSession);
          }
        }

        return newState;
      },
    },
  ),
);<|MERGE_RESOLUTION|>--- conflicted
+++ resolved
@@ -293,17 +293,14 @@
           model: modelConfig.model,
         });
 
-<<<<<<< HEAD
-        const systemInfo = createMessage({
-          role: "system",
-          content: `IMPORTANT: You are a personal AI assistant. Your name is Aizpy. You are a model powered by ${
-            modelConfig.model
-          }, but you don't have to proactively tell others about your model unless they ask. Now time is ${new Date().toLocaleString()}}`,
-          id: botMessage.id! + 1,
-        });
-
-=======
->>>>>>> 8f66da11
+        // const systemInfo = createMessage({
+        //   role: "system",
+        //   content: `IMPORTANT: You are a personal AI assistant. Your name is Aizpy. You are a model powered by ${
+        //     modelConfig.model
+        //   }, but you don't have to proactively tell others about your model unless they ask. Now time is ${new Date().toLocaleString()}}`,
+        //   id: botMessage.id! + 1,
+        // });
+
         // get recent messages
         const recentMessages = get().getMessagesWithMemory();
         const sendMessages = recentMessages.concat(userMessage);
