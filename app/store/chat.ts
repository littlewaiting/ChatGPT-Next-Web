--- conflicted
+++ resolved
@@ -85,17 +85,7 @@
 
 function getSummarizeModel(currentModel: string) {
   // if it is using gpt-* models, force to use 3.5 to summarize
-<<<<<<< HEAD
   return SUMMARIZE_MODEL; //currentModel.startsWith("gpt") ? SUMMARIZE_MODEL : currentModel;
-=======
-  if (currentModel.startsWith("gpt")) {
-    return SUMMARIZE_MODEL;
-  }
-  if (currentModel.startsWith("gemini-pro")) {
-    return GEMINI_SUMMARIZE_MODEL;
-  }
-  return currentModel;
->>>>>>> e756506c
 }
 
 function countMessages(msgs: ChatMessage[]) {
