import {
  trimTopic,
  getMessageTextContent,
  removeOutdatedEntries,
} from "../utils";

import Locale, { getLang } from "../locales";
import { showToast } from "../components/ui-lib";
import { ModelConfig, ModelType, useAppConfig } from "./config";
import { createEmptyMask, Mask } from "./mask";
import {
  DEFAULT_INPUT_TEMPLATE,
  DEFAULT_MODELS,
  DEFAULT_SYSTEM_TEMPLATE,
  KnowledgeCutOffDate,
  StoreKey,
  SUMMARIZE_MODEL,
  GEMINI_SUMMARIZE_MODEL,
} from "../constant";
import { getClientApi } from "../client/api";
import type {
  ClientApi,
  RequestMessage,
  MultimodalContent,
} from "../client/api";
import { ChatControllerPool } from "../client/controller";
import { prettyObject } from "../utils/format";
import { estimateTokenLength } from "../utils/token";
import { nanoid } from "nanoid";
import { createPersistStore } from "../utils/store";
import { collectModelsWithDefaultModel } from "../utils/model";
import { useAccessStore } from "./access";
<<<<<<< HEAD
import { useSyncStore } from "./sync";
import { isDalle3 } from "../utils";
=======
import { isDalle3, safeLocalStorage } from "../utils";
>>>>>>> 35f77f45
import { indexedDBStorage } from "@/app/utils/indexedDB-storage";

const localStorage = safeLocalStorage();

export type ChatMessageTool = {
  id: string;
  index?: number;
  type?: string;
  function?: {
    name: string;
    arguments?: string;
  };
  content?: string;
  isError?: boolean;
};

export type ChatMessage = RequestMessage & {
  date: string;
  streaming?: boolean;
  isError?: boolean;
  id: string;
  model?: ModelType;
  tools?: ChatMessageTool[];
};

export function createMessage(override: Partial<ChatMessage>): ChatMessage {
  return {
    id: nanoid(),
    date: new Date().toLocaleString(),
    role: "user",
    content: "",
    ...override,
  };
}

export interface ChatStat {
  tokenCount: number;
  wordCount: number;
  charCount: number;
}

export interface ChatSession {
  id: string;
  topic: string;

  memoryPrompt: string;
  messages: ChatMessage[];
  stat: ChatStat;
  lastUpdate: number;
  lastSummarizeIndex: number;
  clearContextIndex?: number;
  deletedMessageIds?: Record<string, number>;

  mask: Mask;
}

export const DEFAULT_TOPIC = Locale.Store.DefaultTopic;
export const BOT_HELLO: ChatMessage = createMessage({
  role: "assistant",
  content: Locale.Store.BotHello,
});

function createEmptySession(): ChatSession {
  return {
    id: nanoid(),
    topic: DEFAULT_TOPIC,
    memoryPrompt: "",
    messages: [],
    stat: {
      tokenCount: 0,
      wordCount: 0,
      charCount: 0,
    },
    lastUpdate: Date.now(),
    lastSummarizeIndex: 0,
    deletedMessageIds: {},

    mask: createEmptyMask(),
  };
}

function getSummarizeModel(currentModel: string) {
  // if it is using gpt-* models, force to use 4o-mini to summarize
  if (currentModel.startsWith("gpt") || currentModel.startsWith("chatgpt")) {
    const configStore = useAppConfig.getState();
    const accessStore = useAccessStore.getState();
    const allModel = collectModelsWithDefaultModel(
      configStore.models,
      [configStore.customModels, accessStore.customModels].join(","),
      accessStore.defaultModel,
    );
    const summarizeModel = allModel.find(
      (m) => m.name === SUMMARIZE_MODEL && m.available,
    );
    return summarizeModel?.name ?? currentModel;
  }
  if (currentModel.startsWith("gemini")) {
    return GEMINI_SUMMARIZE_MODEL;
  }
  return currentModel;
}

function countMessages(msgs: ChatMessage[]) {
  return msgs.reduce(
    (pre, cur) => pre + estimateTokenLength(getMessageTextContent(cur)),
    0,
  );
}

function fillTemplateWith(input: string, modelConfig: ModelConfig) {
  const cutoff =
    KnowledgeCutOffDate[modelConfig.model] ?? KnowledgeCutOffDate.default;
  // Find the model in the DEFAULT_MODELS array that matches the modelConfig.model
  const modelInfo = DEFAULT_MODELS.find((m) => m.name === modelConfig.model);

  var serviceProvider = "OpenAI";
  if (modelInfo) {
    // TODO: auto detect the providerName from the modelConfig.model

    // Directly use the providerName from the modelInfo
    serviceProvider = modelInfo.provider.providerName;
  }

  const vars = {
    ServiceProvider: serviceProvider,
    cutoff,
    model: modelConfig.model,
    time: new Date().toString(),
    lang: getLang(),
    input: input,
  };

  let output = modelConfig.template ?? DEFAULT_INPUT_TEMPLATE;

  // remove duplicate
  if (input.startsWith(output)) {
    output = "";
  }

  // must contains {{input}}
  const inputVar = "{{input}}";
  if (!output.includes(inputVar)) {
    output += "\n" + inputVar;
  }

  Object.entries(vars).forEach(([name, value]) => {
    const regex = new RegExp(`{{${name}}}`, "g");
    output = output.replace(regex, value.toString()); // Ensure value is a string
  });

  return output;
}

let cloudSyncTimer: any = null;
function noticeCloudSync(): void {
  const syncStore = useSyncStore.getState();
  cloudSyncTimer && clearTimeout(cloudSyncTimer);
  cloudSyncTimer = setTimeout(() => {
    syncStore.autoSync();
  }, 500);
}

const DEFAULT_CHAT_STATE = {
  sessions: [createEmptySession()],
  currentSessionIndex: 0,
<<<<<<< HEAD
  deletedSessionIds: {} as Record<string, number>,
=======
  lastInput: "",
>>>>>>> 35f77f45
};

export const useChatStore = createPersistStore(
  DEFAULT_CHAT_STATE,
  (set, _get) => {
    function get() {
      return {
        ..._get(),
        ...methods,
      };
    }

    const methods = {
      clearSessions() {
        set(() => ({
          sessions: [createEmptySession()],
          currentSessionIndex: 0,
        }));
      },

      selectSession(index: number) {
        set({
          currentSessionIndex: index,
        });
      },

      copySession() {
        set((state) => {
          const { sessions, currentSessionIndex } = state;
          const emptySession = createEmptySession();

          // copy the session
          const curSession = JSON.parse(
            JSON.stringify(sessions[currentSessionIndex]),
          );
          curSession.id = emptySession.id;
          curSession.lastUpdate = emptySession.lastUpdate;

          const newSessions = [...sessions];
          newSessions.splice(0, 0, curSession);

          return {
            currentSessionIndex: 0,
            sessions: newSessions,
          };
        });
      },

      moveSession(from: number, to: number) {
        set((state) => {
          const { sessions, currentSessionIndex: oldIndex } = state;

          // move the session
          const newSessions = [...sessions];
          const session = newSessions[from];
          newSessions.splice(from, 1);
          newSessions.splice(to, 0, session);

          // modify current session id
          let newIndex = oldIndex === from ? to : oldIndex;
          if (oldIndex > from && oldIndex <= to) {
            newIndex -= 1;
          } else if (oldIndex < from && oldIndex >= to) {
            newIndex += 1;
          }

          return {
            currentSessionIndex: newIndex,
            sessions: newSessions,
          };
        });
      },

      newSession(mask?: Mask) {
        const session = createEmptySession();

        if (mask) {
          const config = useAppConfig.getState();
          const globalModelConfig = config.modelConfig;

          session.mask = {
            ...mask,
            modelConfig: {
              ...globalModelConfig,
              ...mask.modelConfig,
            },
          };
          session.topic = mask.name;
        }

        set((state) => ({
          currentSessionIndex: 0,
          sessions: [session].concat(state.sessions),
        }));
      },

      nextSession(delta: number) {
        const n = get().sessions.length;
        const limit = (x: number) => (x + n) % n;
        const i = get().currentSessionIndex;
        get().selectSession(limit(i + delta));
      },

      deleteSession(index: number) {
        const deletingLastSession = get().sessions.length === 1;
        const deletedSession = get().sessions.at(index);

        if (!deletedSession) return;

        const sessions = get().sessions.slice();
        const deletedSessionIds = { ...get().deletedSessionIds };

        removeOutdatedEntries(deletedSessionIds);

        const hasDelSessions = sessions.splice(index, 1);
        if (hasDelSessions?.length) {
          hasDelSessions.forEach((session) => {
            if (session.messages.length > 0) {
              deletedSessionIds[session.id] = Date.now();
            }
          });
        }

        const currentIndex = get().currentSessionIndex;
        let nextIndex = Math.min(
          currentIndex - Number(index < currentIndex),
          sessions.length - 1,
        );

        if (deletingLastSession) {
          nextIndex = 0;
          sessions.push(createEmptySession());
        }

        // for undo delete action
        const restoreState = {
          currentSessionIndex: get().currentSessionIndex,
          sessions: get().sessions.slice(),
          deletedSessionIds: get().deletedSessionIds,
        };

        set(() => ({
          currentSessionIndex: nextIndex,
          sessions,
          deletedSessionIds,
        }));

        noticeCloudSync();

        showToast(
          Locale.Home.DeleteToast,
          {
            text: Locale.Home.Revert,
            onClick() {
              set(() => restoreState);
              noticeCloudSync();
            },
          },
          5000,
        );
      },

      currentSession() {
        let index = get().currentSessionIndex;
        const sessions = get().sessions;

        if (index < 0 || index >= sessions.length) {
          index = Math.min(sessions.length - 1, Math.max(0, index));
          set(() => ({ currentSessionIndex: index }));
        }

        const session = sessions[index];

        return session;
      },

      sortSessions() {
        const currentSession = get().currentSession();
        const sessions = get().sessions.slice();

        sessions.sort(
          (a, b) =>
            new Date(b.lastUpdate).getTime() - new Date(a.lastUpdate).getTime(),
        );
        const currentSessionIndex = sessions.findIndex((session) => {
          return session && currentSession && session.id === currentSession.id;
        });

        set((state) => ({
          currentSessionIndex,
          sessions,
        }));
      },

      onNewMessage(message: ChatMessage) {
        get().updateCurrentSession((session) => {
          session.messages = session.messages.concat();
          session.lastUpdate = Date.now();
        });
        get().updateStat(message);
        get().summarizeSession();
        get().sortSessions();
        noticeCloudSync();
      },

      async onUserInput(content: string, attachImages?: string[]) {
        const session = get().currentSession();
        const modelConfig = session.mask.modelConfig;

        const userContent = fillTemplateWith(content, modelConfig);
        console.log("[User Input] after template: ", userContent);

        let mContent: string | MultimodalContent[] = userContent;

        if (attachImages && attachImages.length > 0) {
          mContent = [
            {
              type: "text",
              text: userContent,
            },
          ];
          mContent = mContent.concat(
            attachImages.map((url) => {
              return {
                type: "image_url",
                image_url: {
                  url: url,
                },
              };
            }),
          );
        }
        let userMessage: ChatMessage = createMessage({
          role: "user",
          content: mContent,
        });

        const botMessage: ChatMessage = createMessage({
          role: "assistant",
          streaming: true,
          model: modelConfig.model,
        });

        // get recent messages
        const recentMessages = get().getMessagesWithMemory();
        const sendMessages = recentMessages.concat(userMessage);
        const messageIndex = get().currentSession().messages.length + 1;

        // save user's and bot's message
        get().updateCurrentSession((session) => {
          const savedUserMessage = {
            ...userMessage,
            content: mContent,
          };
          session.messages = session.messages.concat([
            savedUserMessage,
            botMessage,
          ]);
        });

        const api: ClientApi = getClientApi(modelConfig.providerName);
        // make request
        api.llm.chat({
          messages: sendMessages,
          config: { ...modelConfig, stream: true },
          onUpdate(message) {
            botMessage.streaming = true;
            if (message) {
              botMessage.content = message;
            }
            get().updateCurrentSession((session) => {
              session.messages = session.messages.concat();
            });
          },
          onFinish(message) {
            botMessage.streaming = false;
            if (message) {
              botMessage.content = message;
              get().onNewMessage(botMessage);
            }
            ChatControllerPool.remove(session.id, botMessage.id);
          },
          onBeforeTool(tool: ChatMessageTool) {
            (botMessage.tools = botMessage?.tools || []).push(tool);
            get().updateCurrentSession((session) => {
              session.messages = session.messages.concat();
            });
          },
          onAfterTool(tool: ChatMessageTool) {
            botMessage?.tools?.forEach((t, i, tools) => {
              if (tool.id == t.id) {
                tools[i] = { ...tool };
              }
            });
            get().updateCurrentSession((session) => {
              session.messages = session.messages.concat();
            });
          },
          onError(error) {
            const isAborted = error.message?.includes?.("aborted");
            botMessage.content +=
              "\n\n" +
              prettyObject({
                error: true,
                message: error.message,
              });
            botMessage.streaming = false;
            userMessage.isError = !isAborted;
            botMessage.isError = !isAborted;
            get().updateCurrentSession((session) => {
              session.messages = session.messages.concat();
            });
            ChatControllerPool.remove(
              session.id,
              botMessage.id ?? messageIndex,
            );

            console.error("[Chat] failed ", error);
          },
          onController(controller) {
            // collect controller for stop/retry
            ChatControllerPool.addController(
              session.id,
              botMessage.id ?? messageIndex,
              controller,
            );
          },
        });
      },

      getMemoryPrompt() {
        const session = get().currentSession();

        if (session.memoryPrompt.length) {
          return {
            role: "system",
            content: Locale.Store.Prompt.History(session.memoryPrompt),
            date: "",
          } as ChatMessage;
        }
      },

      getMessagesWithMemory() {
        const session = get().currentSession();
        const modelConfig = session.mask.modelConfig;
        const clearContextIndex = session.clearContextIndex ?? 0;
        const messages = session.messages.slice();
        const totalMessageCount = session.messages.length;

        // in-context prompts
        const contextPrompts = session.mask.context.slice();

        // system prompts, to get close to OpenAI Web ChatGPT
        const shouldInjectSystemPrompts =
          modelConfig.enableInjectSystemPrompts &&
          (session.mask.modelConfig.model.startsWith("gpt-") ||
            session.mask.modelConfig.model.startsWith("chatgpt-"));

        var systemPrompts: ChatMessage[] = [];
        systemPrompts = shouldInjectSystemPrompts
          ? [
              createMessage({
                role: "system",
                content: fillTemplateWith("", {
                  ...modelConfig,
                  template: DEFAULT_SYSTEM_TEMPLATE,
                }),
              }),
            ]
          : [];
        if (shouldInjectSystemPrompts) {
          console.log(
            "[Global System Prompt] ",
            systemPrompts.at(0)?.content ?? "empty",
          );
        }
        const memoryPrompt = get().getMemoryPrompt();
        // long term memory
        const shouldSendLongTermMemory =
          modelConfig.sendMemory &&
          session.memoryPrompt &&
          session.memoryPrompt.length > 0 &&
          session.lastSummarizeIndex > clearContextIndex;
        const longTermMemoryPrompts =
          shouldSendLongTermMemory && memoryPrompt ? [memoryPrompt] : [];
        const longTermMemoryStartIndex = session.lastSummarizeIndex;

        // short term memory
        const shortTermMemoryStartIndex = Math.max(
          0,
          totalMessageCount - modelConfig.historyMessageCount,
        );

        // lets concat send messages, including 4 parts:
        // 0. system prompt: to get close to OpenAI Web ChatGPT
        // 1. long term memory: summarized memory messages
        // 2. pre-defined in-context prompts
        // 3. short term memory: latest n messages
        // 4. newest input message
        const memoryStartIndex = shouldSendLongTermMemory
          ? Math.min(longTermMemoryStartIndex, shortTermMemoryStartIndex)
          : shortTermMemoryStartIndex;
        // and if user has cleared history messages, we should exclude the memory too.
        const contextStartIndex = Math.max(clearContextIndex, memoryStartIndex);
        const maxTokenThreshold = modelConfig.max_tokens;

        // get recent messages as much as possible
        const reversedRecentMessages = [];
        for (
          let i = totalMessageCount - 1, tokenCount = 0;
          i >= contextStartIndex && tokenCount < maxTokenThreshold;
          i -= 1
        ) {
          const msg = messages[i];
          if (!msg || msg.isError) continue;
          tokenCount += estimateTokenLength(getMessageTextContent(msg));
          reversedRecentMessages.push(msg);
        }
        // concat all messages
        const recentMessages = [
          ...systemPrompts,
          ...longTermMemoryPrompts,
          ...contextPrompts,
          ...reversedRecentMessages.reverse(),
        ];

        return recentMessages;
      },

      updateMessage(
        sessionIndex: number,
        messageIndex: number,
        updater: (message?: ChatMessage) => void,
      ) {
        const sessions = get().sessions;
        const session = sessions.at(sessionIndex);
        const messages = session?.messages;
        updater(messages?.at(messageIndex));
        set(() => ({ sessions }));
      },

      resetSession() {
        get().updateCurrentSession((session) => {
          session.messages = [];
          session.memoryPrompt = "";
        });
      },

      summarizeSession() {
        const config = useAppConfig.getState();
        const session = get().currentSession();
        const modelConfig = session.mask.modelConfig;
        // skip summarize when using dalle3?
        if (isDalle3(modelConfig.model)) {
          return;
        }

        const providerName = modelConfig.providerName;
        const api: ClientApi = getClientApi(providerName);

        // remove error messages if any
        const messages = session.messages;

        // should summarize topic after chating more than 50 words
        const SUMMARIZE_MIN_LEN = 50;
        if (
          config.enableAutoGenerateTitle &&
          session.topic === DEFAULT_TOPIC &&
          countMessages(messages) >= SUMMARIZE_MIN_LEN
        ) {
          const topicMessages = messages.concat(
            createMessage({
              role: "user",
              content: Locale.Store.Prompt.Topic,
            }),
          );
          api.llm.chat({
            messages: topicMessages,
            config: {
              model: getSummarizeModel(session.mask.modelConfig.model),
              stream: false,
              providerName,
            },
            onFinish(message) {
              get().updateCurrentSession(
                (session) =>
                  (session.topic =
                    message.length > 0 ? trimTopic(message) : DEFAULT_TOPIC),
              );
            },
          });
        }
        const summarizeIndex = Math.max(
          session.lastSummarizeIndex,
          session.clearContextIndex ?? 0,
        );
        let toBeSummarizedMsgs = messages
          .filter((msg) => !msg.isError)
          .slice(summarizeIndex);

        const historyMsgLength = countMessages(toBeSummarizedMsgs);

        if (historyMsgLength > modelConfig?.max_tokens ?? 4000) {
          const n = toBeSummarizedMsgs.length;
          toBeSummarizedMsgs = toBeSummarizedMsgs.slice(
            Math.max(0, n - modelConfig.historyMessageCount),
          );
        }
        const memoryPrompt = get().getMemoryPrompt();
        if (memoryPrompt) {
          // add memory prompt
          toBeSummarizedMsgs.unshift(memoryPrompt);
        }

        const lastSummarizeIndex = session.messages.length;

        console.log(
          "[Chat History] ",
          toBeSummarizedMsgs,
          historyMsgLength,
          modelConfig.compressMessageLengthThreshold,
        );

        if (
          historyMsgLength > modelConfig.compressMessageLengthThreshold &&
          modelConfig.sendMemory
        ) {
          /** Destruct max_tokens while summarizing
           * this param is just shit
           **/
          const { max_tokens, ...modelcfg } = modelConfig;
          api.llm.chat({
            messages: toBeSummarizedMsgs.concat(
              createMessage({
                role: "system",
                content: Locale.Store.Prompt.Summarize,
                date: "",
              }),
            ),
            config: {
              ...modelcfg,
              stream: true,
              model: getSummarizeModel(session.mask.modelConfig.model),
            },
            onUpdate(message) {
              session.memoryPrompt = message;
            },
            onFinish(message) {
              console.log("[Memory] ", message);
              get().updateCurrentSession((session) => {
                session.lastSummarizeIndex = lastSummarizeIndex;
                session.memoryPrompt = message; // Update the memory prompt for stored it in local storage
              });
            },
            onError(err) {
              console.error("[Summarize] ", err);
            },
          });
        }
      },

      updateStat(message: ChatMessage) {
        get().updateCurrentSession((session) => {
          session.stat.charCount += message.content.length;
          // TODO: should update chat count and word count
        });
      },

      updateCurrentSession(updater: (session: ChatSession) => void) {
        const sessions = get().sessions;
        const index = get().currentSessionIndex;
        updater(sessions[index]);
        set(() => ({ sessions }));
      },

      async clearAllData() {
        await indexedDBStorage.clear();
        localStorage.clear();
        location.reload();
      },
      setLastInput(lastInput: string) {
        set({
          lastInput,
        });
      },
    };

    return methods;
  },
  {
    name: StoreKey.Chat,
    version: 3.1,
    migrate(persistedState, version) {
      const state = persistedState as any;
      const newState = JSON.parse(
        JSON.stringify(state),
      ) as typeof DEFAULT_CHAT_STATE;

      if (version < 2) {
        newState.sessions = [];

        const oldSessions = state.sessions;
        for (const oldSession of oldSessions) {
          const newSession = createEmptySession();
          newSession.topic = oldSession.topic;
          newSession.messages = [...oldSession.messages];
          newSession.mask.modelConfig.sendMemory = true;
          newSession.mask.modelConfig.historyMessageCount = 4;
          newSession.mask.modelConfig.compressMessageLengthThreshold = 1000;
          newState.sessions.push(newSession);
        }
      }

      if (version < 3) {
        // migrate id to nanoid
        newState.sessions.forEach((s) => {
          s.id = nanoid();
          s.messages.forEach((m) => (m.id = nanoid()));
        });
      }

      // Enable `enableInjectSystemPrompts` attribute for old sessions.
      // Resolve issue of old sessions not automatically enabling.
      if (version < 3.1) {
        newState.sessions.forEach((s) => {
          if (
            // Exclude those already set by user
            !s.mask.modelConfig.hasOwnProperty("enableInjectSystemPrompts")
          ) {
            // Because users may have changed this configuration,
            // the user's current configuration is used instead of the default
            const config = useAppConfig.getState();
            s.mask.modelConfig.enableInjectSystemPrompts =
              config.modelConfig.enableInjectSystemPrompts;
          }
        });
      }

      return newState as any;
    },
  },
);<|MERGE_RESOLUTION|>--- conflicted
+++ resolved
@@ -30,12 +30,8 @@
 import { createPersistStore } from "../utils/store";
 import { collectModelsWithDefaultModel } from "../utils/model";
 import { useAccessStore } from "./access";
-<<<<<<< HEAD
+import { isDalle3, safeLocalStorage } from "../utils";
 import { useSyncStore } from "./sync";
-import { isDalle3 } from "../utils";
-=======
-import { isDalle3, safeLocalStorage } from "../utils";
->>>>>>> 35f77f45
 import { indexedDBStorage } from "@/app/utils/indexedDB-storage";
 
 const localStorage = safeLocalStorage();
@@ -201,11 +197,8 @@
 const DEFAULT_CHAT_STATE = {
   sessions: [createEmptySession()],
   currentSessionIndex: 0,
-<<<<<<< HEAD
   deletedSessionIds: {} as Record<string, number>,
-=======
   lastInput: "",
->>>>>>> 35f77f45
 };
 
 export const useChatStore = createPersistStore(
