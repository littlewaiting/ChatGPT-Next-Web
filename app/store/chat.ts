import { getMessageTextContent, trimTopic } from "../utils";

import { indexedDBStorage } from "@/app/utils/indexedDB-storage";
import { nanoid } from "nanoid";
import { showToast } from "../components/ui-lib";
import {
  DEFAULT_INPUT_TEMPLATE,
  DEFAULT_MODELS,
  DEFAULT_SYSTEM_TEMPLATE,
  KnowledgeCutOffDate,
  ServiceProvider,
  StoreKey,
  SUMMARIZE_MODEL,
  GEMINI_SUMMARIZE_MODEL,
  ServiceProvider,
} from "../constant";
import Locale, { getLang } from "../locales";
import { isDalle3, safeLocalStorage } from "../utils";
import {
  getClientApi,
  getHeaders,
  useGetMidjourneySelfProxyUrl,
} from "../client/api";
import type {
  ClientApi,
  RequestMessage,
  MultimodalContent,
} from "../client/api";
import { ChatControllerPool } from "../client/controller";
import { prettyObject } from "../utils/format";
import { createPersistStore } from "../utils/store";
import { estimateTokenLength } from "../utils/token";
import { ModelConfig, ModelType, useAppConfig } from "./config";
import { useAccessStore } from "./access";
import { collectModelsWithDefaultModel } from "../utils/model";
import { createEmptyMask, Mask } from "./mask";

const localStorage = safeLocalStorage();

export type ChatMessageTool = {
  id: string;
  index?: number;
  type?: string;
  function?: {
    name: string;
    arguments?: string;
  };
  content?: string;
  isError?: boolean;
  errorMsg?: string;
};

export type ChatMessage = RequestMessage & {
  date: string;
  streaming?: boolean;
  isError?: boolean;
  id: string;
  model?: ModelType;
  tools?: ChatMessageTool[];
  attr?: any;
};

export function createMessage(override: Partial<ChatMessage>): ChatMessage {
  return {
    id: nanoid(),
    date: new Date().toLocaleString(),
    role: "user",
    content: "",
    ...override,
  };
}

export interface ChatStat {
  tokenCount: number;
  wordCount: number;
  charCount: number;
}

export interface ChatSession {
  id: string;
  topic: string;

  memoryPrompt: string;
  messages: ChatMessage[];
  stat: ChatStat;
  lastUpdate: number;
  lastSummarizeIndex: number;
  clearContextIndex?: number;

  mask: Mask;
}

export const DEFAULT_TOPIC = Locale.Store.DefaultTopic;
export const BOT_HELLO: ChatMessage = createMessage({
  role: "assistant",
  content: Locale.Store.BotHello,
});

function createEmptySession(): ChatSession {
  return {
    id: nanoid(),
    topic: DEFAULT_TOPIC,
    memoryPrompt: "",
    messages: [],
    stat: {
      tokenCount: 0,
      wordCount: 0,
      charCount: 0,
    },
    lastUpdate: Date.now(),
    lastSummarizeIndex: 0,

    mask: createEmptyMask(),
  };
}
// if it is using gpt-* models, force to use 4o-mini to summarize
const ChatFetchTaskPool: Record<string, any> = {};

function getSummarizeModel(
  currentModel: string,
  providerName: string,
): string[] {
  // if it is using gpt-* models, force to use 4o-mini to summarize
  if (currentModel.startsWith("gpt") || currentModel.startsWith("chatgpt")) {
    const configStore = useAppConfig.getState();
    const accessStore = useAccessStore.getState();
    const allModel = collectModelsWithDefaultModel(
      configStore.models,
      [configStore.customModels, accessStore.customModels].join(","),
      accessStore.defaultModel,
    );
    const summarizeModel = allModel.find(
      (m) => m.name === SUMMARIZE_MODEL && m.available,
    );
    if (summarizeModel) {
      return [
        summarizeModel.name,
        summarizeModel.provider?.providerName as string,
      ];
    }
  }
  if (currentModel.startsWith("gemini")) {
    return [GEMINI_SUMMARIZE_MODEL, ServiceProvider.Google];
  }
  return [currentModel, providerName];
}

function countMessages(msgs: ChatMessage[]) {
  return msgs.reduce(
    (pre, cur) => pre + estimateTokenLength(getMessageTextContent(cur)),
    0,
  );
}

function fillTemplateWith(input: string, modelConfig: ModelConfig) {
  const cutoff =
    KnowledgeCutOffDate[modelConfig.model] ?? KnowledgeCutOffDate.default;
  // Find the model in the DEFAULT_MODELS array that matches the modelConfig.model
  const modelInfo = DEFAULT_MODELS.find((m) => m.name === modelConfig.model);

  var serviceProvider = "OpenAI";
  if (modelInfo) {
    // TODO: auto detect the providerName from the modelConfig.model

    // Directly use the providerName from the modelInfo
    serviceProvider = modelInfo.provider.providerName;
  }

  const vars = {
    ServiceProvider: serviceProvider,
    cutoff,
    model: modelConfig.model,
    time: new Date().toString(),
    lang: getLang(),
    input: input,
  };

  let output = modelConfig.template ?? DEFAULT_INPUT_TEMPLATE;

  // remove duplicate
  if (input.startsWith(output)) {
    output = "";
  }

  // must contains {{input}}
  const inputVar = "{{input}}";
  if (!output.includes(inputVar)) {
    output += "\n" + inputVar;
  }

  Object.entries(vars).forEach(([name, value]) => {
    const regex = new RegExp(`{{${name}}}`, "g");
    output = output.replace(regex, value.toString()); // Ensure value is a string
  });

  return output;
}

const DEFAULT_CHAT_STATE = {
  sessions: [createEmptySession()],
  currentSessionIndex: 0,
  lastInput: "",
};

export const useChatStore = createPersistStore(
  DEFAULT_CHAT_STATE,
  (set, _get) => {
    function get() {
      return {
        ..._get(),
        ...methods,
      };
    }

    const methods = {
      forkSession() {
        // 获取当前会话
        const currentSession = get().currentSession();
        if (!currentSession) return;

        const newSession = createEmptySession();

        newSession.topic = currentSession.topic;
        newSession.messages = [...currentSession.messages];
        newSession.mask = {
          ...currentSession.mask,
          modelConfig: {
            ...currentSession.mask.modelConfig,
          },
        };

        set((state) => ({
          currentSessionIndex: 0,
          sessions: [newSession, ...state.sessions],
        }));
      },

      clearSessions() {
        set(() => ({
          sessions: [createEmptySession()],
          currentSessionIndex: 0,
        }));
      },

      selectSession(index: number) {
        set({
          currentSessionIndex: index,
        });
      },

      moveSession(from: number, to: number) {
        set((state) => {
          const { sessions, currentSessionIndex: oldIndex } = state;

          // move the session
          const newSessions = [...sessions];
          const session = newSessions[from];
          newSessions.splice(from, 1);
          newSessions.splice(to, 0, session);

          // modify current session id
          let newIndex = oldIndex === from ? to : oldIndex;
          if (oldIndex > from && oldIndex <= to) {
            newIndex -= 1;
          } else if (oldIndex < from && oldIndex >= to) {
            newIndex += 1;
          }

          return {
            currentSessionIndex: newIndex,
            sessions: newSessions,
          };
        });
      },

      newSession(
        mask?: Mask,
        currentModel?: Mask["modelConfig"]["model"],
        currentProviderName?: ServiceProvider,
      ) {
        const session = createEmptySession();
        const config = useAppConfig.getState();
        // console.log("------", session, "2222", config);
        // 继承当前会话的模型,
        // 新增继承模型提供者
        if (currentModel) {
          session.mask.modelConfig.model = currentModel;
        }
        if (currentProviderName) {
          session.mask.modelConfig.providerName = currentProviderName;
        }
        if (mask) {
          const config = useAppConfig.getState();
          const globalModelConfig = config.modelConfig;

          session.mask = {
            ...mask,
            modelConfig: {
              ...globalModelConfig,
              ...mask.modelConfig,
            },
          };
          session.topic = mask.name;
        }

        set((state) => ({
          currentSessionIndex: 0,
          sessions: [session].concat(state.sessions),
        }));
      },

      nextSession(delta: number) {
        const n = get().sessions.length;
        const limit = (x: number) => (x + n) % n;
        const i = get().currentSessionIndex;
        get().selectSession(limit(i + delta));
      },

      deleteSession(index: number) {
        const deletingLastSession = get().sessions.length === 1;
        const deletedSession = get().sessions.at(index);

        if (!deletedSession) return;

        const sessions = get().sessions.slice();
        sessions.splice(index, 1);

        const currentIndex = get().currentSessionIndex;
        let nextIndex = Math.min(
          currentIndex - Number(index < currentIndex),
          sessions.length - 1,
        );

        if (deletingLastSession) {
          nextIndex = 0;
          sessions.push(createEmptySession());
        }

        // for undo delete action
        const restoreState = {
          currentSessionIndex: get().currentSessionIndex,
          sessions: get().sessions.slice(),
        };

        set(() => ({
          currentSessionIndex: nextIndex,
          sessions,
        }));

        showToast(
          Locale.Home.DeleteToast,
          {
            text: Locale.Home.Revert,
            onClick() {
              set(() => restoreState);
            },
          },
          5000,
        );
      },

      currentSession(): ChatSession {
        let index = get().currentSessionIndex;
        const sessions = get().sessions;

        if (index < 0 || index >= sessions.length) {
          index = Math.min(sessions.length - 1, Math.max(0, index));
          set(() => ({ currentSessionIndex: index }));
        }

        const session = sessions[index];

        return session;
      },

      onNewMessage(message: ChatMessage) {
        get().updateCurrentSession((session) => {
          session.messages = session.messages.concat();
          session.lastUpdate = Date.now();
        });
        get().updateStat(message);
        get().summarizeSession();
      },

      fetchMidjourneyStatus(botMessage: ChatMessage, extAttr?: any) {
        const taskId = botMessage?.attr?.taskId;
        if (
          !taskId ||
          ["SUCCESS", "FAILURE"].includes(botMessage?.attr?.status) ||
          ChatFetchTaskPool[taskId]
        )
          return;
        ChatFetchTaskPool[taskId] = setTimeout(async () => {
          ChatFetchTaskPool[taskId] = null;
          const statusRes = await fetch(
            `/api/midjourney/mj/task/${taskId}/fetch`,
            {
              method: "GET",
              headers: getHeaders(),
            },
          );
          const statusResJson = await statusRes.json();
          if (statusRes.status < 200 || statusRes.status >= 300) {
            botMessage.content =
              Locale.Midjourney.TaskStatusFetchFail +
                ": " +
                (statusResJson?.error || statusResJson?.description) ||
              Locale.Midjourney.UnknownReason;
            console.log("【mid】状态码不对");
          } else {
            let isFinished = false;
            let content;
            const prefixContent = Locale.Midjourney.TaskPrefix(
              statusResJson.prompt,
              taskId,
            );
            console.log("【mid】请求成功了", statusResJson);
            switch (statusResJson?.status) {
              case "SUCCESS":
                console.log("[mid] SUCCESS", statusResJson);

                content = statusResJson.imageUrl;
                isFinished = true;
                if (statusResJson.imageUrl) {
                  let imgUrl = useGetMidjourneySelfProxyUrl(
                    statusResJson.imageUrl,
                  );
                  botMessage.attr.imgUrl = imgUrl;
                  botMessage.content =
                    prefixContent + `[![${taskId}](${imgUrl})](${imgUrl})`;
                }
                if (
                  statusResJson.action === "DESCRIBE" &&
                  statusResJson.prompt
                ) {
                  botMessage.content += `\n${statusResJson.prompt}`;
                }
                break;
              case "FAILURE":
                console.log("[mid] FAILURE", statusResJson);
                content =
                  statusResJson.failReason || Locale.Midjourney.UnknownReason;
                isFinished = true;
                botMessage.content =
                  prefixContent +
                  `**${
                    Locale.Midjourney.TaskStatus
                  }:** [${new Date().toLocaleString()}] - ${content}`;
                break;
              case "NOT_START":
                content = Locale.Midjourney.TaskNotStart;
                break;
              case "IN_PROGRESS":
                console.log("[mid] ", statusResJson);
                content = Locale.Midjourney.TaskProgressTip(
                  statusResJson.progress,
                );
                break;
              case "SUBMITTED":
                content = Locale.Midjourney.TaskRemoteSubmit;
                break;
              default:
                console.log("[mid] ", statusResJson);
                content = statusResJson.status;
            }
            botMessage.attr.status = statusResJson.status;
            if (isFinished) {
              botMessage.attr.finished = true;
            } else {
              botMessage.content =
                prefixContent +
                `**${
                  Locale.Midjourney.TaskStatus
                }:** [${new Date().toLocaleString()}] - ${content}`;
              if (
                statusResJson.status === "IN_PROGRESS" &&
                statusResJson.imageUrl
              ) {
                let imgUrl = useGetMidjourneySelfProxyUrl(
                  statusResJson.imageUrl,
                );
                botMessage.attr.imgUrl = imgUrl;
                botMessage.content += `\n[![${taskId}](${imgUrl})](${imgUrl})`;
              }
              this.fetchMidjourneyStatus(taskId, botMessage);
            }
            set(() => ({}));
            if (isFinished) {
              extAttr?.setAutoScroll(true);
            }
          }
        }, 3000);
      },

      // async onUserInput(content: string, extAttr?: any) {
      async onUserInput(
        content: string,
        attachImages?: string[],
        extAttr?: any,
      ) {
        const session = get().currentSession();
        const modelConfig = session.mask.modelConfig;
        let userContent: string = "";
        if (
          extAttr?.mjImageMode &&
          attachImages &&
          attachImages.length > 0 &&
          extAttr.mjImageMode !== "IMAGINE"
        ) {
          if (
            extAttr.mjImageMode === "BLEND" &&
            (attachImages.length < 2 || attachImages.length > 5)
          ) {
            alert(Locale.Midjourney.BlendMinImg(2, 5));
            return new Promise((resolve: any, reject) => {
              resolve(false);
            });
          }
          userContent = `/mj ${extAttr?.mjImageMode}`;
          attachImages.forEach((img: any, index: number) => {
            userContent += `::[${index + 1}]${img.filename}`;
          });
        } else {
          userContent = fillTemplateWith(content, modelConfig);
        }

        // console.log("[User Input] after template: ", userContent);

        let mContent: string | MultimodalContent[] = userContent;

        if (attachImages && attachImages.length > 0) {
          mContent = [
            {
              type: "text",
              text: userContent,
            },
          ];
          mContent = mContent.concat(
            attachImages.map((url) => {
              return {
                type: "image_url",
                image_url: {
                  url: url,
                },
              };
            }),
          );
        }
        let userMessage: ChatMessage = createMessage({
          role: "user",
          content: mContent,
        });

        const botMessage: ChatMessage = createMessage({
          role: "assistant",
          streaming: true,
          model: modelConfig.model,
          attr: {},
        });

        // get recent messages
        const recentMessages = get().getMessagesWithMemory();
        const sendMessages = recentMessages.concat(userMessage);
        const messageIndex = get().currentSession().messages.length + 1;

        // save user's and bot's message
        get().updateCurrentSession((session) => {
          const savedUserMessage = {
            ...userMessage,
            content: mContent,
          };
          session.messages = session.messages.concat([
            savedUserMessage,
            botMessage,
          ]);
        });
        const current_day_token = parseInt(
          localStorage.getItem("current_day_token") ?? "0",
        );
        const current_day_limit_token = parseInt(
          localStorage.getItem("current_day_limit_token") ?? "200000",
        );
        // console.log('---------', current_day_token)
        if (current_day_token >= current_day_limit_token) {
          botMessage.content +=
            "\n\n" +
            prettyObject({
              error: true,
              message: "当日请求过多。",
            });
          botMessage.streaming = false;
          get().onNewMessage(botMessage);
          set(() => ({}));
          extAttr?.setAutoScroll(true);

          return;
        }

        if (
          content.toLowerCase().startsWith("/mj") ||
          content.toLowerCase().startsWith("/MJ")
        ) {
          botMessage.model = "midjourney";
          const startFn = async () => {
            const prompt = content.substring(3).trim();
            let action: string = "IMAGINE";
            const firstSplitIndex = prompt.indexOf("::");
            if (firstSplitIndex > 0) {
              action = prompt.substring(0, firstSplitIndex);
            }
            if (
              ![
                "UPSCALE",
                "VARIATION",
                "IMAGINE",
                "DESCRIBE",
                "BLEND",
                "REROLL",
              ].includes(action)
            ) {
              botMessage.content = Locale.Midjourney.TaskErrUnknownType;
              botMessage.streaming = false;
              return;
            }
            console.log("[action] ", action);
            botMessage.attr.action = action;
            let actionIndex: any = null;
            let actionUseTaskId: any = null;
            if (
              action === "VARIATION" ||
              action == "UPSCALE" ||
              action == "REROLL"
            ) {
              actionIndex = parseInt(
                prompt.substring(firstSplitIndex + 2, firstSplitIndex + 3),
              );
              actionUseTaskId = prompt.substring(firstSplitIndex + 5);
            }
            try {
              let res = null;
              const reqFn = (path: string, method: string, body?: any) => {
                return fetch("/api/midjourney/mj/" + path, {
                  method: method,
                  headers: getHeaders(),
                  body: body,
                });
              };
              switch (action) {
                case "IMAGINE": {
                  res = await reqFn(
                    "submit/imagine",
                    "POST",
                    JSON.stringify({
                      prompt: prompt,
                      base64Array:
                        attachImages && attachImages.length > 0
                          ? [attachImages?.[0]]
                          : null,
                    }),
                  );
                  break;
                }
                case "DESCRIBE": {
                  res = await reqFn(
                    "submit/describe",
                    "POST",
                    JSON.stringify({
                      base64: attachImages?.[0],
                    }),
                  );
                  break;
                }
                case "BLEND": {
                  const base64Array = attachImages;
                  res = await reqFn(
                    "submit/blend",
                    "POST",
                    JSON.stringify({ base64Array }),
                  );
                  break;
                }
                case "UPSCALE":
                case "VARIATION":
                case "REROLL": {
                  res = await reqFn(
                    "submit/change",
                    "POST",
                    JSON.stringify({
                      action: action,
                      index: actionIndex,
                      taskId: actionUseTaskId,
                    }),
                  );
                  break;
                }
                default:
              }
              if (res == null) {
                botMessage.content =
                  Locale.Midjourney.TaskErrNotSupportType(action);
                botMessage.streaming = false;
                return;
              }
              if (!res.ok) {
                const text = await res.text();
                throw new Error(
                  `\n${Locale.Midjourney.StatusCode(
                    res.status,
                  )}\n${Locale.Midjourney.RespBody(
                    text || Locale.Midjourney.None,
                  )}`,
                );
              }
              const resJson = await res.json();
              if (
                res.status < 200 ||
                res.status >= 300 ||
                (resJson.code != 1 && resJson.code != 22)
              ) {
                botMessage.content = Locale.Midjourney.TaskSubmitErr(
                  resJson?.msg ||
                    resJson?.error ||
                    resJson?.description ||
                    Locale.Midjourney.UnknownError,
                );
              } else {
                const taskId: string = resJson.result;
                const prefixContent = Locale.Midjourney.TaskPrefix(
                  prompt,
                  taskId,
                );
                botMessage.content =
                  prefixContent +
                    `[${new Date().toLocaleString()}] - ${
                      Locale.Midjourney.TaskSubmitOk
                    }: ` +
                    resJson?.description || Locale.Midjourney.PleaseWait;
                botMessage.attr.taskId = taskId;
                botMessage.attr.status = resJson.status;
                this.fetchMidjourneyStatus(botMessage, extAttr);
              }
            } catch (e: any) {
              console.error(e);
              botMessage.content = Locale.Midjourney.TaskSubmitErr(
                e?.error || e?.message || Locale.Midjourney.UnknownError,
              );
            } finally {
              ChatControllerPool.remove(
                session.id,
                botMessage.id ?? messageIndex,
              );
              botMessage.streaming = false;
            }
          };
          await startFn();
          get().onNewMessage(botMessage);
          set(() => ({}));
          extAttr?.setAutoScroll(true);
        } else {
          const api: ClientApi = getClientApi(modelConfig.providerName);
          // make request
          api.llm.chat({
            messages: sendMessages,
            config: { ...modelConfig, stream: true },
            onUpdate(message) {
              botMessage.streaming = true;
              if (message) {
                botMessage.content = message;
              }
              get().updateCurrentSession((session) => {
                session.messages = session.messages.concat();
              });
            },
            onFinish(message) {
              botMessage.streaming = false;
              if (message) {
                botMessage.content = message;
                get().onNewMessage(botMessage);
              }
              ChatControllerPool.remove(session.id, botMessage.id);
            },
            onBeforeTool(tool: ChatMessageTool) {
              (botMessage.tools = botMessage?.tools || []).push(tool);
              get().updateCurrentSession((session) => {
                session.messages = session.messages.concat();
              });
            },
            onAfterTool(tool: ChatMessageTool) {
              botMessage?.tools?.forEach((t, i, tools) => {
                if (tool.id == t.id) {
                  tools[i] = { ...tool };
                }
              });
              get().updateCurrentSession((session) => {
                session.messages = session.messages.concat();
              });
            },
            onError(error) {
              const isAborted = error.message?.includes?.("aborted");
              botMessage.content +=
                "\n\n" +
                prettyObject({
                  error: true,
                  message: error.message,
                });
              botMessage.streaming = false;
              userMessage.isError = !isAborted;
              botMessage.isError = !isAborted;
              get().updateCurrentSession((session) => {
                session.messages = session.messages.concat();
              });
              ChatControllerPool.remove(
                session.id,
                botMessage.id ?? messageIndex,
              );

              console.error("[Chat] failed ", error);
            },
            onController(controller) {
              // collect controller for stop/retry
              ChatControllerPool.addController(
                session.id,
                botMessage.id ?? messageIndex,
                controller,
              );
            },
          });
        }
      },

      getMemoryPrompt() {
        const session = get().currentSession();

        if (session.memoryPrompt.length) {
          return {
            role: "system",
            content: Locale.Store.Prompt.History(session.memoryPrompt),
            date: "",
          } as ChatMessage;
        }
      },

      getMessagesWithMemory() {
        const session = get().currentSession();
        const modelConfig = session.mask.modelConfig;
        const clearContextIndex = session.clearContextIndex ?? 0;
        const messages = session.messages.slice();
        const totalMessageCount = session.messages.length;

        // in-context prompts
        const contextPrompts = session.mask.context.slice();

        // system prompts, to get close to OpenAI Web ChatGPT
        const shouldInjectSystemPrompts =
          modelConfig.enableInjectSystemPrompts &&
          (session.mask.modelConfig.model.startsWith("gpt-") ||
            session.mask.modelConfig.model.startsWith("chatgpt-"));

        var systemPrompts: ChatMessage[] = [];
        systemPrompts = shouldInjectSystemPrompts
          ? [
              createMessage({
                role: "system",
                content: fillTemplateWith("", {
                  ...modelConfig,
                  template: DEFAULT_SYSTEM_TEMPLATE,
                }),
              }),
            ]
          : [];
        if (shouldInjectSystemPrompts) {
          console.log(
            "[Global System Prompt] ",
            systemPrompts.at(0)?.content ?? "empty",
          );
        }
        const memoryPrompt = get().getMemoryPrompt();
        // long term memory
        const shouldSendLongTermMemory =
          modelConfig.sendMemory &&
          session.memoryPrompt &&
          session.memoryPrompt.length > 0 &&
          session.lastSummarizeIndex > clearContextIndex;
        const longTermMemoryPrompts =
          shouldSendLongTermMemory && memoryPrompt ? [memoryPrompt] : [];
        const longTermMemoryStartIndex = session.lastSummarizeIndex;

        // short term memory
        const shortTermMemoryStartIndex = Math.max(
          0,
          totalMessageCount - modelConfig.historyMessageCount,
        );

        // lets concat send messages, including 4 parts:
        // 0. system prompt: to get close to OpenAI Web ChatGPT
        // 1. long term memory: summarized memory messages
        // 2. pre-defined in-context prompts
        // 3. short term memory: latest n messages
        // 4. newest input message
        const memoryStartIndex = shouldSendLongTermMemory
          ? Math.min(longTermMemoryStartIndex, shortTermMemoryStartIndex)
          : shortTermMemoryStartIndex;
        // and if user has cleared history messages, we should exclude the memory too.
        const contextStartIndex = Math.max(clearContextIndex, memoryStartIndex);
        const maxTokenThreshold = modelConfig.max_tokens;

        // get recent messages as much as possible
        const reversedRecentMessages = [];
        for (
          let i = totalMessageCount - 1, tokenCount = 0;
          i >= contextStartIndex && tokenCount < maxTokenThreshold;
          i -= 1
        ) {
          const msg = messages[i];
          if (!msg || msg.isError) continue;
          tokenCount += estimateTokenLength(getMessageTextContent(msg));
          reversedRecentMessages.push(msg);
        }
        // concat all messages
        const recentMessages = [
          ...systemPrompts,
          ...longTermMemoryPrompts,
          ...contextPrompts,
          ...reversedRecentMessages.reverse(),
        ];

        return recentMessages;
      },

      updateMessage(
        sessionIndex: number,
        messageIndex: number,
        updater: (message?: ChatMessage) => void,
      ) {
        const sessions = get().sessions;
        const session = sessions.at(sessionIndex);
        const messages = session?.messages;
        updater(messages?.at(messageIndex));
        set(() => ({ sessions }));
      },

      resetSession() {
        get().updateCurrentSession((session) => {
          session.messages = [];
          session.memoryPrompt = "";
        });
      },

      summarizeSession(refreshTitle: boolean = false) {
        const config = useAppConfig.getState();
        const session = get().currentSession();
        const modelConfig = session.mask.modelConfig;
        // skip summarize when using dalle3?
        if (isDalle3(modelConfig.model)) {
          return;
        }

        // if not config compressModel, then using getSummarizeModel
        const [model, providerName] = modelConfig.compressModel
          ? [modelConfig.compressModel, modelConfig.compressProviderName]
          : getSummarizeModel(
              session.mask.modelConfig.model,
              session.mask.modelConfig.providerName,
            );
        const api: ClientApi = getClientApi(providerName as ServiceProvider);

        // remove error messages if any
        const messages = session.messages;

        // should summarize topic after chating more than 50 words
        const SUMMARIZE_MIN_LEN = 50;
        if (
          (config.enableAutoGenerateTitle &&
            session.topic === DEFAULT_TOPIC &&
            countMessages(messages) >= SUMMARIZE_MIN_LEN) ||
          refreshTitle
        ) {
          const startIndex = Math.max(
            0,
            messages.length - modelConfig.historyMessageCount,
          );
          const topicMessages = messages
            .slice(
              startIndex < messages.length ? startIndex : messages.length - 1,
              messages.length,
            )
            .concat(
              createMessage({
                role: "user",
                content: Locale.Store.Prompt.Topic,
              }),
            );
          api.llm.chat({
            messages: topicMessages,
            config: {
<<<<<<< HEAD
              model: modelConfig.compressModel,
              providerName: modelConfig.compressProviderName,
=======
              model,
>>>>>>> 96273fd7
              stream: false,
            },
            onFinish(message) {
              if (!isValidMessage(message)) return;
              get().updateCurrentSession(
                (session) =>
                  (session.topic =
                    message.length > 0 ? trimTopic(message) : DEFAULT_TOPIC),
              );
            },
          });
        }
        const summarizeIndex = Math.max(
          session.lastSummarizeIndex,
          session.clearContextIndex ?? 0,
        );
        let toBeSummarizedMsgs = messages
          .filter((msg) => !msg.isError)
          .slice(summarizeIndex);

        const historyMsgLength = countMessages(toBeSummarizedMsgs);

        if (historyMsgLength > (modelConfig?.max_tokens ?? 4000)) {
          const n = toBeSummarizedMsgs.length;
          toBeSummarizedMsgs = toBeSummarizedMsgs.slice(
            Math.max(0, n - modelConfig.historyMessageCount),
          );
        }
        const memoryPrompt = get().getMemoryPrompt();
        if (memoryPrompt) {
          // add memory prompt
          toBeSummarizedMsgs.unshift(memoryPrompt);
        }

        const lastSummarizeIndex = session.messages.length;

        // console.log(
        //   "[Chat History] ",
        //   toBeSummarizedMsgs,
        //   historyMsgLength,
        //   modelConfig.compressMessageLengthThreshold,
        // );

        if (
          historyMsgLength > modelConfig.compressMessageLengthThreshold &&
          modelConfig.sendMemory
        ) {
          /** Destruct max_tokens while summarizing
           * this param is just shit
           **/
          const { max_tokens, ...modelcfg } = modelConfig;
          api.llm.chat({
            messages: toBeSummarizedMsgs.concat(
              createMessage({
                role: "system",
                content: Locale.Store.Prompt.Summarize,
                date: "",
              }),
            ),
            config: {
              ...modelcfg,
              stream: true,
              model,
              providerName,
            },
            onUpdate(message) {
              session.memoryPrompt = message;
            },
            onFinish(message) {
              console.log("[Memory] ", message);
              get().updateCurrentSession((session) => {
                session.lastSummarizeIndex = lastSummarizeIndex;
                session.memoryPrompt = message; // Update the memory prompt for stored it in local storage
              });
            },
            onError(err) {
              console.error("[Summarize] ", err);
            },
          });
        }

        function isValidMessage(message: any): boolean {
          return typeof message === "string" && !message.startsWith("```json");
        }
      },

      updateStat(message: ChatMessage) {
        get().updateCurrentSession((session) => {
          session.stat.charCount += message.content.length;
          // TODO: should update chat count and word count
        });
      },

      updateCurrentSession(updater: (session: ChatSession) => void) {
        const sessions = get().sessions;
        const index = get().currentSessionIndex;
        updater(sessions[index]);
        set(() => ({ sessions }));
      },

      async clearAllData() {
        await indexedDBStorage.clear();
        localStorage.clear();
        location.reload();
      },
      setLastInput(lastInput: string) {
        set({
          lastInput,
        });
      },
    };

    return methods;
  },
  {
    name: StoreKey.Chat,
    version: 3.3,
    migrate(persistedState, version) {
      const state = persistedState as any;
      const newState = JSON.parse(
        JSON.stringify(state),
      ) as typeof DEFAULT_CHAT_STATE;

      if (version < 2) {
        newState.sessions = [];

        const oldSessions = state.sessions;
        for (const oldSession of oldSessions) {
          const newSession = createEmptySession();
          newSession.topic = oldSession.topic;
          newSession.messages = [...oldSession.messages];
          newSession.mask.modelConfig.sendMemory = true;
          newSession.mask.modelConfig.historyMessageCount = 4;
          newSession.mask.modelConfig.compressMessageLengthThreshold = 1000;
          newState.sessions.push(newSession);
        }
      }

      if (version < 3) {
        // migrate id to nanoid
        newState.sessions.forEach((s) => {
          s.id = nanoid();
          s.messages.forEach((m) => (m.id = nanoid()));
        });
      }

      // Enable `enableInjectSystemPrompts` attribute for old sessions.
      // Resolve issue of old sessions not automatically enabling.
      if (version < 3.1) {
        newState.sessions.forEach((s) => {
          if (
            // Exclude those already set by user
            !s.mask.modelConfig.hasOwnProperty("enableInjectSystemPrompts")
          ) {
            // Because users may have changed this configuration,
            // the user's current configuration is used instead of the default
            const config = useAppConfig.getState();
            s.mask.modelConfig.enableInjectSystemPrompts =
              config.modelConfig.enableInjectSystemPrompts;
          }
        });
      }

      // add default summarize model for every session
      if (version < 3.2) {
        newState.sessions.forEach((s) => {
          const config = useAppConfig.getState();
          s.mask.modelConfig.compressModel = config.modelConfig.compressModel;
          s.mask.modelConfig.compressProviderName =
            config.modelConfig.compressProviderName;
        });
      }
      // revert default summarize model for every session
      if (version < 3.3) {
        newState.sessions.forEach((s) => {
          const config = useAppConfig.getState();
          s.mask.modelConfig.compressModel = "";
          s.mask.modelConfig.compressProviderName = "";
        });
      }

      return newState as any;
    },
  },
);<|MERGE_RESOLUTION|>--- conflicted
+++ resolved
@@ -993,13 +993,9 @@
           api.llm.chat({
             messages: topicMessages,
             config: {
-<<<<<<< HEAD
-              model: modelConfig.compressModel,
-              providerName: modelConfig.compressProviderName,
-=======
               model,
->>>>>>> 96273fd7
               stream: false,
+              providerName,
             },
             onFinish(message) {
               if (!isValidMessage(message)) return;
