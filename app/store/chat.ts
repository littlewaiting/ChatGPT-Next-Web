import { create } from "zustand";
import { persist } from "zustand/middleware";

import { trimTopic } from "../utils";

import Locale from "../locales";
import { showToast } from "../components/ui-lib";
import { ModelType } from "./config";
import { createEmptyMask, Mask } from "./mask";
import { StoreKey } from "../constant";
import { api, RequestMessage } from "../client/api";
import { ChatControllerPool } from "../client/controller";
import { prettyObject } from "../utils/format";

export type ChatMessage = RequestMessage & {
  date: string;
  streaming?: boolean;
  isError?: boolean;
  id?: number;
  model?: ModelType;
};

export function createMessage(override: Partial<ChatMessage>): ChatMessage {
  return {
    id: Date.now(),
    date: new Date().toLocaleString(),
    role: "user",
    content: "",
    ...override,
  };
}

<<<<<<< HEAD
export const ROLES: Message["role"][] = ["system", "user", "assistant"];

const ENABLE_GPT4 = true;

export const ALL_MODELS = [
  {
    name: "gpt-4",
    available: ENABLE_GPT4,
  },
  {
    name: "gpt-4-0314",
    available: ENABLE_GPT4,
  },
  {
    name: "gpt-4-32k",
    available: ENABLE_GPT4,
  },
  {
    name: "gpt-4-32k-0314",
    available: ENABLE_GPT4,
  },
  {
    name: "gpt-3.5-turbo",
    available: true,
  },
  {
    name: "gpt-3.5-turbo-0301",
    available: true,
  },
];

export function limitNumber(
  x: number,
  min: number,
  max: number,
  defaultValue: number,
) {
  if (typeof x !== "number" || isNaN(x)) {
    return defaultValue;
  }

  return Math.min(max, Math.max(min, x));
}

export function limitModel(name: string) {
  return ALL_MODELS.some((m) => m.name === name && m.available)
    ? name
    : ALL_MODELS[4].name;
}

export const ModalConfigValidator = {
  model(x: string) {
    return limitModel(x);
  },
  max_tokens(x: number) {
    return limitNumber(x, 0, 32000, 2000);
  },
  presence_penalty(x: number) {
    return limitNumber(x, -2, 2, 0);
  },
  temperature(x: number) {
    return limitNumber(x, 0, 2, 1);
  },
};

=======
>>>>>>> 9e602eb5
export interface ChatStat {
  tokenCount: number;
  wordCount: number;
  charCount: number;
}

export interface ChatSession {
  id: number;

  topic: string;

  memoryPrompt: string;
  messages: ChatMessage[];
  stat: ChatStat;
  lastUpdate: number;
  lastSummarizeIndex: number;

  mask: Mask;
}

export const DEFAULT_TOPIC = Locale.Store.DefaultTopic;
export const BOT_HELLO: ChatMessage = createMessage({
  role: "assistant",
  content: Locale.Store.BotHello,
});

function createEmptySession(): ChatSession {
  return {
    id: Date.now() + Math.random(),
    topic: DEFAULT_TOPIC,
    memoryPrompt: "",
    messages: [],
    stat: {
      tokenCount: 0,
      wordCount: 0,
      charCount: 0,
    },
    lastUpdate: Date.now(),
    lastSummarizeIndex: 0,
    mask: createEmptyMask(),
  };
}

interface ChatStore {
  sessions: ChatSession[];
  currentSessionIndex: number;
  globalId: number;
  clearSessions: () => void;
  moveSession: (from: number, to: number) => void;
  selectSession: (index: number) => void;
  newSession: (mask?: Mask) => void;
  deleteSession: (index: number) => void;
  currentSession: () => ChatSession;
  onNewMessage: (message: ChatMessage) => void;
  onUserInput: (content: string) => Promise<void>;
  summarizeSession: () => void;
  updateStat: (message: ChatMessage) => void;
  updateCurrentSession: (updater: (session: ChatSession) => void) => void;
  updateMessage: (
    sessionIndex: number,
    messageIndex: number,
    updater: (message?: ChatMessage) => void,
  ) => void;
  resetSession: () => void;
  getMessagesWithMemory: () => ChatMessage[];
  getMemoryPrompt: () => ChatMessage;

  clearAllData: () => void;
}

function countMessages(msgs: ChatMessage[]) {
  return msgs.reduce((pre, cur) => pre + cur.content.length, 0);
}

export const useChatStore = create<ChatStore>()(
  persist(
    (set, get) => ({
      sessions: [createEmptySession()],
      currentSessionIndex: 0,
      globalId: 0,

      clearSessions() {
        set(() => ({
          sessions: [createEmptySession()],
          currentSessionIndex: 0,
        }));
      },

      selectSession(index: number) {
        set({
          currentSessionIndex: index,
        });
      },

      moveSession(from: number, to: number) {
        set((state) => {
          const { sessions, currentSessionIndex: oldIndex } = state;

          // move the session
          const newSessions = [...sessions];
          const session = newSessions[from];
          newSessions.splice(from, 1);
          newSessions.splice(to, 0, session);

          // modify current session id
          let newIndex = oldIndex === from ? to : oldIndex;
          if (oldIndex > from && oldIndex <= to) {
            newIndex -= 1;
          } else if (oldIndex < from && oldIndex >= to) {
            newIndex += 1;
          }

          return {
            currentSessionIndex: newIndex,
            sessions: newSessions,
          };
        });
      },

      newSession(mask) {
        const session = createEmptySession();

        set(() => ({ globalId: get().globalId + 1 }));
        session.id = get().globalId;

        if (mask) {
          session.mask = { ...mask };
          session.topic = mask.name;
        }

        set((state) => ({
          currentSessionIndex: 0,
          sessions: [session].concat(state.sessions),
        }));
      },

      deleteSession(index) {
        const deletingLastSession = get().sessions.length === 1;
        const deletedSession = get().sessions.at(index);

        if (!deletedSession) return;

        const sessions = get().sessions.slice();
        sessions.splice(index, 1);

        const currentIndex = get().currentSessionIndex;
        let nextIndex = Math.min(
          currentIndex - Number(index < currentIndex),
          sessions.length - 1,
        );

        if (deletingLastSession) {
          nextIndex = 0;
          sessions.push(createEmptySession());
        }

        // for undo delete action
        const restoreState = {
          currentSessionIndex: get().currentSessionIndex,
          sessions: get().sessions.slice(),
        };

        set(() => ({
          currentSessionIndex: nextIndex,
          sessions,
        }));

        showToast(
          Locale.Home.DeleteToast,
          {
            text: Locale.Home.Revert,
            onClick() {
              set(() => restoreState);
            },
          },
          5000,
        );
      },

      currentSession() {
        let index = get().currentSessionIndex;
        const sessions = get().sessions;

        if (index < 0 || index >= sessions.length) {
          index = Math.min(sessions.length - 1, Math.max(0, index));
          set(() => ({ currentSessionIndex: index }));
        }

        const session = sessions[index];

        return session;
      },

      onNewMessage(message) {
        get().updateCurrentSession((session) => {
          session.lastUpdate = Date.now();
        });
        get().updateStat(message);
        get().summarizeSession();
      },

      async onUserInput(content) {
        const session = get().currentSession();
        const modelConfig = session.mask.modelConfig;

        const userMessage: ChatMessage = createMessage({
          role: "user",
          content,
        });

        const botMessage: ChatMessage = createMessage({
          role: "assistant",
          streaming: true,
          id: userMessage.id! + 1,
          model: modelConfig.model,
        });

        const systemInfo = createMessage({
          role: "system",
          content: `IMPRTANT: You are a virtual assistant powered by the ${
            modelConfig.model
          } model, now time is ${new Date().toLocaleString()}}`,
          id: botMessage.id! + 1,
        });

        // get recent messages
        const systemMessages = [systemInfo];
        const recentMessages = get().getMessagesWithMemory();
        const sendMessages = systemMessages.concat(
          recentMessages.concat(userMessage),
        );
        const sessionIndex = get().currentSessionIndex;
        const messageIndex = get().currentSession().messages.length + 1;

        // save user's and bot's message
        get().updateCurrentSession((session) => {
          session.messages.push(userMessage);
          session.messages.push(botMessage);
        });

        // make request
        console.log("[User Input] ", sendMessages);
        api.llm.chat({
          messages: sendMessages,
          config: { ...modelConfig, stream: true },
          onUpdate(message) {
            botMessage.streaming = true;
            botMessage.content = message;
            set(() => ({}));
          },
          onFinish(message) {
            botMessage.streaming = false;
            botMessage.content = message;
            get().onNewMessage(botMessage);
            ChatControllerPool.remove(
              sessionIndex,
              botMessage.id ?? messageIndex,
            );
            set(() => ({}));
          },
          onError(error) {
            const isAborted = error.message.includes("aborted");
            if (
              botMessage.content !== Locale.Error.Unauthorized &&
              !isAborted
            ) {
              botMessage.content += "\n\n" + Locale.Store.Error;
            } else if (botMessage.content.length === 0) {
              botMessage.content = prettyObject(error);
            }
            botMessage.streaming = false;
            userMessage.isError = !isAborted;
            botMessage.isError = !isAborted;

            set(() => ({}));
            ChatControllerPool.remove(
              sessionIndex,
              botMessage.id ?? messageIndex,
            );

            console.error("[Chat] error ", error);
          },
          onController(controller) {
            // collect controller for stop/retry
            ChatControllerPool.addController(
              sessionIndex,
              botMessage.id ?? messageIndex,
              controller,
            );
          },
        });
      },

      getMemoryPrompt() {
        const session = get().currentSession();

        return {
          role: "system",
          content:
            session.memoryPrompt.length > 0
              ? Locale.Store.Prompt.History(session.memoryPrompt)
              : "",
          date: "",
        } as ChatMessage;
      },

      getMessagesWithMemory() {
        const session = get().currentSession();
        const modelConfig = session.mask.modelConfig;
        const messages = session.messages.filter((msg) => !msg.isError);
        const n = messages.length;

        const context = session.mask.context.slice();

        // long term memory
        if (
          modelConfig.sendMemory &&
          session.memoryPrompt &&
          session.memoryPrompt.length > 0
        ) {
          const memoryPrompt = get().getMemoryPrompt();
          context.push(memoryPrompt);
        }

        // get short term and unmemoried long term memory
        const shortTermMemoryMessageIndex = Math.max(
          0,
          n - modelConfig.historyMessageCount,
        );
        const longTermMemoryMessageIndex = session.lastSummarizeIndex;
        const oldestIndex = Math.max(
          shortTermMemoryMessageIndex,
          longTermMemoryMessageIndex,
        );
        const threshold = modelConfig.compressMessageLengthThreshold;

        // get recent messages as many as possible
        const reversedRecentMessages = [];
        for (
          let i = n - 1, count = 0;
          i >= oldestIndex && count < threshold;
          i -= 1
        ) {
          const msg = messages[i];
          if (!msg || msg.isError) continue;
          count += msg.content.length;
          reversedRecentMessages.push(msg);
        }

        // concat
        const recentMessages = context.concat(reversedRecentMessages.reverse());

        return recentMessages;
      },

      updateMessage(
        sessionIndex: number,
        messageIndex: number,
        updater: (message?: ChatMessage) => void,
      ) {
        const sessions = get().sessions;
        const session = sessions.at(sessionIndex);
        const messages = session?.messages;
        updater(messages?.at(messageIndex));
        set(() => ({ sessions }));
      },

      resetSession() {
        get().updateCurrentSession((session) => {
          session.messages = [];
          session.memoryPrompt = "";
        });
      },

      summarizeSession() {
        const session = get().currentSession();

        // remove error messages if any
        const cleanMessages = session.messages.filter((msg) => !msg.isError);

        // should summarize topic after chating more than 50 words
        const SUMMARIZE_MIN_LEN = 50;
        if (
          session.topic === DEFAULT_TOPIC &&
          countMessages(cleanMessages) >= SUMMARIZE_MIN_LEN
        ) {
          const topicMessages = cleanMessages.concat(
            createMessage({
              role: "user",
              content: Locale.Store.Prompt.Topic,
            }),
          );
          api.llm.chat({
            messages: topicMessages,
            config: {
              model: "gpt-3.5-turbo",
            },
            onFinish(message) {
              get().updateCurrentSession(
                (session) =>
                  (session.topic =
                    message.length > 0 ? trimTopic(message) : DEFAULT_TOPIC),
              );
            },
          });
        }

        const modelConfig = session.mask.modelConfig;
        let toBeSummarizedMsgs = cleanMessages.slice(
          session.lastSummarizeIndex,
        );

        const historyMsgLength = countMessages(toBeSummarizedMsgs);

        if (historyMsgLength > modelConfig?.max_tokens ?? 4000) {
          const n = toBeSummarizedMsgs.length;
          toBeSummarizedMsgs = toBeSummarizedMsgs.slice(
            Math.max(0, n - modelConfig.historyMessageCount),
          );
        }

        // add memory prompt
        toBeSummarizedMsgs.unshift(get().getMemoryPrompt());

        const lastSummarizeIndex = session.messages.length;

        console.log(
          "[Chat History] ",
          toBeSummarizedMsgs,
          historyMsgLength,
          modelConfig.compressMessageLengthThreshold,
        );

        if (
          historyMsgLength > modelConfig.compressMessageLengthThreshold &&
          session.mask.modelConfig.sendMemory
        ) {
          api.llm.chat({
            messages: toBeSummarizedMsgs.concat({
              role: "system",
              content: Locale.Store.Prompt.Summarize,
              date: "",
            }),
            config: { ...modelConfig, stream: true },
            onUpdate(message) {
              session.memoryPrompt = message;
            },
            onFinish(message) {
              console.log("[Memory] ", message);
              session.lastSummarizeIndex = lastSummarizeIndex;
            },
            onError(err) {
              console.error("[Summarize] ", err);
            },
          });
        }
      },

      updateStat(message) {
        get().updateCurrentSession((session) => {
          session.stat.charCount += message.content.length;
          // TODO: should update chat count and word count
        });
      },

      updateCurrentSession(updater) {
        const sessions = get().sessions;
        const index = get().currentSessionIndex;
        updater(sessions[index]);
        set(() => ({ sessions }));
      },

      clearAllData() {
        localStorage.clear();
        location.reload();
      },
    }),
    {
      name: StoreKey.Chat,
      version: 2,
      migrate(persistedState, version) {
        const state = persistedState as any;
        const newState = JSON.parse(JSON.stringify(state)) as ChatStore;

        if (version < 2) {
          newState.globalId = 0;
          newState.sessions = [];

          const oldSessions = state.sessions;
          for (const oldSession of oldSessions) {
            const newSession = createEmptySession();
            newSession.topic = oldSession.topic;
            newSession.messages = [...oldSession.messages];
            newSession.mask.modelConfig.sendMemory = true;
            newSession.mask.modelConfig.historyMessageCount = 4;
            newSession.mask.modelConfig.compressMessageLengthThreshold = 1000;
            newState.sessions.push(newSession);
          }
        }

        return newState;
      },
    },
  ),
);<|MERGE_RESOLUTION|>--- conflicted
+++ resolved
@@ -30,74 +30,6 @@
   };
 }
 
-<<<<<<< HEAD
-export const ROLES: Message["role"][] = ["system", "user", "assistant"];
-
-const ENABLE_GPT4 = true;
-
-export const ALL_MODELS = [
-  {
-    name: "gpt-4",
-    available: ENABLE_GPT4,
-  },
-  {
-    name: "gpt-4-0314",
-    available: ENABLE_GPT4,
-  },
-  {
-    name: "gpt-4-32k",
-    available: ENABLE_GPT4,
-  },
-  {
-    name: "gpt-4-32k-0314",
-    available: ENABLE_GPT4,
-  },
-  {
-    name: "gpt-3.5-turbo",
-    available: true,
-  },
-  {
-    name: "gpt-3.5-turbo-0301",
-    available: true,
-  },
-];
-
-export function limitNumber(
-  x: number,
-  min: number,
-  max: number,
-  defaultValue: number,
-) {
-  if (typeof x !== "number" || isNaN(x)) {
-    return defaultValue;
-  }
-
-  return Math.min(max, Math.max(min, x));
-}
-
-export function limitModel(name: string) {
-  return ALL_MODELS.some((m) => m.name === name && m.available)
-    ? name
-    : ALL_MODELS[4].name;
-}
-
-export const ModalConfigValidator = {
-  model(x: string) {
-    return limitModel(x);
-  },
-  max_tokens(x: number) {
-    return limitNumber(x, 0, 32000, 2000);
-  },
-  presence_penalty(x: number) {
-    return limitNumber(x, -2, 2, 0);
-  },
-  temperature(x: number) {
-    return limitNumber(x, 0, 2, 1);
-  },
-};
-
-=======
->>>>>>> 9e602eb5
 export interface ChatStat {
   tokenCount: number;
   wordCount: number;
