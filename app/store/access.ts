--- conflicted
+++ resolved
@@ -29,15 +29,10 @@
   azureApiKey: "",
   azureApiVersion: "2023-08-01-preview",
 
-<<<<<<< HEAD
-  // google
-  googleApiKey: "",
-=======
   // google ai studio
   googleUrl: "",
   googleApiKey: "",
   googleApiVersion: "v1",
->>>>>>> a4cb8594
 
   // server config
   needCode: true,
