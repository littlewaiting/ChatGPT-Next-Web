import {
  ApiPath,
  DEFAULT_API_HOST,
  GoogleSafetySettingsThreshold,
  ServiceProvider,
  StoreKey,
} from "../constant";
import { getHeaders } from "../client/api";
import { getClientConfig } from "../config/client";
import { createPersistStore } from "../utils/store";
import { ensure } from "../utils/clone";
import { DEFAULT_CONFIG } from "./config";

let fetchState = 0; // 0 not fetch, 1 fetching, 2 done

const isApp = getClientConfig()?.buildMode === "export";

const DEFAULT_OPENAI_URL = isApp
  ? DEFAULT_API_HOST + "/api/proxy/openai"
  : ApiPath.OpenAI;

const DEFAULT_GOOGLE_URL = isApp
  ? DEFAULT_API_HOST + "/api/proxy/google"
  : ApiPath.Google;

const DEFAULT_ANTHROPIC_URL = isApp
  ? DEFAULT_API_HOST + "/api/proxy/anthropic"
  : ApiPath.Anthropic;

const DEFAULT_BAIDU_URL = isApp
  ? DEFAULT_API_HOST + "/api/proxy/baidu"
  : ApiPath.Baidu;

const DEFAULT_BYTEDANCE_URL = isApp
  ? DEFAULT_API_HOST + "/api/proxy/bytedance"
  : ApiPath.ByteDance;

const DEFAULT_ALIBABA_URL = isApp
  ? DEFAULT_API_HOST + "/api/proxy/alibaba"
  : ApiPath.Alibaba;

const DEFAULT_TENCENT_URL = isApp
  ? DEFAULT_API_HOST + "/api/proxy/tencent"
  : ApiPath.Tencent;

const DEFAULT_MOONSHOT_URL = isApp
  ? DEFAULT_API_HOST + "/api/proxy/moonshot"
  : ApiPath.Moonshot;

const DEFAULT_STABILITY_URL = isApp
  ? DEFAULT_API_HOST + "/api/proxy/stability"
  : ApiPath.Stability;

const DEFAULT_IFLYTEK_URL = isApp
  ? DEFAULT_API_HOST + "/api/proxy/iflytek"
  : ApiPath.Iflytek;

const DEFAULT_ACCESS_STATE = {
  accessCode: "",
  useCustomConfig: false,

  provider: ServiceProvider.OpenAI,

  // openai
  openaiUrl: DEFAULT_OPENAI_URL,
  openaiApiKey: "",

  // azure
  azureUrl: "",
  azureApiKey: "",
  azureApiVersion: "2023-05-15",
  azureVoiceKey: "",

  // google ai studio
  googleUrl: DEFAULT_GOOGLE_URL,
  googleApiKey: "",
  googleApiVersion: "v1",
  googleSafetySettings: GoogleSafetySettingsThreshold.BLOCK_ONLY_HIGH,

  // anthropic
  anthropicUrl: DEFAULT_ANTHROPIC_URL,
  anthropicApiKey: "",
  anthropicApiVersion: "2023-06-01",

  // baidu
  baiduUrl: DEFAULT_BAIDU_URL,
  baiduApiKey: "",
  baiduSecretKey: "",

  // bytedance
  bytedanceUrl: DEFAULT_BYTEDANCE_URL,
  bytedanceApiKey: "",

  // alibaba
  alibabaUrl: DEFAULT_ALIBABA_URL,
  alibabaApiKey: "",

  // moonshot
  moonshotUrl: DEFAULT_MOONSHOT_URL,
  moonshotApiKey: "",

  //stability
  stabilityUrl: DEFAULT_STABILITY_URL,
  stabilityApiKey: "",

  // tencent
  tencentUrl: DEFAULT_TENCENT_URL,
  tencentSecretKey: "",
  tencentSecretId: "",

  // iflytek
  iflytekUrl: DEFAULT_IFLYTEK_URL,
  iflytekApiKey: "",
  iflytekApiSecret: "",

  // server config
  needCode: true,
  hideUserApiKey: false,
  hideBalanceQuery: false,
  disableGPT4: false,
  midjourneyProxyUrl: "",
  useMjImgSelfProxy: false,
  disableFastLink: false,
  customModels: "",
  defaultModel: "",

  // tts config
  edgeTTSVoiceName: "zh-CN-YunxiNeural",
};

export const useAccessStore = createPersistStore(
  { ...DEFAULT_ACCESS_STATE },

  (set, get) => ({
    enabledAccessControl() {
      this.fetch();

      return get().needCode;
    },

    edgeVoiceName() {
      this.fetch();

      return get().edgeTTSVoiceName;
    },

    isValidOpenAI() {
      return ensure(get(), ["openaiApiKey"]);
    },

    isValidAzure() {
      return true;
      // return ensure(get(), ["azureUrl", "azureApiKey", "azureApiVersion"]);
    },

    isValidGoogle() {
      return ensure(get(), ["googleApiKey"]);
    },

    isValidAnthropic() {
      return ensure(get(), ["anthropicApiKey"]);
    },

    isValidBaidu() {
      return ensure(get(), ["baiduApiKey", "baiduSecretKey"]);
    },

    isValidByteDance() {
      return ensure(get(), ["bytedanceApiKey"]);
    },

    isValidAlibaba() {
      return ensure(get(), ["alibabaApiKey"]);
    },

    isValidTencent() {
      return ensure(get(), ["tencentSecretKey", "tencentSecretId"]);
    },

    isValidMoonshot() {
      return ensure(get(), ["moonshotApiKey"]);
    },
    isValidIflytek() {
      return ensure(get(), ["iflytekApiKey"]);
    },

    isAuthorized() {
      this.fetch();

      // has token or has code or disabled access control
      return (
        this.isValidOpenAI() ||
        this.isValidAzure() ||
        this.isValidGoogle() ||
        this.isValidAnthropic() ||
        this.isValidBaidu() ||
        this.isValidByteDance() ||
        this.isValidAlibaba() ||
        this.isValidTencent() ||
        this.isValidMoonshot() ||
        this.isValidIflytek() ||
        !this.enabledAccessControl() ||
        (this.enabledAccessControl() && ensure(get(), ["accessCode"]))
      );
    },
    fetch() {
      if (fetchState > 0 || getClientConfig()?.buildMode === "export") return;
      fetchState = 1;
<<<<<<< HEAD

      const res = {
        needCode: false,
        hideUserApiKey: true,
        disableGPT4: false,
        hideBalanceQuery: true,
      };
      set(() => ({ ...res }));
      fetchState = 2; // 设置 fetchState 值为 "获取已完成"
      // fetch("/api/config", {
      //   method: "post",
      //   body: null,
      //   headers: {
      //     ...getHeaders(),
      //   },
      // })
      //   .then((res) => res.json())
      //   .then((res) => {
      //     // Set default model from env request
      //     let defaultModel = res.defaultModel ?? "";
      //     DEFAULT_CONFIG.modelConfig.model =
      //       defaultModel !== "" ? defaultModel : "gpt-3.5-turbo";
      //     return res;
      //   })
      //   .then((res: DangerConfig) => {
      //     console.log("[Config] got config from server", res);
      //     set(() => ({ ...res }));
      //   })
      //   .catch(() => {
      //     console.error("[Config] failed to fetch config");
      //   })
      //   .finally(() => {
      //     fetchState = 2;
      //   });
=======
      fetch("/api/config", {
        method: "post",
        body: null,
        headers: {
          ...getHeaders(),
        },
      })
        .then((res) => res.json())
        .then((res) => {
          // Set default model from env request
          let defaultModel = res.defaultModel ?? "";
          if (defaultModel !== "")
            DEFAULT_CONFIG.modelConfig.model = defaultModel;
          return res;
        })
        .then((res: DangerConfig) => {
          console.log("[Config] got config from server", res);
          set(() => ({ ...res }));
        })
        .catch(() => {
          console.error("[Config] failed to fetch config");
        })
        .finally(() => {
          fetchState = 2;
        });
>>>>>>> a8c70d84
    },
  }),
  {
    name: StoreKey.Access,
    version: 2.11,
    migrate(persistedState, version) {
      if (version < 2.11) {
        const state = persistedState as {
          token: string;
          openaiApiKey: string;
          azureApiVersion: string;
          googleApiKey: string;
        };
        state.openaiApiKey = state.token;
        state.azureApiVersion = "2023-05-15";
      }

      return persistedState as any;
    },
  },
);<|MERGE_RESOLUTION|>--- conflicted
+++ resolved
@@ -206,42 +206,15 @@
     fetch() {
       if (fetchState > 0 || getClientConfig()?.buildMode === "export") return;
       fetchState = 1;
-<<<<<<< HEAD
-
-      const res = {
-        needCode: false,
-        hideUserApiKey: true,
-        disableGPT4: false,
-        hideBalanceQuery: true,
-      };
-      set(() => ({ ...res }));
-      fetchState = 2; // 设置 fetchState 值为 "获取已完成"
-      // fetch("/api/config", {
-      //   method: "post",
-      //   body: null,
-      //   headers: {
-      //     ...getHeaders(),
-      //   },
-      // })
-      //   .then((res) => res.json())
-      //   .then((res) => {
-      //     // Set default model from env request
-      //     let defaultModel = res.defaultModel ?? "";
-      //     DEFAULT_CONFIG.modelConfig.model =
-      //       defaultModel !== "" ? defaultModel : "gpt-3.5-turbo";
-      //     return res;
-      //   })
-      //   .then((res: DangerConfig) => {
-      //     console.log("[Config] got config from server", res);
-      //     set(() => ({ ...res }));
-      //   })
-      //   .catch(() => {
-      //     console.error("[Config] failed to fetch config");
-      //   })
-      //   .finally(() => {
-      //     fetchState = 2;
-      //   });
-=======
+      // const res = {
+      //     needCode: false,
+      //     hideUserApiKey: true,
+      //     disableGPT4: false,
+      //     hideBalanceQuery: true,
+      // };
+      // set(() => ({ ...res }));
+      // fetchState = 2; // 设置 fetchState 值为 "获取已完成"
+      // TODO: 可能有问题
       fetch("/api/config", {
         method: "post",
         body: null,
@@ -267,7 +240,6 @@
         .finally(() => {
           fetchState = 2;
         });
->>>>>>> a8c70d84
     },
   }),
   {
