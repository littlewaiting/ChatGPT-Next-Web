--- conflicted
+++ resolved
@@ -391,13 +391,9 @@
       getMessagesWithMemory() {
         const session = get().currentSession();
         const config = get().config;
-<<<<<<< HEAD
-        const n = session.messages.length;
-=======
         const messages = session.messages.filter((msg) => !msg.isError);
         const n = messages.length;
 
->>>>>>> 7d7f3716
         const context = session.context.slice();
 
         if (session.memoryPrompt && session.memoryPrompt.length > 0) {
