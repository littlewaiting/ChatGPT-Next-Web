import { create } from "zustand";
import { persist } from "zustand/middleware";

import { type ChatCompletionResponseMessage } from "openai";
import {
  ControllerPool,
  requestChatStream,
  requestWithPrompt,
} from "../requests";
import { trimTopic } from "../utils";

import Locale from "../locales";

if (!Array.prototype.at) {
  require("array.prototype.at/auto");
}

export type Message = ChatCompletionResponseMessage & {
  date: string;
  streaming?: boolean;
};

export enum SubmitKey {
  Enter = "Enter",
  CtrlEnter = "Ctrl + Enter",
  ShiftEnter = "Shift + Enter",
  AltEnter = "Alt + Enter",
  MetaEnter = "Meta + Enter",
}

export enum Theme {
  Auto = "auto",
  Dark = "dark",
  Light = "light",
}

export interface ChatConfig {
  historyMessageCount: number; // -1 means all
  compressMessageLengthThreshold: number;
  sendBotMessages: boolean; // send bot's message or not
  submitKey: SubmitKey;
  avatar: string;
  fontSize: number;
  theme: Theme;
  tightBorder: boolean;
  sendPreviewBubble: boolean;

  disablePromptHint: boolean;

  modelConfig: {
    model: string;
    temperature: number;
    max_tokens: number;
    presence_penalty: number;
  };
}

export type ModelConfig = ChatConfig["modelConfig"];

export const ROLES: Message["role"][] = ["system", "user", "assistant"];

const ENABLE_GPT4 = true;

export const ALL_MODELS = [
  {
    name: "gpt-4",
    available: ENABLE_GPT4,
  },
  {
    name: "gpt-4-0314",
    available: ENABLE_GPT4,
  },
  {
    name: "gpt-4-32k",
    available: ENABLE_GPT4,
  },
  {
    name: "gpt-4-32k-0314",
    available: ENABLE_GPT4,
  },
  {
    name: "gpt-3.5-turbo",
    available: true,
  },
  {
    name: "gpt-3.5-turbo-0301",
    available: true,
  },
];

export function isValidModel(name: string) {
  return ALL_MODELS.some((m) => m.name === name && m.available);
}

export function isValidNumber(x: number, min: number, max: number) {
  return typeof x === "number" && x <= max && x >= min;
}

export function filterConfig(oldConfig: ModelConfig): Partial<ModelConfig> {
  const config = Object.assign({}, oldConfig);

  const validator: {
    [k in keyof ModelConfig]: (x: ModelConfig[keyof ModelConfig]) => boolean;
  } = {
    model(x) {
      return isValidModel(x as string);
    },
    max_tokens(x) {
      return isValidNumber(x as number, 100, 4000);
    },
    presence_penalty(x) {
      return isValidNumber(x as number, -2, 2);
    },
    temperature(x) {
      return isValidNumber(x as number, 0, 2);
    },
  };

  Object.keys(validator).forEach((k) => {
    const key = k as keyof ModelConfig;
    if (!validator[key](config[key])) {
      delete config[key];
    }
  });

  return config;
}

const DEFAULT_CONFIG: ChatConfig = {
  historyMessageCount: 4,
  compressMessageLengthThreshold: 1000,
  sendBotMessages: true as boolean,
  submitKey: SubmitKey.CtrlEnter as SubmitKey,
  avatar: "1f603",
  fontSize: 14,
  theme: Theme.Auto as Theme,
  tightBorder: false,
  sendPreviewBubble: true,

  disablePromptHint: false,

  modelConfig: {
    model: "gpt-3.5-turbo",
    temperature: 1,
    max_tokens: 2000,
    presence_penalty: 0,
  },
};

export interface ChatStat {
  tokenCount: number;
  wordCount: number;
  charCount: number;
}

export interface ChatSession {
  id: number;
  topic: string;
  memoryPrompt: string;
  context: Message[];
  messages: Message[];
  stat: ChatStat;
  lastUpdate: string;
  lastSummarizeIndex: number;
}

const DEFAULT_TOPIC = Locale.Store.DefaultTopic;
export const BOT_HELLO: Message = {
  role: "assistant",
  content: Locale.Store.BotHello,
  date: "",
};

function createEmptySession(): ChatSession {
  const createDate = new Date().toLocaleString();

  return {
    id: Date.now(),
    topic: DEFAULT_TOPIC,
    memoryPrompt: "",
    context: [],
    messages: [],
    stat: {
      tokenCount: 0,
      wordCount: 0,
      charCount: 0,
    },
    lastUpdate: createDate,
    lastSummarizeIndex: 0,
  };
}

interface ChatStore {
  config: ChatConfig;
  sessions: ChatSession[];
  currentSessionIndex: number;
  clearSessions: () => void;
  removeSession: (index: number) => void;
  selectSession: (index: number) => void;
  newSession: () => void;
  currentSession: () => ChatSession;
  onNewMessage: (message: Message) => void;
  onUserInput: (content: string) => Promise<void>;
  summarizeSession: () => void;
  updateStat: (message: Message) => void;
  updateCurrentSession: (updater: (session: ChatSession) => void) => void;
  updateMessage: (
    sessionIndex: number,
    messageIndex: number,
    updater: (message?: Message) => void,
  ) => void;
  getMessagesWithMemory: () => Message[];
  getMemoryPrompt: () => Message;

  getConfig: () => ChatConfig;
  resetConfig: () => void;
  updateConfig: (updater: (config: ChatConfig) => void) => void;
  clearAllData: () => void;
  sidebarCollapse: boolean;
  setSidebarCollapse: (value: boolean) => void;
}

function countMessages(msgs: Message[]) {
  return msgs.reduce((pre, cur) => pre + cur.content.length, 0);
}

const LOCAL_KEY = "chat-next-web-store";

export const useChatStore = create<ChatStore>()(
  persist(
    (set, get) => ({
      sessions: [createEmptySession()],
      currentSessionIndex: 0,
      config: {
        ...DEFAULT_CONFIG,
      },

      clearSessions() {
        set(() => ({
          sessions: [createEmptySession()],
          currentSessionIndex: 0,
        }));
      },
<<<<<<< HEAD
=======

>>>>>>> f52bcc2a
      resetConfig() {
        set(() => ({ config: { ...DEFAULT_CONFIG } }));
      },

      getConfig() {
        return get().config;
      },

      updateConfig(updater) {
        const config = get().config;
        updater(config);
        set(() => ({ config }));
      },

      selectSession(index: number) {
        set({
          currentSessionIndex: index,
        });
      },

      removeSession(index: number) {
        set((state) => {
          let nextIndex = state.currentSessionIndex;
          const sessions = state.sessions;

          if (sessions.length === 1) {
            return {
              currentSessionIndex: 0,
              sessions: [createEmptySession()],
            };
          }

          sessions.splice(index, 1);

          if (nextIndex === index) {
            nextIndex -= 1;
          }

          return {
            currentSessionIndex: nextIndex,
            sessions,
          };
        });
      },

      newSession() {
        set((state) => ({
          currentSessionIndex: 0,
          sessions: [createEmptySession()].concat(state.sessions),
        }));
      },

      currentSession() {
        let index = get().currentSessionIndex;
        const sessions = get().sessions;

        if (index < 0 || index >= sessions.length) {
          index = Math.min(sessions.length - 1, Math.max(0, index));
          set(() => ({ currentSessionIndex: index }));
        }

        const session = sessions[index];

        return session;
      },

      onNewMessage(message) {
        get().updateCurrentSession((session) => {
          session.lastUpdate = new Date().toLocaleString();
        });
        get().updateStat(message);
        get().summarizeSession();
      },

      async onUserInput(content) {
        const userMessage: Message = {
          role: "user",
          content,
          date: new Date().toLocaleString(),
        };

        const botMessage: Message = {
          content: "",
          role: "assistant",
          date: new Date().toLocaleString(),
          streaming: true,
        };

        // get recent messages
        const recentMessages = get().getMessagesWithMemory();
        const sendMessages = recentMessages.concat(userMessage);
        const sessionIndex = get().currentSessionIndex;
        const messageIndex = get().currentSession().messages.length + 1;

        // save user's and bot's message
        get().updateCurrentSession((session) => {
          session.messages.push(userMessage);
          session.messages.push(botMessage);
        });

        // make request
        console.log("[User Input] ", sendMessages);
        requestChatStream(sendMessages, {
          onMessage(content, done) {
            // stream response
            if (done) {
              botMessage.streaming = false;
              botMessage.content = content;
              get().onNewMessage(botMessage);
              ControllerPool.remove(sessionIndex, messageIndex);
            } else {
              botMessage.content = content;
              set(() => ({}));
            }
          },
          onError(error) {
            botMessage.content += "\n\n" + Locale.Store.Error;
            botMessage.streaming = false;
            set(() => ({}));
            ControllerPool.remove(sessionIndex, messageIndex);
          },
          onController(controller) {
            // collect controller for stop/retry
            ControllerPool.addController(
              sessionIndex,
              messageIndex,
              controller,
            );
          },
          filterBot: !get().config.sendBotMessages,
          modelConfig: get().config.modelConfig,
        });
      },

      getMemoryPrompt() {
        const session = get().currentSession();

        return {
          role: "system",
          content: Locale.Store.Prompt.History(session.memoryPrompt),
          date: "",
        } as Message;
      },

      getMessagesWithMemory() {
        const session = get().currentSession();
        const config = get().config;
        const n = session.messages.length;
<<<<<<< HEAD
        const recentMessages = session.messages.slice(
          Math.max(0, n - config.historyMessageCount),
        );
=======
>>>>>>> f52bcc2a

        const context = session.context.slice();

        if (session.memoryPrompt && session.memoryPrompt.length > 0) {
          const memoryPrompt = get().getMemoryPrompt();
          context.push(memoryPrompt);
        }

        const recentMessages = context.concat(
          session.messages.slice(Math.max(0, n - config.historyMessageCount)),
        );

        return recentMessages;
      },

      updateMessage(
        sessionIndex: number,
        messageIndex: number,
        updater: (message?: Message) => void,
      ) {
        const sessions = get().sessions;
        const session = sessions.at(sessionIndex);
        const messages = session?.messages;
        updater(messages?.at(messageIndex));
        set(() => ({ sessions }));
      },

      summarizeSession() {
        const session = get().currentSession();

        // should summarize topic after chating more than 50 words
        const SUMMARIZE_MIN_LEN = 50;
        if (
          session.topic === DEFAULT_TOPIC &&
          countMessages(session.messages) >= SUMMARIZE_MIN_LEN
        ) {
          requestWithPrompt(session.messages, Locale.Store.Prompt.Topic).then(
            (res) => {
              get().updateCurrentSession(
                (session) => (session.topic = trimTopic(res)),
              );
            },
          );
        }

        const config = get().config;
        let toBeSummarizedMsgs = session.messages.slice(
          session.lastSummarizeIndex,
        );

        const historyMsgLength = countMessages(toBeSummarizedMsgs);

        if (historyMsgLength > get().config?.modelConfig?.max_tokens ?? 4000) {
          const n = toBeSummarizedMsgs.length;
          toBeSummarizedMsgs = toBeSummarizedMsgs.slice(
            Math.max(0, n - config.historyMessageCount),
          );
        }

        // add memory prompt
        toBeSummarizedMsgs.unshift(get().getMemoryPrompt());

        const lastSummarizeIndex = session.messages.length;

        console.log(
          "[Chat History] ",
          toBeSummarizedMsgs,
          historyMsgLength,
          config.compressMessageLengthThreshold,
        );

        if (historyMsgLength > config.compressMessageLengthThreshold) {
          requestChatStream(
            toBeSummarizedMsgs.concat({
              role: "system",
              content: Locale.Store.Prompt.Summarize,
              date: "",
            }),
            {
              filterBot: false,
              onMessage(message, done) {
                session.memoryPrompt = message;
                if (done) {
                  console.log("[Memory] ", session.memoryPrompt);
                  session.lastSummarizeIndex = lastSummarizeIndex;
                }
              },
              onError(error) {
                console.error("[Summarize] ", error);
              },
            },
          );
        }
      },

      updateStat(message) {
        get().updateCurrentSession((session) => {
          session.stat.charCount += message.content.length;
          // TODO: should update chat count and word count
        });
      },

      updateCurrentSession(updater) {
        const sessions = get().sessions;
        const index = get().currentSessionIndex;
        updater(sessions[index]);
        set(() => ({ sessions }));
      },

      clearAllData() {
        if (confirm(Locale.Store.ConfirmClearAll)) {
          localStorage.clear();
          location.reload();
        }
      },
      sidebarCollapse: false,
      setSidebarCollapse(value) {
        set({
          sidebarCollapse: value,
        });
      },
    }),
    {
      name: LOCAL_KEY,
      version: 1.1,
      migrate(persistedState, version) {
        const state = persistedState as ChatStore;

        if (version === 1) {
          state.sessions.forEach((s) => (s.context = []));
        }

        return state;
      },
    },
  ),
);<|MERGE_RESOLUTION|>--- conflicted
+++ resolved
@@ -241,10 +241,6 @@
           currentSessionIndex: 0,
         }));
       },
-<<<<<<< HEAD
-=======
-
->>>>>>> f52bcc2a
       resetConfig() {
         set(() => ({ config: { ...DEFAULT_CONFIG } }));
       },
@@ -393,13 +389,6 @@
         const session = get().currentSession();
         const config = get().config;
         const n = session.messages.length;
-<<<<<<< HEAD
-        const recentMessages = session.messages.slice(
-          Math.max(0, n - config.historyMessageCount),
-        );
-=======
->>>>>>> f52bcc2a
-
         const context = session.context.slice();
 
         if (session.memoryPrompt && session.memoryPrompt.length > 0) {
