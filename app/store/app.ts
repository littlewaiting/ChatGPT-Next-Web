import { create } from "zustand";
import { persist } from "zustand/middleware";

import { type ChatCompletionResponseMessage } from "openai";
import {
  ControllerPool,
  requestChatStream,
  requestWithPrompt,
} from "../requests";
import { isMobileScreen, trimTopic } from "../utils";

import Locale from "../locales";
import { showToast } from "../components/ui-lib";

if (!Array.prototype.at) {
  require("array.prototype.at/auto");
}

export type Message = ChatCompletionResponseMessage & {
  date: string;
  streaming?: boolean;
  isError?: boolean;
  id?: number;
};

export function createMessage(override: Partial<Message>): Message {
  return {
    id: Date.now(),
    date: new Date().toLocaleString(),
    role: "user",
    content: "",
    ...override,
  };
}

export enum SubmitKey {
  Enter = "Enter",
  CtrlEnter = "Ctrl + Enter",
  ShiftEnter = "Shift + Enter",
  AltEnter = "Alt + Enter",
  MetaEnter = "Meta + Enter",
}

export enum Theme {
  Auto = "auto",
  Dark = "dark",
  Light = "light",
}

export interface ChatConfig {
  historyMessageCount: number; // -1 means all
  compressMessageLengthThreshold: number;
  sendBotMessages: boolean; // send bot's message or not
  submitKey: SubmitKey;
  avatar: string;
  fontSize: number;
  theme: Theme;
  tightBorder: boolean;
  sendPreviewBubble: boolean;
  sidebarWidth: number;

  disablePromptHint: boolean;

  modelConfig: {
    model: string;
    temperature: number;
    max_tokens: number;
    presence_penalty: number;
  };
}

export type ModelConfig = ChatConfig["modelConfig"];

export const ROLES: Message["role"][] = ["system", "user", "assistant"];

const ENABLE_GPT4 = true;

export const ALL_MODELS = [
  {
    name: "gpt-4",
    available: ENABLE_GPT4,
  },
  {
    name: "gpt-4-0314",
    available: ENABLE_GPT4,
  },
  {
    name: "gpt-4-32k",
    available: ENABLE_GPT4,
  },
  {
    name: "gpt-4-32k-0314",
    available: ENABLE_GPT4,
  },
  {
    name: "gpt-3.5-turbo",
    available: true,
  },
  {
    name: "gpt-3.5-turbo-0301",
    available: true,
  },
];

export function limitNumber(
  x: number,
  min: number,
  max: number,
  defaultValue: number,
) {
  if (typeof x !== "number" || isNaN(x)) {
    return defaultValue;
  }

  return Math.min(max, Math.max(min, x));
}

export function limitModel(name: string) {
  return ALL_MODELS.some((m) => m.name === name && m.available)
    ? name
    : ALL_MODELS[4].name;
}

export const ModalConfigValidator = {
  model(x: string) {
    return limitModel(x);
  },
  max_tokens(x: number) {
    return limitNumber(x, 0, 32000, 2000);
  },
  presence_penalty(x: number) {
    return limitNumber(x, -2, 2, 0);
  },
  temperature(x: number) {
    return limitNumber(x, 0, 2, 1);
  },
};

const DEFAULT_CONFIG: ChatConfig = {
  historyMessageCount: 4,
  compressMessageLengthThreshold: 1000,
  sendBotMessages: true as boolean,
  submitKey: SubmitKey.CtrlEnter as SubmitKey,
  avatar: "1f603",
  fontSize: 14,
  theme: Theme.Auto as Theme,
  tightBorder: false,
  sendPreviewBubble: true,
  sidebarWidth: 300,

  disablePromptHint: false,

  modelConfig: {
    model: "gpt-3.5-turbo",
    temperature: 1,
    max_tokens: 2000,
    presence_penalty: 0,
  },
};

export interface ChatStat {
  tokenCount: number;
  wordCount: number;
  charCount: number;
}

export interface ChatSession {
  id: number;
  topic: string;
  sendMemory: boolean;
  memoryPrompt: string;
  context: Message[];
  messages: Message[];
  stat: ChatStat;
  lastUpdate: string;
  lastSummarizeIndex: number;
}

const DEFAULT_TOPIC = Locale.Store.DefaultTopic;
export const BOT_HELLO: Message = createMessage({
  role: "assistant",
  content: Locale.Store.BotHello,
});

function createEmptySession(): ChatSession {
  const createDate = new Date().toLocaleString();

  return {
    id: Date.now(),
    topic: DEFAULT_TOPIC,
    sendMemory: true,
    memoryPrompt: "",
    context: [],
    messages: [],
    stat: {
      tokenCount: 0,
      wordCount: 0,
      charCount: 0,
    },
    lastUpdate: createDate,
    lastSummarizeIndex: 0,
  };
}

interface ChatStore {
  config: ChatConfig;
  sessions: ChatSession[];
  currentSessionIndex: number;
  clearSessions: () => void;
  removeSession: (index: number) => void;
  moveSession: (from: number, to: number) => void;
  selectSession: (index: number) => void;
  newSession: () => void;
  deleteSession: (index?: number) => void;
  currentSession: () => ChatSession;
  onNewMessage: (message: Message) => void;
  onUserInput: (content: string) => Promise<void>;
  summarizeSession: () => void;
  updateStat: (message: Message) => void;
  updateCurrentSession: (updater: (session: ChatSession) => void) => void;
  updateMessage: (
    sessionIndex: number,
    messageIndex: number,
    updater: (message?: Message) => void,
  ) => void;
  resetSession: () => void;
  getMessagesWithMemory: () => Message[];
  getMemoryPrompt: () => Message;

  getConfig: () => ChatConfig;
  resetConfig: () => void;
  updateConfig: (updater: (config: ChatConfig) => void) => void;
  clearAllData: () => void;
  sidebarCollapse: boolean;
  setSidebarCollapse: (value: boolean) => void;
}

function countMessages(msgs: Message[]) {
  return msgs.reduce((pre, cur) => pre + cur.content.length, 0);
}

const LOCAL_KEY = "chat-next-web-store";

export const useChatStore = create<ChatStore>()(
  persist(
    (set, get) => ({
      sessions: [createEmptySession()],
      currentSessionIndex: 0,
      config: {
        ...DEFAULT_CONFIG,
      },

      clearSessions() {
        set(() => ({
          sessions: [createEmptySession()],
          currentSessionIndex: 0,
        }));
      },
      resetConfig() {
        set(() => ({ config: { ...DEFAULT_CONFIG } }));
      },

      getConfig() {
        return get().config;
      },

      updateConfig(updater) {
        const config = get().config;
        updater(config);
        set(() => ({ config }));
      },

      selectSession(index: number) {
        set({
          currentSessionIndex: index,
        });
      },

      removeSession(index: number) {
        set((state) => {
          let nextIndex = state.currentSessionIndex;
          const sessions = state.sessions;

          if (sessions.length === 1) {
            return {
              currentSessionIndex: 0,
              sessions: [createEmptySession()],
            };
          }

          sessions.splice(index, 1);

          if (nextIndex === index) {
            nextIndex -= 1;
          }

          return {
            currentSessionIndex: nextIndex,
            sessions,
          };
        });
      },

      moveSession(from: number, to: number) {
        set((state) => {
          const { sessions, currentSessionIndex: oldIndex } = state;

          // move the session
          const newSessions = [...sessions];
          const session = newSessions[from];
          newSessions.splice(from, 1);
          newSessions.splice(to, 0, session);

          // modify current session id
          let newIndex = oldIndex === from ? to : oldIndex;
          if (oldIndex > from && oldIndex <= to) {
            newIndex -= 1;
          } else if (oldIndex < from && oldIndex >= to) {
            newIndex += 1;
          }

          return {
            currentSessionIndex: newIndex,
            sessions: newSessions,
          };
        });
      },

      newSession() {
        set((state) => ({
          currentSessionIndex: 0,
          sessions: [createEmptySession()].concat(state.sessions),
        }));
      },

      deleteSession(i?: number) {
        const deletedSession = get().currentSession();
        const index = i ?? get().currentSessionIndex;
        const isLastSession = get().sessions.length === 1;
        if (!isMobileScreen() || confirm(Locale.Home.DeleteChat)) {
          get().removeSession(index);

<<<<<<< HEAD
          showToast(Locale.Home.DeleteToast, {
            text: Locale.Home.Revert,
            onClick() {
              set((state) => ({
                sessions: state.sessions
                  .slice(0, index)
                  .concat([deletedSession])
                  .concat(state.sessions.slice(index + Number(isLastSession))),
              }));
=======
          showToast(
            Locale.Home.DeleteToast,
            {
              text: Locale.Home.Revert,
              onClick() {
                set((state) => ({
                  sessions: state.sessions
                    .slice(0, index)
                    .concat([deletedSession])
                    .concat(
                      state.sessions.slice(index + Number(isLastSession)),
                    ),
                }));
              },
>>>>>>> 150735b0
            },
            5000,
          );
        }
      },

      currentSession() {
        let index = get().currentSessionIndex;
        const sessions = get().sessions;

        if (index < 0 || index >= sessions.length) {
          index = Math.min(sessions.length - 1, Math.max(0, index));
          set(() => ({ currentSessionIndex: index }));
        }

        const session = sessions[index];

        return session;
      },

      onNewMessage(message) {
        get().updateCurrentSession((session) => {
          session.lastUpdate = new Date().toLocaleString();
        });
        get().updateStat(message);
        get().summarizeSession();
      },

      async onUserInput(content) {
        const userMessage: Message = createMessage({
          role: "user",
          content,
        });

        const botMessage: Message = createMessage({
          role: "assistant",
          streaming: true,
        });

        // get recent messages
        const recentMessages = get().getMessagesWithMemory();
        const sendMessages = recentMessages.concat(userMessage);
        const sessionIndex = get().currentSessionIndex;
        const messageIndex = get().currentSession().messages.length + 1;

        // save user's and bot's message
        get().updateCurrentSession((session) => {
          session.messages.push(userMessage);
          session.messages.push(botMessage);
        });

        // make request
        console.log("[User Input] ", sendMessages);
        requestChatStream(sendMessages, {
          onMessage(content, done) {
            // stream response
            if (done) {
              botMessage.streaming = false;
              botMessage.content = content;
              get().onNewMessage(botMessage);
              ControllerPool.remove(
                sessionIndex,
                botMessage.id ?? messageIndex,
              );
            } else {
              botMessage.content = content;
              set(() => ({}));
            }
          },
          onError(error, statusCode) {
            if (statusCode === 401) {
              botMessage.content = Locale.Error.Unauthorized;
            } else {
              botMessage.content += "\n\n" + Locale.Store.Error;
            }
            botMessage.streaming = false;
            userMessage.isError = true;
            botMessage.isError = true;
            set(() => ({}));
            ControllerPool.remove(sessionIndex, botMessage.id ?? messageIndex);
          },
          onController(controller) {
            // collect controller for stop/retry
            ControllerPool.addController(
              sessionIndex,
              botMessage.id ?? messageIndex,
              controller,
            );
          },
          filterBot: !get().config.sendBotMessages,
          modelConfig: get().config.modelConfig,
        });
      },

      getMemoryPrompt() {
        const session = get().currentSession();

        return {
          role: "system",
          content: Locale.Store.Prompt.History(session.memoryPrompt),
          date: "",
        } as Message;
      },

      getMessagesWithMemory() {
        const session = get().currentSession();
        const config = get().config;
        const messages = session.messages.filter((msg) => !msg.isError);
        const n = messages.length;

        const context = session.context.slice();

        if (
          session.sendMemory &&
          session.memoryPrompt &&
          session.memoryPrompt.length > 0
        ) {
          const memoryPrompt = get().getMemoryPrompt();
          context.push(memoryPrompt);
        }

        const recentMessages = context.concat(
          messages.slice(Math.max(0, n - config.historyMessageCount)),
        );

        return recentMessages;
      },

      updateMessage(
        sessionIndex: number,
        messageIndex: number,
        updater: (message?: Message) => void,
      ) {
        const sessions = get().sessions;
        const session = sessions.at(sessionIndex);
        const messages = session?.messages;
        updater(messages?.at(messageIndex));
        set(() => ({ sessions }));
      },

      resetSession() {
        get().updateCurrentSession((session) => {
          session.messages = [];
          session.memoryPrompt = "";
        });
      },

      summarizeSession() {
        const session = get().currentSession();

        // should summarize topic after chating more than 50 words
        const SUMMARIZE_MIN_LEN = 50;
        if (
          session.topic === DEFAULT_TOPIC &&
          countMessages(session.messages) >= SUMMARIZE_MIN_LEN
        ) {
          requestWithPrompt(session.messages, Locale.Store.Prompt.Topic).then(
            (res) => {
              get().updateCurrentSession(
                (session) =>
                  (session.topic = res ? trimTopic(res) : DEFAULT_TOPIC),
              );
            },
          );
        }

        const config = get().config;
        let toBeSummarizedMsgs = session.messages.slice(
          session.lastSummarizeIndex,
        );

        const historyMsgLength = countMessages(toBeSummarizedMsgs);

        if (historyMsgLength > get().config?.modelConfig?.max_tokens ?? 4000) {
          const n = toBeSummarizedMsgs.length;
          toBeSummarizedMsgs = toBeSummarizedMsgs.slice(
            Math.max(0, n - config.historyMessageCount),
          );
        }

        // add memory prompt
        toBeSummarizedMsgs.unshift(get().getMemoryPrompt());

        const lastSummarizeIndex = session.messages.length;

        console.log(
          "[Chat History] ",
          toBeSummarizedMsgs,
          historyMsgLength,
          config.compressMessageLengthThreshold,
        );

        if (historyMsgLength > config.compressMessageLengthThreshold) {
          requestChatStream(
            toBeSummarizedMsgs.concat({
              role: "system",
              content: Locale.Store.Prompt.Summarize,
              date: "",
            }),
            {
              filterBot: false,
              onMessage(message, done) {
                session.memoryPrompt = message;
                if (done) {
                  console.log("[Memory] ", session.memoryPrompt);
                  session.lastSummarizeIndex = lastSummarizeIndex;
                }
              },
              onError(error) {
                console.error("[Summarize] ", error);
              },
            },
          );
        }
      },

      updateStat(message) {
        get().updateCurrentSession((session) => {
          session.stat.charCount += message.content.length;
          // TODO: should update chat count and word count
        });
      },

      updateCurrentSession(updater) {
        const sessions = get().sessions;
        const index = get().currentSessionIndex;
        updater(sessions[index]);
        set(() => ({ sessions }));
      },

      clearAllData() {
        if (confirm(Locale.Store.ConfirmClearAll)) {
          localStorage.clear();
          location.reload();
        }
      },
      sidebarCollapse: false,
      setSidebarCollapse(value) {
        set({
          sidebarCollapse: value,
        });
      },
    }),
    {
      name: LOCAL_KEY,
      version: 1.2,
      migrate(persistedState, version) {
        const state = persistedState as ChatStore;

        if (version === 1) {
          state.sessions.forEach((s) => (s.context = []));
        }

        if (version < 1.2) {
          state.sessions.forEach((s) => (s.sendMemory = true));
        }

        return state;
      },
    },
  ),
);<|MERGE_RESOLUTION|>--- conflicted
+++ resolved
@@ -340,17 +340,6 @@
         if (!isMobileScreen() || confirm(Locale.Home.DeleteChat)) {
           get().removeSession(index);
 
-<<<<<<< HEAD
-          showToast(Locale.Home.DeleteToast, {
-            text: Locale.Home.Revert,
-            onClick() {
-              set((state) => ({
-                sessions: state.sessions
-                  .slice(0, index)
-                  .concat([deletedSession])
-                  .concat(state.sessions.slice(index + Number(isLastSession))),
-              }));
-=======
           showToast(
             Locale.Home.DeleteToast,
             {
@@ -365,7 +354,6 @@
                     ),
                 }));
               },
->>>>>>> 150735b0
             },
             5000,
           );
