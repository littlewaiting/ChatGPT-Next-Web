--- conflicted
+++ resolved
@@ -181,62 +181,27 @@
             const decoder = new TextDecoder();
             let partialData = "";
 
-<<<<<<< HEAD
             return reader
               ?.read()
               .then(function processText({ done, value }): Promise<any> {
                 if (done) {
+                  if (response.status !== 200) {
+                    try {
+                      let data = JSON.parse(ensureProperEnding(partialData));
+                      if (data && data[0].error) {
+                        options.onError?.(new Error(data[0].error.message));
+                      } else {
+                        options.onError?.(new Error("Request failed"));
+                      }
+                    } catch (_) {
+                      options.onError?.(new Error("Request failed"));
+                    }
+                  }
+
                   console.log("Stream complete");
                   // options.onFinish(responseText + remainText);
                   finished = true;
                   return Promise.resolve();
-=======
-            return reader?.read().then(function processText({
-              done,
-              value,
-            }): Promise<any> {
-              if (done) {
-                if (response.status !== 200) {
-                  try {
-                    let data = JSON.parse(ensureProperEnding(partialData));
-                    if (data && data[0].error) {
-                      options.onError?.(new Error(data[0].error.message));
-                    } else {
-                      options.onError?.(new Error("Request failed"));
-                    }
-                  } catch (_) {
-                    options.onError?.(new Error("Request failed"));
-                  }
-                }
-
-                console.log("Stream complete");
-                // options.onFinish(responseText + remainText);
-                finished = true;
-                return Promise.resolve();
-              }
-
-              partialData += decoder.decode(value, { stream: true });
-
-              try {
-                let data = JSON.parse(ensureProperEnding(partialData));
-
-                const textArray = data.reduce(
-                  (acc: string[], item: { candidates: any[] }) => {
-                    const texts = item.candidates.map((candidate) =>
-                      candidate.content.parts
-                        .map((part: { text: any }) => part.text)
-                        .join(""),
-                    );
-                    return acc.concat(texts);
-                  },
-                  [],
-                );
-
-                if (textArray.length > existingTexts.length) {
-                  const deltaArray = textArray.slice(existingTexts.length);
-                  existingTexts = textArray;
-                  remainText += deltaArray.join("");
->>>>>>> e756506c
                 }
 
                 partialData += decoder.decode(value, { stream: true });
