--- conflicted
+++ resolved
@@ -2,13 +2,7 @@
 import { ChatOptions, getHeaders, LLMApi, LLMModel, LLMUsage } from "../api";
 import { useAccessStore, useAppConfig, useChatStore } from "@/app/store";
 import { getClientConfig } from "@/app/config/client";
-<<<<<<< HEAD
-import Locale from "../../locales";
-import { getServerSideConfig } from "@/app/config/server";
-// import de from "@/app/locales/de";
-=======
 import { DEFAULT_API_HOST } from "@/app/constant";
->>>>>>> bfefb991
 export class GeminiProApi implements LLMApi {
   extractMessage(res: any) {
     console.log("[Response] gemini-pro response: ", res);
