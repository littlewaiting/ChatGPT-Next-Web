--- conflicted
+++ resolved
@@ -12,11 +12,7 @@
 export class ChatGPTApi implements LLMApi {
   path(path: string): string {
     let openaiUrl = useAccessStore.getState().openaiUrl;
-<<<<<<< HEAD
-    console.log("[OPENAI URL]", openaiUrl)
-=======
     console.log("[OPENAI URL]", openaiUrl);
->>>>>>> e698b21a
     if (openaiUrl.endsWith("/")) {
       openaiUrl = openaiUrl.slice(0, openaiUrl.length - 1);
     }
@@ -83,11 +79,7 @@
         };
 
         controller.signal.onabort = finish;
-<<<<<<< HEAD
-        console.log("[chatPath]", chatPath)
-=======
         console.log("[chatPath]", chatPath);
->>>>>>> e698b21a
         fetchEventSource(chatPath, {
           ...chatPayload,
           async onopen(res) {
