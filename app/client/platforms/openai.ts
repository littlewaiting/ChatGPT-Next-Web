"use client";
// azure and openai, using same models. so using same LLMApi.
import {
  ApiPath,
  DEFAULT_API_HOST,
  DEFAULT_MODELS,
  OpenaiPath,
  Azure,
  REQUEST_TIMEOUT_MS,
  ServiceProvider,
} from "@/app/constant";
import { useAccessStore, useAppConfig, useChatStore } from "@/app/store";
import { collectModelsWithDefaultModel } from "@/app/utils/model";
import {
  preProcessImageContent,
  uploadImage,
  base64Image2Blob,
} from "@/app/utils/chat";
import { cloudflareAIGatewayUrl } from "@/app/utils/cloudflare";
import { DalleSize } from "@/app/typing";

import {
  ChatOptions,
  getHeaders,
  LLMApi,
  LLMModel,
  LLMUsage,
  MultimodalContent,
} from "../api";
import Locale from "../../locales";
import {
  EventStreamContentType,
  fetchEventSource,
} from "@fortaine/fetch-event-source";
import { prettyObject } from "@/app/utils/format";
import { getClientConfig } from "@/app/config/client";
import {
  getMessageTextContent,
  getMessageImages,
  isVisionModel,
  isDalle3 as _isDalle3,
} from "@/app/utils";

//# for AdEx custom usage tracking (calls per model per user per datekey)
// import { NextApiRequest, NextApiResponse } from 'next';
//import { getServerSession } from "next-auth";

import { getServerAuthSession } from "@/app/auth";
//import { authOptions } from "@/app/auth";
import { incrementAPICallCount } from '../../utils/cloud/redisRestClient';
// app\utils\cloud\redisRestClient.ts
// app\client\platforms\openai.ts
// app\auth.ts

/*
export async function getMyServerSession() {
  return await getServerAuthSession();
}
*/


export interface OpenAIListModelResponse {
  object: string;
  data: Array<{
    id: string;
    object: string;
    root: string;
  }>;
}

export interface RequestPayload {
  messages: {
    role: "system" | "user" | "assistant";
    content: string | MultimodalContent[];
  }[];
  stream?: boolean;
  model: string;
  temperature: number;
  presence_penalty: number;
  frequency_penalty: number;
  top_p: number;
  max_tokens?: number;
}

export interface DalleRequestPayload {
  model: string;
  prompt: string;
  response_format: "url" | "b64_json";
  n: number;
  size: DalleSize;
}

export class ChatGPTApi implements LLMApi {
  private disableListModels = true;

  path(path: string): string {
    const accessStore = useAccessStore.getState();

    let baseUrl = "";

    const isAzure = path.includes("deployments");
    if (accessStore.useCustomConfig) {
      if (isAzure && !accessStore.isValidAzure()) {
        throw Error(
          "incomplete azure config, please check it in your settings page",
        );
      }

      baseUrl = isAzure ? accessStore.azureUrl : accessStore.openaiUrl;
    }

    if (baseUrl.length === 0) {
      const isApp = !!getClientConfig()?.isApp;
      const apiPath = isAzure ? ApiPath.Azure : ApiPath.OpenAI;
      baseUrl = isApp ? DEFAULT_API_HOST + "/proxy" + apiPath : apiPath;
    }

    if (baseUrl.endsWith("/")) {
      baseUrl = baseUrl.slice(0, baseUrl.length - 1);
    }
    if (
      !baseUrl.startsWith("http") &&
      !isAzure &&
      !baseUrl.startsWith(ApiPath.OpenAI)
    ) {
      baseUrl = "https://" + baseUrl;
    }

    console.log("[Proxy Endpoint] ", baseUrl, path);

    // try rebuild url, when using cloudflare ai gateway in client
    return cloudflareAIGatewayUrl([baseUrl, path].join("/"));
  }

  async extractMessage(res: any) {
    if (res.error) {
      return "```\n" + JSON.stringify(res, null, 4) + "\n```";
    }
    // dalle3 model return url, using url create image message
    if (res.data) {
      let url = res.data?.at(0)?.url ?? "";
      const b64_json = res.data?.at(0)?.b64_json ?? "";
      if (!url && b64_json) {
        // uploadImage
        url = await uploadImage(base64Image2Blob(b64_json, "image/png"));
      }
      return [
        {
          type: "image_url",
          image_url: {
            url,
          },
        },
      ];
    }
    return res.choices?.at(0)?.message?.content ?? res;
  }

  async chat(options: ChatOptions) {
    const modelConfig = {
      ...useAppConfig.getState().modelConfig,
      ...useChatStore.getState().currentSession().mask.modelConfig,
      ...{
        model: options.config.model,
        providerName: options.config.providerName,
      },
    };

<<<<<<< HEAD
    // Define an array with the model names that should be replaced
    const modelsToReplace = [
      "gpt-4",
      "gpt-4-turbo",
      "gpt-4-32k",
      "gpt-4-0314",
      "gpt-4-0613",
      "gpt-4-32k-0314",
      "gpt-4-32k-0613",
      "gpt-4-1106-preview",
      "gpt-4-0125-preview",
      "gpt-4-1106-vision",
      "gpt-4-1106-vision-preview",
      
    ];

    // Check if the current model is in the list of models to replace
    const finalModel = modelsToReplace.includes(modelConfig.model) ? "gpt-4o" : modelConfig.model;

    const requestPayload: RequestPayload = {
      messages,
      stream: options.config.stream,
      model: finalModel,
      temperature: modelConfig.temperature,
      presence_penalty: modelConfig.presence_penalty,
      frequency_penalty: modelConfig.frequency_penalty,
      top_p: modelConfig.top_p,
      // max_tokens: Math.max(modelConfig.max_tokens, 1024),
      // Please do not ask me why not send max_tokens, no reason, this param is just shit, I dont want to explain anymore.
    };

    // add max_tokens to vision model
    if (visionModel && modelConfig.model.includes("preview")) {
      requestPayload["max_tokens"] = Math.min(modelConfig.max_tokens, 4000);
      Object.defineProperty(requestPayload, "max_tokens", {
        enumerable: true,
        configurable: true,
        writable: true,
        value: 4096,
      });
=======
    let requestPayload: RequestPayload | DalleRequestPayload;

    const isDalle3 = _isDalle3(options.config.model);
    if (isDalle3) {
      const prompt = getMessageTextContent(
        options.messages.slice(-1)?.pop() as any,
      );
      requestPayload = {
        model: options.config.model,
        prompt,
        // URLs are only valid for 60 minutes after the image has been generated.
        response_format: "b64_json", // using b64_json, and save image in CacheStorage
        n: 1,
        size: options.config?.size ?? "1024x1024",
      };
    } else {
      const visionModel = isVisionModel(options.config.model);
      const messages: ChatOptions["messages"] = [];
      for (const v of options.messages) {
        const content = visionModel
          ? await preProcessImageContent(v.content)
          : getMessageTextContent(v);
        messages.push({ role: v.role, content });
      }

      requestPayload = {
        messages,
        stream: options.config.stream,
        model: modelConfig.model,
        temperature: modelConfig.temperature,
        presence_penalty: modelConfig.presence_penalty,
        frequency_penalty: modelConfig.frequency_penalty,
        top_p: modelConfig.top_p,
        // max_tokens: Math.max(modelConfig.max_tokens, 1024),
        // Please do not ask me why not send max_tokens, no reason, this param is just shit, I dont want to explain anymore.
      };

      // add max_tokens to vision model
      if (visionModel && modelConfig.model.includes("preview")) {
        requestPayload["max_tokens"] = Math.max(modelConfig.max_tokens, 4000);
      }
>>>>>>> fec80c6c
    }

    // value: modelConfig.max_tokens,


    console.log("[Request] openai payload: ", requestPayload);

<<<<<<< HEAD
    const modelIdentifier = modelConfig.model; 
    console.log("API Call: session or email is not available - model: ", modelIdentifier);

/*
    const session = await getMyServerSession();

    if (session?.user?.email) {
      // Now you have the user's email from the session
      const userEmail = session.user.email;
  
      const dateKey = new Date().toISOString().slice(0, 7); // "YYYY-MM"
      console.log("API Call: ", userEmail, modelIdentifier);
  
      // Use the userEmail to increment the API call count
      await incrementAPICallCount(userEmail, modelIdentifier, dateKey);

    } else {
      // Handle cases where the session or email is not available
      console.log("API Call: session or email is not available - model: ", modelIdentifier);

    }
*/

    const shouldStream = !!options.config.stream;
=======
    const shouldStream = !isDalle3 && !!options.config.stream;
>>>>>>> fec80c6c
    const controller = new AbortController();
    options.onController?.(controller);

    try {
      let chatPath = "";
      if (modelConfig.providerName === ServiceProvider.Azure) {
        // find model, and get displayName as deployName
        const { models: configModels, customModels: configCustomModels } =
          useAppConfig.getState();
        const {
          defaultModel,
          customModels: accessCustomModels,
          useCustomConfig,
        } = useAccessStore.getState();
        const models = collectModelsWithDefaultModel(
          configModels,
          [configCustomModels, accessCustomModels].join(","),
          defaultModel,
        );
        const model = models.find(
          (model) =>
            model.name === modelConfig.model &&
            model?.provider?.providerName === ServiceProvider.Azure,
        );
        chatPath = this.path(
          (isDalle3 ? Azure.ImagePath : Azure.ChatPath)(
            (model?.displayName ?? model?.name) as string,
            useCustomConfig ? useAccessStore.getState().azureApiVersion : "",
          ),
        );
      } else {
        chatPath = this.path(
          isDalle3 ? OpenaiPath.ImagePath : OpenaiPath.ChatPath,
        );
      }
      const chatPayload = {
        method: "POST",
        body: JSON.stringify(requestPayload),
        signal: controller.signal,
        headers: getHeaders(),
      };

      // make a fetch request
      const requestTimeoutId = setTimeout(
        () => controller.abort(),
        isDalle3 ? REQUEST_TIMEOUT_MS * 2 : REQUEST_TIMEOUT_MS, // dalle3 using b64_json is slow.
      );

      if (shouldStream) {
        let responseText = "";
        let remainText = "";
        let finished = false;

        // animate response to make it looks smooth
        function animateResponseText() {
          if (finished || controller.signal.aborted) {
            responseText += remainText;
            console.log("[Response Animation] finished");
            if (responseText?.length === 0) {
              options.onError?.(new Error("empty response from server"));
            }
            return;
          }

          if (remainText.length > 0) {
            const fetchCount = Math.max(1, Math.round(remainText.length / 60));
            const fetchText = remainText.slice(0, fetchCount);
            responseText += fetchText;
            remainText = remainText.slice(fetchCount);
            options.onUpdate?.(responseText, fetchText);
          }

          requestAnimationFrame(animateResponseText);
        }

        // start animaion
        animateResponseText();

        const finish = () => {
          if (!finished) {
            finished = true;
            options.onFinish(responseText + remainText);
          }
        };

        controller.signal.onabort = finish;

        fetchEventSource(chatPath, {
          ...chatPayload,
          async onopen(res) {
            clearTimeout(requestTimeoutId);
            const contentType = res.headers.get("content-type");
            console.log(
              "[OpenAI] request response content type: ",
              contentType,
            );

            if (contentType?.startsWith("text/plain")) {
              responseText = await res.clone().text();
              return finish();
            }

            if (
              !res.ok ||
              !res.headers
                .get("content-type")
                ?.startsWith(EventStreamContentType) ||
              res.status !== 200
            ) {
              const responseTexts = [responseText];
              let extraInfo = await res.clone().text();
              try {
                const resJson = await res.clone().json();
                extraInfo = prettyObject(resJson);
              } catch {}

              if (res.status === 401) {
                responseTexts.push(Locale.Error.Unauthorized);
              }

              if (extraInfo) {
                responseTexts.push(extraInfo);
              }

              responseText = responseTexts.join("\n\n");

              return finish();
            }
          },
          onmessage(msg) {
            if (msg.data === "[DONE]" || finished) {
              return finish();
            }
            const text = msg.data;
            try {
              const json = JSON.parse(text);
              const choices = json.choices as Array<{
                delta: { content: string };
              }>;
              const delta = choices[0]?.delta?.content;
              const textmoderation = json?.prompt_filter_results;

              if (delta) {
                remainText += delta;
              }

              if (
                textmoderation &&
                textmoderation.length > 0 &&
                ServiceProvider.Azure
              ) {
                const contentFilterResults =
                  textmoderation[0]?.content_filter_results;
                console.log(
                  `[${ServiceProvider.Azure}] [Text Moderation] flagged categories result:`,
                  contentFilterResults,
                );
              }
            } catch (e) {
              console.error("[Request] parse error", text, msg);
            }
          },
          onclose() {
            finish();
          },
          onerror(e) {
            options.onError?.(e);
            throw e;
          },
          openWhenHidden: true,
        });
      } else {
        const res = await fetch(chatPath, chatPayload);
        clearTimeout(requestTimeoutId);

        const resJson = await res.json();
        const message = await this.extractMessage(resJson);
        options.onFinish(message);
      }
    } catch (e) {
      console.log("[Request] failed to make a chat request", e);
      options.onError?.(e as Error);
    }
  }
  async usage() {
    const formatDate = (d: Date) =>
      `${d.getFullYear()}-${(d.getMonth() + 1).toString().padStart(2, "0")}-${d
        .getDate()
        .toString()
        .padStart(2, "0")}`;
    const ONE_DAY = 1 * 24 * 60 * 60 * 1000;
    const now = new Date();
    const startOfMonth = new Date(now.getFullYear(), now.getMonth(), 1);
    const startDate = formatDate(startOfMonth);
    const endDate = formatDate(new Date(Date.now() + ONE_DAY));

    const [used, subs] = await Promise.all([
      fetch(
        this.path(
          `${OpenaiPath.UsagePath}?start_date=${startDate}&end_date=${endDate}`,
        ),
        {
          method: "GET",
          headers: getHeaders(),
        },
      ),
      fetch(this.path(OpenaiPath.SubsPath), {
        method: "GET",
        headers: getHeaders(),
      }),
    ]);

    if (used.status === 401) {
      throw new Error(Locale.Error.Unauthorized);
    }

    if (!used.ok || !subs.ok) {
      throw new Error("Failed to query usage from openai");
    }

    const response = (await used.json()) as {
      total_usage?: number;
      error?: {
        type: string;
        message: string;
      };
    };

    const total = (await subs.json()) as {
      hard_limit_usd?: number;
    };

    if (response.error && response.error.type) {
      throw Error(response.error.message);
    }

    if (response.total_usage) {
      response.total_usage = Math.round(response.total_usage) / 100;
    }

    if (total.hard_limit_usd) {
      total.hard_limit_usd = Math.round(total.hard_limit_usd * 100) / 100;
    }

    return {
      used: response.total_usage,
      total: total.hard_limit_usd,
    } as LLMUsage;
  }

  async models(): Promise<LLMModel[]> {
    if (this.disableListModels) {
      return DEFAULT_MODELS.slice();
    }

    const res = await fetch(this.path(OpenaiPath.ListModelPath), {
      method: "GET",
      headers: {
        ...getHeaders(),
      },
    });

    const resJson = (await res.json()) as OpenAIListModelResponse;
    const chatModels = resJson.data?.filter((m) => m.id.startsWith("gpt-"));
    console.log("[Models]", chatModels);

    if (!chatModels) {
      return [];
    }

    //由于目前 OpenAI 的 disableListModels 默认为 true，所以当前实际不会运行到这场
    let seq = 1000; //同 Constant.ts 中的排序保持一致
    return chatModels.map((m) => ({
      name: m.id,
      available: true,
      sorted: seq++,
      provider: {
        id: "openai",
        providerName: "OpenAI",
        providerType: "openai",
        sorted: 1,
      },
    }));
  }
}
export { OpenaiPath };<|MERGE_RESOLUTION|>--- conflicted
+++ resolved
@@ -166,7 +166,6 @@
       },
     };
 
-<<<<<<< HEAD
     // Define an array with the model names that should be replaced
     const modelsToReplace = [
       "gpt-4",
@@ -186,28 +185,6 @@
     // Check if the current model is in the list of models to replace
     const finalModel = modelsToReplace.includes(modelConfig.model) ? "gpt-4o" : modelConfig.model;
 
-    const requestPayload: RequestPayload = {
-      messages,
-      stream: options.config.stream,
-      model: finalModel,
-      temperature: modelConfig.temperature,
-      presence_penalty: modelConfig.presence_penalty,
-      frequency_penalty: modelConfig.frequency_penalty,
-      top_p: modelConfig.top_p,
-      // max_tokens: Math.max(modelConfig.max_tokens, 1024),
-      // Please do not ask me why not send max_tokens, no reason, this param is just shit, I dont want to explain anymore.
-    };
-
-    // add max_tokens to vision model
-    if (visionModel && modelConfig.model.includes("preview")) {
-      requestPayload["max_tokens"] = Math.min(modelConfig.max_tokens, 4000);
-      Object.defineProperty(requestPayload, "max_tokens", {
-        enumerable: true,
-        configurable: true,
-        writable: true,
-        value: 4096,
-      });
-=======
     let requestPayload: RequestPayload | DalleRequestPayload;
 
     const isDalle3 = _isDalle3(options.config.model);
@@ -249,15 +226,10 @@
       if (visionModel && modelConfig.model.includes("preview")) {
         requestPayload["max_tokens"] = Math.max(modelConfig.max_tokens, 4000);
       }
->>>>>>> fec80c6c
-    }
-
-    // value: modelConfig.max_tokens,
-
+    }
 
     console.log("[Request] openai payload: ", requestPayload);
 
-<<<<<<< HEAD
     const modelIdentifier = modelConfig.model; 
     console.log("API Call: session or email is not available - model: ", modelIdentifier);
 
@@ -282,9 +254,6 @@
 */
 
     const shouldStream = !!options.config.stream;
-=======
-    const shouldStream = !isDalle3 && !!options.config.stream;
->>>>>>> fec80c6c
     const controller = new AbortController();
     options.onController?.(controller);
 
