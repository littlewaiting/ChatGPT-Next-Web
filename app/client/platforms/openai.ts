--- conflicted
+++ resolved
@@ -1,15 +1,10 @@
-<<<<<<< HEAD
 import { OpenaiPath, REQUEST_TIMEOUT_MS } from "@/app/constant";
-import { useAccessStore, useAppConfig, useChatStore } from "@/app/store";
-=======
-import { REQUEST_TIMEOUT_MS } from "@/app/constant";
 import {
   useAccessStore,
   useAppConfig,
   useChatStore,
   AZURE_API_VERSION,
 } from "@/app/store";
->>>>>>> f3efba3d
 
 import { ChatOptions, getHeaders, LLMApi, LLMUsage } from "../api";
 import Locale from "../../locales";
@@ -20,8 +15,6 @@
 import { prettyObject } from "@/app/utils/format";
 
 export class ChatGPTApi implements LLMApi {
-<<<<<<< HEAD
-=======
   public UsagePath = "dashboard/billing/usage";
   public SubsPath = "dashboard/billing/subscription";
 
@@ -37,7 +30,6 @@
     return AZURE_REQUEST_PATH;
   }
 
->>>>>>> f3efba3d
   path(path: string): string {
     let openaiUrl = useAccessStore.getState().openaiUrl;
     if (openaiUrl.endsWith("/")) {
@@ -80,7 +72,7 @@
     options.onController?.(controller);
 
     try {
-      const chatPath = this.path(OpenaiPath.ChatPath);
+      const chatPath = this.path(this.ChatPath);
       const chatPayload = {
         method: "POST",
         body: JSON.stringify(requestPayload),
