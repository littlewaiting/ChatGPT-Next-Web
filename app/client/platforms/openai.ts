"use client";
// azure and openai, using same models. so using same LLMApi.
import {
  ApiPath,
  // AZURE_MODELS,
  DEFAULT_API_HOST,
  DEFAULT_MODELS,
  OpenaiPath,
  Azure,
  REQUEST_TIMEOUT_MS,
  ServiceProvider,
} from "@/app/constant";
import {
  ChatMessageTool,
  useAccessStore,
  useAppConfig,
  useChatStore,
  usePluginStore,
} from "@/app/store";
import { collectModelsWithDefaultModel } from "@/app/utils/model";
import {
  preProcessImageContent,
  uploadImage,
  base64Image2Blob,
  stream,
} from "@/app/utils/chat";
import { cloudflareAIGatewayUrl } from "@/app/utils/cloudflare";
import { DalleSize, DalleQuality, DalleStyle } from "@/app/typing";

import {
  ChatOptions,
  getHeaders,
  LLMApi,
  LLMModel,
  LLMUsage,
  MultimodalContent,
} from "../api";
import Locale from "../../locales";
import {
  EventStreamContentType,
  fetchEventSource,
} from "@fortaine/fetch-event-source";
import { prettyObject } from "@/app/utils/format";
import { getClientConfig } from "@/app/config/client";
import {
  getMessageTextContent,
  getMessageImages,
  isVisionModel,
  isDalle3 as _isDalle3,
} from "@/app/utils";

export interface OpenAIListModelResponse {
  object: string;
  data: Array<{
    id: string;
    object: string;
    root: string;
  }>;
}

export interface RequestPayload {
  messages: {
    role: "system" | "user" | "assistant";
    content: string | MultimodalContent[];
  }[];
  stream?: boolean;
  model: string;
  temperature: number;
  presence_penalty: number;
  frequency_penalty: number;
  top_p: number;
  max_tokens?: number;
}

export interface DalleRequestPayload {
  model: string;
  prompt: string;
  response_format: "url" | "b64_json";
  n: number;
  size: DalleSize;
  quality: DalleQuality;
  style: DalleStyle;
}

export class ChatGPTApi implements LLMApi {
  private disableListModels = true;

  path(path: string): string {
    const accessStore = useAccessStore.getState();

    let baseUrl = "";

    const isAzure = path.includes("deployments");
    if (accessStore.useCustomConfig) {
      if (isAzure && !accessStore.isValidAzure()) {
        throw Error(
          "incomplete azure config, please check it in your settings page",
        );
      }

      baseUrl = isAzure ? accessStore.azureUrl : accessStore.openaiUrl;
    }

    if (baseUrl.length === 0) {
      const isApp = !!getClientConfig()?.isApp;
      const apiPath = isAzure ? ApiPath.Azure : ApiPath.OpenAI;
      baseUrl = isApp ? DEFAULT_API_HOST + "/proxy" + apiPath : apiPath;
    }

    if (baseUrl.endsWith("/")) {
      baseUrl = baseUrl.slice(0, baseUrl.length - 1);
    }
    if (
      !baseUrl.startsWith("http") &&
      !isAzure &&
      !baseUrl.startsWith(ApiPath.OpenAI)
    ) {
      baseUrl = "https://" + baseUrl;
    }

    console.log("[Proxy Endpoint] ", baseUrl, path);

    // try rebuild url, when using cloudflare ai gateway in client
    return cloudflareAIGatewayUrl([baseUrl, path].join("/"));
  }

  async extractMessage(res: any) {
    if (res.error) {
      return "```\n" + JSON.stringify(res, null, 4) + "\n```";
    }
    // dalle3 model return url, using url create image message
    if (res.data) {
      let url = res.data?.at(0)?.url ?? "";
      const b64_json = res.data?.at(0)?.b64_json ?? "";
      if (!url && b64_json) {
        // uploadImage
        url = await uploadImage(base64Image2Blob(b64_json, "image/png"));
      }
      return [
        {
          type: "image_url",
          image_url: {
            url,
          },
        },
      ];
    }
    return res.choices?.at(0)?.message?.content ?? res;
  }

  async chat(options: ChatOptions) {
    const modelConfig = {
      ...useAppConfig.getState().modelConfig,
      ...useChatStore.getState().currentSession().mask.modelConfig,
      ...{
        model: options.config.model,
        providerName: options.config.providerName,
      },
    };

    let requestPayload: RequestPayload | DalleRequestPayload;

    const isDalle3 = _isDalle3(options.config.model);
    if (isDalle3) {
      const prompt = getMessageTextContent(
        options.messages.slice(-1)?.pop() as any,
      );
      requestPayload = {
        model: options.config.model,
        prompt,
        // URLs are only valid for 60 minutes after the image has been generated.
        response_format: "b64_json", // using b64_json, and save image in CacheStorage
        n: 1,
        size: options.config?.size ?? "1024x1024",
        quality: options.config?.quality ?? "standard",
        style: options.config?.style ?? "vivid",
      };
    } else {
      const visionModel = isVisionModel(options.config.model);
      const messages: ChatOptions["messages"] = [];
      for (const v of options.messages) {
        const content = visionModel
          ? await preProcessImageContent(v.content)
          : getMessageTextContent(v);
        messages.push({ role: v.role, content });
      }

      requestPayload = {
        messages,
        stream: options.config.stream,
        model: modelConfig.model,
        temperature: modelConfig.temperature,
        presence_penalty: modelConfig.presence_penalty,
        frequency_penalty: modelConfig.frequency_penalty,
        top_p: modelConfig.top_p,
        // max_tokens: Math.max(modelConfig.max_tokens, 1024),
        // Please do not ask me why not send max_tokens, no reason, this param is just shit, I dont want to explain anymore.
      };

      // add max_tokens to vision model
      if (visionModel && modelConfig.model.includes("preview")) {
        requestPayload["max_tokens"] = Math.max(modelConfig.max_tokens, 4000);
      }
    }

    console.log("[Request] openai payload: ", requestPayload);

    const shouldStream = !isDalle3 && !!options.config.stream;
    const controller = new AbortController();
    options.onController?.(controller);

    try {
      let chatPath = "";
      if (modelConfig.providerName === ServiceProvider.Azure) {
        // find model, and get displayName as deployName
        const { models: configModels, customModels: configCustomModels } =
          useAppConfig.getState();
        const {
          defaultModel,
          customModels: accessCustomModels,
          useCustomConfig,
        } = useAccessStore.getState();
        const models = collectModelsWithDefaultModel(
          configModels,
          [configCustomModels, accessCustomModels].join(","),
          defaultModel,
        );
        const model = models.find(
          (model) =>
            model.name === modelConfig.model &&
            model?.provider?.providerName === ServiceProvider.Azure,
        );
        chatPath = this.path(
          (isDalle3 ? Azure.ImagePath : Azure.ChatPath)(
            (model?.displayName ?? model?.name) as string,
            useCustomConfig ? useAccessStore.getState().azureApiVersion : "",
          ),
        );
      } else {
        chatPath = this.path(
          isDalle3 ? OpenaiPath.ImagePath : OpenaiPath.ChatPath,
        );
      }
<<<<<<< HEAD
      // console.log('333333', chatPath)
      const chatPayload = {
        method: "POST",
        body: JSON.stringify(requestPayload),
        signal: controller.signal,
        headers: getHeaders(),
      };
      // make a fetch request
      const requestTimeoutId = setTimeout(
        () => controller.abort(),
        isDalle3 ? REQUEST_TIMEOUT_MS * 2 : REQUEST_TIMEOUT_MS, // dalle3 using b64_json is slow.
      );

      if (shouldStream) {
        let responseText = "";
        let remainText = "";
        let finished = false;

        // animate response to make it looks smooth
        function animateResponseText() {
          if (finished || controller.signal.aborted) {
            responseText += remainText;
            console.log("[Response Animation] finished");
            if (responseText?.length === 0) {
              options.onError?.(new Error("empty response from server"));
            }
            return;
          }

          if (remainText.length > 0) {
            const fetchCount = Math.max(1, Math.round(remainText.length / 60));
            const fetchText = remainText.slice(0, fetchCount);
            responseText += fetchText;
            remainText = remainText.slice(fetchCount);
            options.onUpdate?.(responseText, fetchText);
          }

          requestAnimationFrame(animateResponseText);
        }

        // start animaion
        animateResponseText();

        const finish = () => {
          if (!finished) {
            finished = true;
            options.onFinish(responseText + remainText);
          }
        };

        controller.signal.onabort = finish;

        fetchEventSource(chatPath, {
          ...chatPayload,
          async onopen(res) {
            clearTimeout(requestTimeoutId);
            const contentType = res.headers.get("content-type");
            // console.log(
            //   "[OpenAI] request response content type: ",
            //   contentType,
            // );

            if (contentType?.startsWith("text/plain")) {
              responseText = await res.clone().text();
              return finish();
            }

            if (
              !res.ok ||
              !res.headers
                .get("content-type")
                ?.startsWith(EventStreamContentType) ||
              res.status !== 200
            ) {
              const responseTexts = [responseText];
              // let extraInfo = await res.clone().text();
              try {
                const resJson = await res.clone().json();
                responseTexts.push(prettyObject(resJson));
              } catch {
                responseTexts.push(Locale.Error.BACKEND_ERR);
              }

              // if (res.status === 401) {
              //   responseTexts.push(Locale.Error.Unauthorized);
              // } else if (res.status === 404) {
              //   responseTexts.push(Locale.Error.NOT_FOUND_ERR);
              // }
              // if (res.status > 400) {
              //   responseTexts.push(Locale.Error.BACKEND_ERR);
              // }
              // else if (extraInfo) {
              //   responseTexts.push(extraInfo);
              // }

              responseText = responseTexts.join("\n\n");

              return finish();
            }
          },
          onmessage(msg) {
            if (msg.data === "[DONE]" || finished) {
              return finish();
            }
            const text = msg.data;
            try {
              const json = JSON.parse(text);
              const choices = json.choices as Array<{
                delta: { content: string };
              }>;
              const delta = choices[0]?.delta?.content;
              const textmoderation = json?.prompt_filter_results;

              if (delta) {
                remainText += delta;
              }

              if (
                textmoderation &&
                textmoderation.length > 0 &&
                ServiceProvider.Azure
              ) {
                const contentFilterResults =
                  textmoderation[0]?.content_filter_results;
                console.log(
                  `[${ServiceProvider.Azure}] [Text Moderation] flagged categories result:`,
                  contentFilterResults,
                );
              }
            } catch (e) {
              console.error("[Request] parse error", text, msg);
=======
      if (shouldStream) {
        const [tools, funcs] = usePluginStore
          .getState()
          .getAsTools(
            useChatStore.getState().currentSession().mask?.plugin as string[],
          );
        // console.log("getAsTools", tools, funcs);
        stream(
          chatPath,
          requestPayload,
          getHeaders(),
          tools as any,
          funcs,
          controller,
          // parseSSE
          (text: string, runTools: ChatMessageTool[]) => {
            // console.log("parseSSE", text, runTools);
            const json = JSON.parse(text);
            const choices = json.choices as Array<{
              delta: {
                content: string;
                tool_calls: ChatMessageTool[];
              };
            }>;
            const tool_calls = choices[0]?.delta?.tool_calls;
            if (tool_calls?.length > 0) {
              const index = tool_calls[0]?.index;
              const id = tool_calls[0]?.id;
              const args = tool_calls[0]?.function?.arguments;
              if (id) {
                runTools.push({
                  id,
                  type: tool_calls[0]?.type,
                  function: {
                    name: tool_calls[0]?.function?.name as string,
                    arguments: args,
                  },
                });
              } else {
                // @ts-ignore
                runTools[index]["function"]["arguments"] += args;
              }
>>>>>>> 2ff292cb
            }
            return choices[0]?.delta?.content;
          },
          // processToolMessage, include tool_calls message and tool call results
          (
            requestPayload: RequestPayload,
            toolCallMessage: any,
            toolCallResult: any[],
          ) => {
            // @ts-ignore
            requestPayload?.messages?.splice(
              // @ts-ignore
              requestPayload?.messages?.length,
              0,
              toolCallMessage,
              ...toolCallResult,
            );
          },
          options,
        );
      } else {
        const chatPayload = {
          method: "POST",
          body: JSON.stringify(requestPayload),
          signal: controller.signal,
          headers: getHeaders(),
        };

        // make a fetch request
        const requestTimeoutId = setTimeout(
          () => controller.abort(),
          isDalle3 ? REQUEST_TIMEOUT_MS * 2 : REQUEST_TIMEOUT_MS, // dalle3 using b64_json is slow.
        );

        const res = await fetch(chatPath, chatPayload);
        clearTimeout(requestTimeoutId);

        const resJson = await res.json();
        const message = await this.extractMessage(resJson);
        options.onFinish(message);
      }
    } catch (e) {
      console.log("[Request] failed to make a chat request", e);
      options.onError?.(e as Error);
    }
  }
  async usage() {
    const formatDate = (d: Date) =>
      `${d.getFullYear()}-${(d.getMonth() + 1).toString().padStart(2, "0")}-${d
        .getDate()
        .toString()
        .padStart(2, "0")}`;
    const ONE_DAY = 1 * 24 * 60 * 60 * 1000;
    const now = new Date();
    const startOfMonth = new Date(now.getFullYear(), now.getMonth(), 1);
    const startDate = formatDate(startOfMonth);
    const endDate = formatDate(new Date(Date.now() + ONE_DAY));

    const [used, subs] = await Promise.all([
      fetch(
        this.path(
          `${OpenaiPath.UsagePath}?start_date=${startDate}&end_date=${endDate}`,
        ),
        {
          method: "GET",
          headers: getHeaders(),
        },
      ),
      fetch(this.path(OpenaiPath.SubsPath), {
        method: "GET",
        headers: getHeaders(),
      }),
    ]);

    if (used.status === 401) {
      throw new Error(Locale.Error.Unauthorized);
    }

    if (!used.ok || !subs.ok) {
      throw new Error("Failed to query usage from openai");
    }

    const response = (await used.json()) as {
      total_usage?: number;
      error?: {
        type: string;
        message: string;
      };
    };

    const total = (await subs.json()) as {
      hard_limit_usd?: number;
    };

    if (response.error && response.error.type) {
      throw Error(response.error.message);
    }

    if (response.total_usage) {
      response.total_usage = Math.round(response.total_usage) / 100;
    }

    if (total.hard_limit_usd) {
      total.hard_limit_usd = Math.round(total.hard_limit_usd * 100) / 100;
    }

    return {
      used: response.total_usage,
      total: total.hard_limit_usd,
    } as LLMUsage;
  }

  async models(): Promise<LLMModel[]> {
    if (this.disableListModels) {
      return DEFAULT_MODELS.slice();
    }

    const res = await fetch(this.path(OpenaiPath.ListModelPath), {
      method: "GET",
      headers: {
        ...getHeaders(),
      },
    });

    const resJson = (await res.json()) as OpenAIListModelResponse;
    const chatModels = resJson.data?.filter((m) => m.id.startsWith("gpt-"));
    // console.log("[Models]", chatModels);

    if (!chatModels) {
      return [];
    }

    //由于目前 OpenAI 的 disableListModels 默认为 true，所以当前实际不会运行到这场
    let seq = 1000; //同 Constant.ts 中的排序保持一致
    return chatModels.map((m) => ({
      name: m.id,
      available: true,
      sorted: seq++,
      provider: {
        id: "openai",
        providerName: "OpenAI",
        providerType: "openai",
        sorted: 1,
      },
      describe: "",
    }));
  }
}
export { OpenaiPath };<|MERGE_RESOLUTION|>--- conflicted
+++ resolved
@@ -241,7 +241,6 @@
           isDalle3 ? OpenaiPath.ImagePath : OpenaiPath.ChatPath,
         );
       }
-<<<<<<< HEAD
       // console.log('333333', chatPath)
       const chatPayload = {
         method: "POST",
@@ -254,126 +253,6 @@
         () => controller.abort(),
         isDalle3 ? REQUEST_TIMEOUT_MS * 2 : REQUEST_TIMEOUT_MS, // dalle3 using b64_json is slow.
       );
-
-      if (shouldStream) {
-        let responseText = "";
-        let remainText = "";
-        let finished = false;
-
-        // animate response to make it looks smooth
-        function animateResponseText() {
-          if (finished || controller.signal.aborted) {
-            responseText += remainText;
-            console.log("[Response Animation] finished");
-            if (responseText?.length === 0) {
-              options.onError?.(new Error("empty response from server"));
-            }
-            return;
-          }
-
-          if (remainText.length > 0) {
-            const fetchCount = Math.max(1, Math.round(remainText.length / 60));
-            const fetchText = remainText.slice(0, fetchCount);
-            responseText += fetchText;
-            remainText = remainText.slice(fetchCount);
-            options.onUpdate?.(responseText, fetchText);
-          }
-
-          requestAnimationFrame(animateResponseText);
-        }
-
-        // start animaion
-        animateResponseText();
-
-        const finish = () => {
-          if (!finished) {
-            finished = true;
-            options.onFinish(responseText + remainText);
-          }
-        };
-
-        controller.signal.onabort = finish;
-
-        fetchEventSource(chatPath, {
-          ...chatPayload,
-          async onopen(res) {
-            clearTimeout(requestTimeoutId);
-            const contentType = res.headers.get("content-type");
-            // console.log(
-            //   "[OpenAI] request response content type: ",
-            //   contentType,
-            // );
-
-            if (contentType?.startsWith("text/plain")) {
-              responseText = await res.clone().text();
-              return finish();
-            }
-
-            if (
-              !res.ok ||
-              !res.headers
-                .get("content-type")
-                ?.startsWith(EventStreamContentType) ||
-              res.status !== 200
-            ) {
-              const responseTexts = [responseText];
-              // let extraInfo = await res.clone().text();
-              try {
-                const resJson = await res.clone().json();
-                responseTexts.push(prettyObject(resJson));
-              } catch {
-                responseTexts.push(Locale.Error.BACKEND_ERR);
-              }
-
-              // if (res.status === 401) {
-              //   responseTexts.push(Locale.Error.Unauthorized);
-              // } else if (res.status === 404) {
-              //   responseTexts.push(Locale.Error.NOT_FOUND_ERR);
-              // }
-              // if (res.status > 400) {
-              //   responseTexts.push(Locale.Error.BACKEND_ERR);
-              // }
-              // else if (extraInfo) {
-              //   responseTexts.push(extraInfo);
-              // }
-
-              responseText = responseTexts.join("\n\n");
-
-              return finish();
-            }
-          },
-          onmessage(msg) {
-            if (msg.data === "[DONE]" || finished) {
-              return finish();
-            }
-            const text = msg.data;
-            try {
-              const json = JSON.parse(text);
-              const choices = json.choices as Array<{
-                delta: { content: string };
-              }>;
-              const delta = choices[0]?.delta?.content;
-              const textmoderation = json?.prompt_filter_results;
-
-              if (delta) {
-                remainText += delta;
-              }
-
-              if (
-                textmoderation &&
-                textmoderation.length > 0 &&
-                ServiceProvider.Azure
-              ) {
-                const contentFilterResults =
-                  textmoderation[0]?.content_filter_results;
-                console.log(
-                  `[${ServiceProvider.Azure}] [Text Moderation] flagged categories result:`,
-                  contentFilterResults,
-                );
-              }
-            } catch (e) {
-              console.error("[Request] parse error", text, msg);
-=======
       if (shouldStream) {
         const [tools, funcs] = usePluginStore
           .getState()
@@ -416,7 +295,6 @@
                 // @ts-ignore
                 runTools[index]["function"]["arguments"] += args;
               }
->>>>>>> 2ff292cb
             }
             return choices[0]?.delta?.content;
           },
