--- conflicted
+++ resolved
@@ -181,10 +181,6 @@
             }
             const text = msg.data;
             try {
-<<<<<<< HEAD
-              const json = JSON.parse(text);
-              const delta = json.choices[0]?.delta.content;
-=======
               const json = JSON.parse(text) as {
                 choices: Array<{
                   delta: {
@@ -193,7 +189,6 @@
                 }>;
               };
               const delta = json.choices[0]?.delta?.content;
->>>>>>> 9876a1ae
               if (delta) {
                 responseText += delta;
                 options.onUpdate?.(responseText, delta);
