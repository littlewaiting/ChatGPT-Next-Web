--- conflicted
+++ resolved
@@ -111,9 +111,7 @@
       // Please do not ask me why not send max_tokens, no reason, this param is just shit, I dont want to explain anymore.
     };
 
-<<<<<<< HEAD
     // console.log("[Request] openai payload: ", requestPayload);
-=======
     // add max_tokens to vision model
     if (visionModel) {
       Object.defineProperty(requestPayload, "max_tokens", {
@@ -125,7 +123,6 @@
     }
 
     console.log("[Request] openai payload: ", requestPayload);
->>>>>>> 08fa2274
 
     const shouldStream = !!options.config.stream;
     const controller = new AbortController();
