--- conflicted
+++ resolved
@@ -165,8 +165,7 @@
     };
 
     // add max_tokens to vision model
-<<<<<<< HEAD
-    if (visionModel) {
+    if (visionModel && modelConfig.model.includes("preview")) {
       requestPayload["max_tokens"] = Math.min(modelConfig.max_tokens, 4000);
       Object.defineProperty(requestPayload, "max_tokens", {
         enumerable: true,
@@ -174,10 +173,6 @@
         writable: true,
         value: 4096,
       });
-=======
-    if (visionModel && modelConfig.model.includes("preview")) {
-      requestPayload["max_tokens"] = Math.max(modelConfig.max_tokens, 4000);
->>>>>>> 506c17a0
     }
 
     // value: modelConfig.max_tokens,
