import { getClientConfig } from "../config/client";
import {
  ACCESS_CODE_PREFIX,
  Azure,
  ModelProvider,
  ServiceProvider,
} from "../constant";
import { ChatMessage, ModelType, useAccessStore, useChatStore } from "../store";
import { ChatGPTApi } from "./platforms/openai";
<<<<<<< HEAD
import { GeminiApi } from "./platforms/google";
import { FileApi } from "./platforms/utils";

=======
import { GeminiProApi } from "./platforms/google";
>>>>>>> a4cb8594
export const ROLES = ["system", "user", "assistant"] as const;
export type MessageRole = (typeof ROLES)[number];

export const Models = ["gpt-3.5-turbo", "gpt-4"] as const;
export type ChatModel = ModelType;

export interface RequestMessage {
  role: MessageRole;
  content: string;
  image_url?: string;
}

export interface LLMConfig {
  model: string;
  temperature?: number;
  top_p?: number;
  stream?: boolean;
  presence_penalty?: number;
  frequency_penalty?: number;
}

export interface LLMAgentConfig {
  maxIterations: number;
  returnIntermediateSteps: boolean;
  useTools?: (string | undefined)[];
}

export interface ChatOptions {
  messages: RequestMessage[];
  config: LLMConfig;
  onToolUpdate?: (toolName: string, toolInput: string) => void;
  onUpdate?: (message: string, chunk: string) => void;
  onFinish: (message: string) => void;
  onError?: (err: Error) => void;
  onController?: (controller: AbortController) => void;
}

export interface AgentChatOptions {
  messages: RequestMessage[];
  config: LLMConfig;
  agentConfig: LLMAgentConfig;
  onToolUpdate?: (toolName: string, toolInput: string) => void;
  onUpdate?: (message: string, chunk: string) => void;
  onFinish: (message: string) => void;
  onError?: (err: Error) => void;
  onController?: (controller: AbortController) => void;
}

export interface LLMUsage {
  used: number;
  total: number;
}

export interface LLMModel {
  name: string;
  available: boolean;
  provider: LLMModelProvider;
}

export interface LLMModelProvider {
  id: string;
  providerName: string;
  providerType: string;
}

export abstract class LLMApi {
  abstract chat(options: ChatOptions): Promise<void>;
  abstract toolAgentChat(options: AgentChatOptions): Promise<void>;
  abstract usage(): Promise<LLMUsage>;
  abstract models(): Promise<LLMModel[]>;
}

type ProviderName = "openai" | "azure" | "claude" | "palm";

interface Model {
  name: string;
  provider: ProviderName;
  ctxlen: number;
}

interface ChatProvider {
  name: ProviderName;
  apiConfig: {
    baseUrl: string;
    apiKey: string;
    summaryModel: Model;
  };
  models: Model[];

  chat: () => void;
  usage: () => void;
}

export abstract class ToolApi {
  abstract call(input: string): Promise<string>;
  abstract name: string;
  abstract description: string;
}

export class ClientApi {
  public llm: LLMApi;
  public file: FileApi;

  constructor(provider: ModelProvider = ModelProvider.GPT) {
    if (provider === ModelProvider.GeminiPro) {
      this.llm = new GeminiProApi();
      return;
    }
    this.llm = new ChatGPTApi();
    this.file = new FileApi();
  }

  switch(model: string) {
    if (model.startsWith("gemini")) this.llm = new GeminiApi();
    else this.llm = new ChatGPTApi();
  }

  config() {}

  prompts() {}

  masks() {}

  async share(messages: ChatMessage[], avatarUrl: string | null = null) {
    const msgs = messages
      .map((m) => ({
        from: m.role === "user" ? "human" : "gpt",
        value: m.content,
      }))
      .concat([
        {
          from: "human",
          value:
            "Share from [NextChat]: https://github.com/Yidadaa/ChatGPT-Next-Web",
        },
      ]);
    // 敬告二开开发者们，为了开源大模型的发展，请不要修改上述消息，此消息用于后续数据清洗使用
    // Please do not modify this message

    console.log("[Share]", messages, msgs);
    const clientConfig = getClientConfig();
    const proxyUrl = "/sharegpt";
    const rawUrl = "https://sharegpt.com/api/conversations";
    const shareUrl = clientConfig?.isApp ? rawUrl : proxyUrl;
    const res = await fetch(shareUrl, {
      body: JSON.stringify({
        avatarUrl,
        items: msgs,
      }),
      headers: {
        "Content-Type": "application/json",
      },
      method: "POST",
    });

    const resJson = await res.json();
    console.log("[Share]", resJson);
    if (resJson.id) {
      return `https://shareg.pt/${resJson.id}`;
    }
  }
}

<<<<<<< HEAD
export const api = new ClientApi();

export function getAuthHeaders() {
  const accessStore = useAccessStore.getState();
  const headers: Record<string, string> = {};

  const isAzure = accessStore.provider === ServiceProvider.Azure;
  const authHeader = isAzure ? "api-key" : "Authorization";
  const apiKey = isAzure ? accessStore.azureApiKey : accessStore.openaiApiKey;

  const makeBearer = (s: string) => `${isAzure ? "" : "Bearer "}${s.trim()}`;
  const validString = (x: string) => x && x.length > 0;

  // use user's api key first
  if (validString(apiKey)) {
    headers[authHeader] = makeBearer(apiKey);
  } else if (
    accessStore.enabledAccessControl() &&
    validString(accessStore.accessCode)
  ) {
    headers[authHeader] = makeBearer(
      ACCESS_CODE_PREFIX + accessStore.accessCode,
    );
  }

  return headers;
}

=======
>>>>>>> a4cb8594
export function getHeaders() {
  const accessStore = useAccessStore.getState();
  const headers: Record<string, string> = {
    "Content-Type": "application/json",
    "x-requested-with": "XMLHttpRequest",
  };
  const modelConfig = useChatStore.getState().currentSession().mask.modelConfig;
  const isGoogle = modelConfig.model === "gemini-pro";
  const isAzure = accessStore.provider === ServiceProvider.Azure;
  const authHeader = isAzure ? "api-key" : "Authorization";
  const apiKey = isGoogle
    ? accessStore.googleApiKey
    : isAzure
    ? accessStore.azureApiKey
    : accessStore.openaiApiKey;

  const makeBearer = (s: string) => `${isAzure ? "" : "Bearer "}${s.trim()}`;
  const validString = (x: string) => x && x.length > 0;

  // use user's api key first
  if (validString(apiKey)) {
    headers[authHeader] = makeBearer(apiKey);
  } else if (
    accessStore.enabledAccessControl() &&
    validString(accessStore.accessCode)
  ) {
    headers[authHeader] = makeBearer(
      ACCESS_CODE_PREFIX + accessStore.accessCode,
    );
  }

  return headers;
}

export function getGeminiHeaders() {
  const accessStore = useAccessStore.getState();
  const headers: Record<string, string> = {
    "Content-Type": "application/json",
    "x-requested-with": "XMLHttpRequest",
  };

  const authHeader = "Authorization";
  const apiKey = accessStore.googleApiKey;

  const makeBearer = (s: string) => `${"Bearer "}${s.trim()}`;
  const validString = (x: string) => x && x.length > 0;

  // use user's api key first
  if (validString(apiKey)) {
    headers[authHeader] = makeBearer(apiKey);
  } else if (
    accessStore.enabledAccessControl() &&
    validString(accessStore.accessCode)
  ) {
    headers[authHeader] = makeBearer(
      ACCESS_CODE_PREFIX + accessStore.accessCode,
    );
  }

  return headers;
}<|MERGE_RESOLUTION|>--- conflicted
+++ resolved
@@ -7,13 +7,8 @@
 } from "../constant";
 import { ChatMessage, ModelType, useAccessStore, useChatStore } from "../store";
 import { ChatGPTApi } from "./platforms/openai";
-<<<<<<< HEAD
-import { GeminiApi } from "./platforms/google";
 import { FileApi } from "./platforms/utils";
-
-=======
 import { GeminiProApi } from "./platforms/google";
->>>>>>> a4cb8594
 export const ROLES = ["system", "user", "assistant"] as const;
 export type MessageRole = (typeof ROLES)[number];
 
@@ -124,11 +119,6 @@
     }
     this.llm = new ChatGPTApi();
     this.file = new FileApi();
-  }
-
-  switch(model: string) {
-    if (model.startsWith("gemini")) this.llm = new GeminiApi();
-    else this.llm = new ChatGPTApi();
   }
 
   config() {}
@@ -177,37 +167,6 @@
   }
 }
 
-<<<<<<< HEAD
-export const api = new ClientApi();
-
-export function getAuthHeaders() {
-  const accessStore = useAccessStore.getState();
-  const headers: Record<string, string> = {};
-
-  const isAzure = accessStore.provider === ServiceProvider.Azure;
-  const authHeader = isAzure ? "api-key" : "Authorization";
-  const apiKey = isAzure ? accessStore.azureApiKey : accessStore.openaiApiKey;
-
-  const makeBearer = (s: string) => `${isAzure ? "" : "Bearer "}${s.trim()}`;
-  const validString = (x: string) => x && x.length > 0;
-
-  // use user's api key first
-  if (validString(apiKey)) {
-    headers[authHeader] = makeBearer(apiKey);
-  } else if (
-    accessStore.enabledAccessControl() &&
-    validString(accessStore.accessCode)
-  ) {
-    headers[authHeader] = makeBearer(
-      ACCESS_CODE_PREFIX + accessStore.accessCode,
-    );
-  }
-
-  return headers;
-}
-
-=======
->>>>>>> a4cb8594
 export function getHeaders() {
   const accessStore = useAccessStore.getState();
   const headers: Record<string, string> = {
@@ -240,32 +199,4 @@
   }
 
   return headers;
-}
-
-export function getGeminiHeaders() {
-  const accessStore = useAccessStore.getState();
-  const headers: Record<string, string> = {
-    "Content-Type": "application/json",
-    "x-requested-with": "XMLHttpRequest",
-  };
-
-  const authHeader = "Authorization";
-  const apiKey = accessStore.googleApiKey;
-
-  const makeBearer = (s: string) => `${"Bearer "}${s.trim()}`;
-  const validString = (x: string) => x && x.length > 0;
-
-  // use user's api key first
-  if (validString(apiKey)) {
-    headers[authHeader] = makeBearer(apiKey);
-  } else if (
-    accessStore.enabledAccessControl() &&
-    validString(accessStore.accessCode)
-  ) {
-    headers[authHeader] = makeBearer(
-      ACCESS_CODE_PREFIX + accessStore.accessCode,
-    );
-  }
-
-  return headers;
 }