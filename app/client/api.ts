--- conflicted
+++ resolved
@@ -228,7 +228,6 @@
     const apiKey = isGoogle
       ? accessStore.googleApiKey
       : isAzure
-<<<<<<< HEAD
         ? accessStore.azureApiKey
         : isAnthropic
           ? accessStore.anthropicApiKey
@@ -238,23 +237,13 @@
               ? accessStore.alibabaApiKey
               : isMoonshot
                 ? accessStore.moonshotApiKey
-                : accessStore.openaiApiKey;
-=======
-      ? accessStore.azureApiKey
-      : isAnthropic
-      ? accessStore.anthropicApiKey
-      : isByteDance
-      ? accessStore.bytedanceApiKey
-      : isAlibaba
-      ? accessStore.alibabaApiKey
-      : isMoonshot
-      ? accessStore.moonshotApiKey
-      : isIflytek
-      ? accessStore.iflytekApiKey && accessStore.iflytekApiSecret
-        ? accessStore.iflytekApiKey + ":" + accessStore.iflytekApiSecret
-        : ""
-      : accessStore.openaiApiKey;
->>>>>>> 58b144b3
+                : isIflytek
+                  ? accessStore.iflytekApiKey && accessStore.iflytekApiSecret
+                    ? accessStore.iflytekApiKey +
+                      ":" +
+                      accessStore.iflytekApiSecret
+                    : ""
+                  : accessStore.openaiApiKey;
     return {
       isGoogle,
       isAzure,
