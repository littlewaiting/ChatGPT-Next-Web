--- conflicted
+++ resolved
@@ -66,11 +66,8 @@
 
 export interface LLMModel {
   name: string;
-<<<<<<< HEAD
+  displayName?: string;
   describe: string;
-=======
-  displayName?: string;
->>>>>>> ba6039fc
   available: boolean;
   provider: LLMModelProvider;
 }
@@ -186,25 +183,13 @@
     "Content-Type": "application/json",
     Accept: "application/json",
   };
-<<<<<<< HEAD
-  const modelConfig = useChatStore.getState().currentSession().mask.modelConfig;
-  const isGoogle = modelConfig.model.startsWith("gemini");
-  // const isAzure = accessStore.provider === ServiceProvider.Azure;
-  const authHeader = isAzure ? "api-key" : "Authorization";
-  const apiKey = isGoogle
-    ? accessStore.googleApiKey
-    : isAzure
-      ? accessStore.azureApiKey
-      : accessStore.openaiApiKey;
-=======
-
->>>>>>> ba6039fc
+
   const clientConfig = getClientConfig();
 
   function getConfig() {
     const modelConfig = chatStore.currentSession().mask.modelConfig;
     const isGoogle = modelConfig.providerName == ServiceProvider.Google;
-    const isAzure = modelConfig.providerName === ServiceProvider.Azure;
+    // const isAzure = modelConfig.providerName === ServiceProvider.Azure;
     const isAnthropic = modelConfig.providerName === ServiceProvider.Anthropic;
     const isBaidu = modelConfig.providerName == ServiceProvider.Baidu;
     const isByteDance = modelConfig.providerName === ServiceProvider.ByteDance;
@@ -213,14 +198,14 @@
     const apiKey = isGoogle
       ? accessStore.googleApiKey
       : isAzure
-      ? accessStore.azureApiKey
-      : isAnthropic
-      ? accessStore.anthropicApiKey
-      : isByteDance
-      ? accessStore.bytedanceApiKey
-      : isAlibaba
-      ? accessStore.alibabaApiKey
-      : accessStore.openaiApiKey;
+        ? accessStore.azureApiKey
+        : isAnthropic
+          ? accessStore.anthropicApiKey
+          : isByteDance
+            ? accessStore.bytedanceApiKey
+            : isAlibaba
+              ? accessStore.alibabaApiKey
+              : accessStore.openaiApiKey;
     return {
       isGoogle,
       isAzure,
@@ -248,7 +233,7 @@
   }
   const {
     isGoogle,
-    isAzure,
+    // isAzure,
     isAnthropic,
     isBaidu,
     apiKey,
@@ -277,14 +262,6 @@
   return headers;
 }
 
-<<<<<<< HEAD
-export function useGetMidjourneySelfProxyUrl(url: string) {
-  const accessStore = useAccessStore.getState();
-  console.log("useMjImgSelfProxy", accessStore.useMjImgSelfProxy);
-
-  // console.log("---------", url);
-  return url.replace("cdn.discordapp.com", "cdnig.duckagi.com");
-=======
 export function getClientApi(provider: ServiceProvider): ClientApi {
   switch (provider) {
     case ServiceProvider.Google:
@@ -300,5 +277,12 @@
     default:
       return new ClientApi(ModelProvider.GPT);
   }
->>>>>>> ba6039fc
+}
+
+export function useGetMidjourneySelfProxyUrl(url: string) {
+  const accessStore = useAccessStore.getState();
+  console.log("useMjImgSelfProxy", accessStore.useMjImgSelfProxy);
+
+  // console.log("---------", url);
+  return url.replace("cdn.discordapp.com", "cdnig.duckagi.com");
 }