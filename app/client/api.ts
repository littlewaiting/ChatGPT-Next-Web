--- conflicted
+++ resolved
@@ -11,11 +11,9 @@
 export interface RequestMessage {
   role: MessageRole;
   content: string;
-<<<<<<< HEAD
+
   maskId: number;
-=======
-  maskId: string;
->>>>>>> 36fbc651
+
 }
 
 export interface LLMConfig {
