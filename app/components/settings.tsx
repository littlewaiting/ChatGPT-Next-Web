import { useState, useEffect, useMemo, HTMLProps, useRef } from "react";

import styles from "./settings.module.scss";

import ResetIcon from "../icons/reload.svg";
import AddIcon from "../icons/add.svg";
import CloseIcon from "../icons/close.svg";
import CopyIcon from "../icons/copy.svg";
import ClearIcon from "../icons/clear.svg";
import LoadingIcon from "../icons/three-dots.svg";
import EditIcon from "../icons/edit.svg";
import EyeIcon from "../icons/eye.svg";
import {
  Input,
  List,
  ListItem,
  Modal,
  PasswordInput,
  Popover,
<<<<<<< HEAD
  TextInput,
=======
  Select,
>>>>>>> 28e447ea
} from "./ui-lib";
import { ModelConfigList } from "./model-config";

import { IconButton } from "./button";
import {
  SubmitKey,
  useChatStore,
  Theme,
  useUpdateStore,
  useAccessStore,
  useAppConfig,
} from "../store";

import Locale, { AllLangs, changeLang, getLang } from "../locales";
import { copyToClipboard } from "../utils";
import Link from "next/link";
import { Path, UPDATE_URL } from "../constant";
import { Prompt, SearchService, usePromptStore } from "../store/prompt";
import { ErrorBoundary } from "./error";
import { InputRange } from "./input-range";
import { useNavigate } from "react-router-dom";
import { Avatar, AvatarPicker } from "./emoji";

function EditPromptModal(props: { id: number; onClose: () => void }) {
  const promptStore = usePromptStore();
  const prompt = promptStore.get(props.id);

  return prompt ? (
    <div className="modal-mask">
      <Modal
        title={Locale.Settings.Prompt.EditModal.Title}
        onClose={props.onClose}
        actions={[
          <IconButton
            key=""
            onClick={props.onClose}
            text={Locale.UI.Confirm}
            bordered
          />,
        ]}
      >
        <div className={styles["edit-prompt-modal"]}>
          <input
            type="text"
            value={prompt.title}
            readOnly={!prompt.isUser}
            className={styles["edit-prompt-title"]}
            onInput={(e) =>
              promptStore.update(
                props.id,
                (prompt) => (prompt.title = e.currentTarget.value),
              )
            }
          ></input>
          <Input
            value={prompt.content}
            readOnly={!prompt.isUser}
            className={styles["edit-prompt-content"]}
            rows={10}
            onInput={(e) =>
              promptStore.update(
                props.id,
                (prompt) => (prompt.content = e.currentTarget.value),
              )
            }
          ></Input>
        </div>
      </Modal>
    </div>
  ) : null;
}

function UserPromptModal(props: { onClose?: () => void }) {
  const promptStore = usePromptStore();
  const userPrompts = promptStore.getUserPrompts();
  const builtinPrompts = SearchService.builtinPrompts;
  const allPrompts = userPrompts.concat(builtinPrompts);
  const [searchInput, setSearchInput] = useState("");
  const [searchPrompts, setSearchPrompts] = useState<Prompt[]>([]);
  const prompts = searchInput.length > 0 ? searchPrompts : allPrompts;

  const [editingPromptId, setEditingPromptId] = useState<number>();

  useEffect(() => {
    if (searchInput.length > 0) {
      const searchResult = SearchService.search(searchInput);
      setSearchPrompts(searchResult);
    } else {
      setSearchPrompts([]);
    }
  }, [searchInput]);

  return (
    <div className="modal-mask">
      <Modal
        title={Locale.Settings.Prompt.Modal.Title}
        onClose={() => props.onClose?.()}
        actions={[
          <IconButton
            key="add"
            onClick={() =>
              promptStore.add({
                title: "Empty Prompt",
                content: "Empty Prompt Content",
              })
            }
            icon={<AddIcon />}
            bordered
            text={Locale.Settings.Prompt.Modal.Add}
          />,
        ]}
      >
        <div className={styles["user-prompt-modal"]}>
          <input
            type="text"
            className={styles["user-prompt-search"]}
            placeholder={Locale.Settings.Prompt.Modal.Search}
            value={searchInput}
            onInput={(e) => setSearchInput(e.currentTarget.value)}
          ></input>

          <div className={styles["user-prompt-list"]}>
            {prompts.map((v, _) => (
              <div className={styles["user-prompt-item"]} key={v.id ?? v.title}>
                <div className={styles["user-prompt-header"]}>
                  <div className={styles["user-prompt-title"]}>{v.title}</div>
                  <div className={styles["user-prompt-content"] + " one-line"}>
                    {v.content}
                  </div>
                </div>

                <div className={styles["user-prompt-buttons"]}>
                  {v.isUser && (
                    <IconButton
                      icon={<ClearIcon />}
                      className={styles["user-prompt-button"]}
                      onClick={() => promptStore.remove(v.id!)}
                    />
                  )}
                  {v.isUser ? (
                    <IconButton
                      icon={<EditIcon />}
                      className={styles["user-prompt-button"]}
                      onClick={() => setEditingPromptId(v.id)}
                    />
                  ) : (
                    <IconButton
                      icon={<EyeIcon />}
                      className={styles["user-prompt-button"]}
                      onClick={() => setEditingPromptId(v.id)}
                    />
                  )}
                  <IconButton
                    icon={<CopyIcon />}
                    className={styles["user-prompt-button"]}
                    onClick={() => copyToClipboard(v.content)}
                  />
                </div>
              </div>
            ))}
          </div>
        </div>
      </Modal>

      {editingPromptId !== undefined && (
        <EditPromptModal
          id={editingPromptId!}
          onClose={() => setEditingPromptId(undefined)}
        />
      )}
    </div>
  );
}

function formatVersionDate(t: string) {
  const d = new Date(+t);
  const year = d.getUTCFullYear();
  const month = d.getUTCMonth() + 1;
  const day = d.getUTCDate();

  return [
    year.toString(),
    month.toString().padStart(2, "0"),
    day.toString().padStart(2, "0"),
  ].join("");
}

export function Settings() {
  const navigate = useNavigate();
  const [showEmojiPicker, setShowEmojiPicker] = useState(false);
  const config = useAppConfig();
  const updateConfig = config.update;
  const resetConfig = config.reset;
  const chatStore = useChatStore();

  const updateStore = useUpdateStore();
  const [checkingUpdate, setCheckingUpdate] = useState(false);
  const currentVersion = formatVersionDate(updateStore.version);
  const remoteId = formatVersionDate(updateStore.remoteVersion);
  const hasNewVersion = currentVersion !== remoteId;

  function checkUpdate(force = false) {
    setCheckingUpdate(true);
    updateStore.getLatestVersion(force).then(() => {
      setCheckingUpdate(false);
    });

    console.log(
      "[Update] local version ",
      new Date(+updateStore.version).toLocaleString(),
    );
    console.log(
      "[Update] remote version ",
      new Date(+updateStore.remoteVersion).toLocaleString(),
    );
  }

  const usage = {
    used: updateStore.used,
    subscription: updateStore.subscription,
  };
  const [loadingUsage, setLoadingUsage] = useState(false);
  function checkUsage(force = false) {
    setLoadingUsage(true);
    updateStore.updateUsage(force).finally(() => {
      setLoadingUsage(false);
    });
  }

  const accessStore = useAccessStore();
  const enabledAccessControl = useMemo(
    () => accessStore.enabledAccessControl(),
    // eslint-disable-next-line react-hooks/exhaustive-deps
    [],
  );

  const promptStore = usePromptStore();
  const builtinCount = SearchService.count.builtin;
  const customCount = promptStore.getUserPrompts().length ?? 0;
  const [shouldShowPromptModal, setShowPromptModal] = useState(false);

  const showUsage = accessStore.isAuthorized();
  useEffect(() => {
    // checks per minutes
    checkUpdate();
    showUsage && checkUsage();
    // eslint-disable-next-line react-hooks/exhaustive-deps
  }, []);

  useEffect(() => {
    const keydownEvent = (e: KeyboardEvent) => {
      if (e.key === "Escape") {
        navigate(Path.Home);
      }
    };
    document.addEventListener("keydown", keydownEvent);
    return () => {
      document.removeEventListener("keydown", keydownEvent);
    };
    // eslint-disable-next-line react-hooks/exhaustive-deps
  }, []);

  return (
    <ErrorBoundary>
      <div className="window-header">
        <div className="window-header-title">
          <div className="window-header-main-title">
            {Locale.Settings.Title}
          </div>
          <div className="window-header-sub-title">
            {Locale.Settings.SubTitle}
          </div>
        </div>
        <div className="window-actions">
          <div className="window-action-button">
            <IconButton
              icon={<ClearIcon />}
              onClick={() => {
                if (confirm(Locale.Settings.Actions.ConfirmClearAll)) {
                  chatStore.clearAllData();
                }
              }}
              bordered
              title={Locale.Settings.Actions.ClearAll}
            />
          </div>
          <div className="window-action-button">
            <IconButton
              icon={<ResetIcon />}
              onClick={() => {
                if (confirm(Locale.Settings.Actions.ConfirmResetAll)) {
                  resetConfig();
                }
              }}
              bordered
              title={Locale.Settings.Actions.ResetAll}
            />
          </div>
          <div className="window-action-button">
            <IconButton
              icon={<CloseIcon />}
              onClick={() => navigate(Path.Home)}
              bordered
              title={Locale.Settings.Actions.Close}
            />
          </div>
        </div>
      </div>
      <div className={styles["settings"]}>
        <List>
          <ListItem title={Locale.Settings.Avatar}>
            <Popover
              onClose={() => setShowEmojiPicker(false)}
              content={
                <AvatarPicker
                  onEmojiClick={(avatar: string) => {
                    updateConfig((config) => (config.avatar = avatar));
                    setShowEmojiPicker(false);
                  }}
                />
              }
              open={showEmojiPicker}
            >
              <div
                className={styles.avatar}
                onClick={() => setShowEmojiPicker(true)}
              >
                <Avatar avatar={config.avatar} />
              </div>
            </Popover>
          </ListItem>

          <ListItem
            title={Locale.Settings.Update.Version(currentVersion ?? "unknown")}
            subTitle={
              checkingUpdate
                ? Locale.Settings.Update.IsChecking
                : hasNewVersion
                ? Locale.Settings.Update.FoundUpdate(remoteId ?? "ERROR")
                : Locale.Settings.Update.IsLatest
            }
          >
            {checkingUpdate ? (
              <LoadingIcon />
            ) : hasNewVersion ? (
              <Link href={UPDATE_URL} target="_blank" className="link">
                {Locale.Settings.Update.GoToUpdate}
              </Link>
            ) : (
              <IconButton
                icon={<ResetIcon></ResetIcon>}
                text={Locale.Settings.Update.CheckUpdate}
                onClick={() => checkUpdate(true)}
              />
            )}
          </ListItem>

          <ListItem title={Locale.Settings.SendKey}>
            <Select
              value={config.submitKey}
              onChange={(e) => {
                updateConfig(
                  (config) =>
                    (config.submitKey = e.target.value as any as SubmitKey),
                );
              }}
            >
              {Object.values(SubmitKey).map((v) => (
                <option value={v} key={v}>
                  {v}
                </option>
              ))}
            </Select>
          </ListItem>

          <ListItem title={Locale.Settings.Theme}>
            <Select
              value={config.theme}
              onChange={(e) => {
                updateConfig(
                  (config) => (config.theme = e.target.value as any as Theme),
                );
              }}
            >
              {Object.values(Theme).map((v) => (
                <option value={v} key={v}>
                  {v}
                </option>
              ))}
            </Select>
          </ListItem>

          <ListItem title={Locale.Settings.Lang.Name}>
            <Select
              value={getLang()}
              onChange={(e) => {
                changeLang(e.target.value as any);
              }}
            >
              {AllLangs.map((lang) => (
                <option value={lang} key={lang}>
                  {Locale.Settings.Lang.Options[lang]}
                </option>
              ))}
            </Select>
          </ListItem>

          <ListItem
            title={Locale.Settings.FontSize.Title}
            subTitle={Locale.Settings.FontSize.SubTitle}
          >
            <InputRange
              title={`${config.fontSize ?? 14}px`}
              value={config.fontSize}
              min="12"
              max="18"
              step="1"
              onChange={(e) =>
                updateConfig(
                  (config) =>
                    (config.fontSize = Number.parseInt(e.currentTarget.value)),
                )
              }
            ></InputRange>
          </ListItem>

          <ListItem
            title={Locale.Settings.SendPreviewBubble.Title}
            subTitle={Locale.Settings.SendPreviewBubble.SubTitle}
          >
            <input
              type="checkbox"
              checked={config.sendPreviewBubble}
              onChange={(e) =>
                updateConfig(
                  (config) =>
                    (config.sendPreviewBubble = e.currentTarget.checked),
                )
              }
            ></input>
          </ListItem>

          <ListItem
            title={Locale.Settings.Mask.Title}
            subTitle={Locale.Settings.Mask.SubTitle}
          >
            <input
              type="checkbox"
              checked={!config.dontShowMaskSplashScreen}
              onChange={(e) =>
                updateConfig(
                  (config) =>
                    (config.dontShowMaskSplashScreen =
                      !e.currentTarget.checked),
                )
              }
            ></input>
          </ListItem>
        </List>

        <List>
          {enabledAccessControl ? (
            <ListItem
              title={Locale.Settings.AccessCode.Title}
              subTitle={Locale.Settings.AccessCode.SubTitle}
            >
              <PasswordInput
                value={accessStore.accessCode}
                type="text"
                placeholder={Locale.Settings.AccessCode.Placeholder}
                onChange={(e) => {
                  accessStore.updateCode(e.currentTarget.value);
                }}
              />
            </ListItem>
          ) : (
            <></>
          )}

          <ListItem title={Locale.Settings.EnableAOAI}>
            <input
              type="checkbox"
              checked={accessStore.enableAOAI}
              onChange={(e) => {
                accessStore.switchAOAI(e.currentTarget.checked);
              }}
            ></input>
          </ListItem>

          {accessStore.enableAOAI ? (
            <>
              <ListItem title={Locale.Settings.AzureDomainName.Title}>
                <TextInput
                  value={accessStore.azureDomainName}
                  type="text"
                  placeholder={Locale.Settings.AzureDomainName.Placeholder}
                  onChange={(e) => {
                    accessStore.updateDomainName(e.currentTarget.value);
                  }}
                />
              </ListItem>
              <ListItem
                title={Locale.Settings.AzureDeploymentName.Title}
                subTitle={Locale.Settings.AzureDeploymentName.SubTitle}
              >
                <TextInput
                  value={accessStore.azureDeployName}
                  type="text"
                  placeholder={Locale.Settings.AzureDeploymentName.Placeholder}
                  onChange={(e) => {
                    accessStore.updateDeployName(e.currentTarget.value);
                  }}
                />
              </ListItem>
              <ListItem title={Locale.Settings.AOAIToken.Title}>
                <PasswordInput
                  value={accessStore.aoaiToken}
                  type="text"
                  placeholder={Locale.Settings.AOAIToken.Placeholder}
                  onChange={(e) => {
                    accessStore.updateAOAIToken(e.currentTarget.value);
                  }}
                />
              </ListItem>
            </>
          ) : null}

          {!accessStore.enableAOAI ? (
            <>
              {!accessStore.hideUserApiKey ? (
                <ListItem
                  title={Locale.Settings.Token.Title}
                  subTitle={Locale.Settings.Token.SubTitle}
                >
                  <PasswordInput
                    value={accessStore.token}
                    type="text"
                    placeholder={Locale.Settings.Token.Placeholder}
                    onChange={(e) => {
                      accessStore.updateToken(e.currentTarget.value);
                    }}
                  />
                </ListItem>
              ) : null}

              <ListItem
                title={Locale.Settings.Usage.Title}
                subTitle={
                  showUsage
                    ? loadingUsage
                      ? Locale.Settings.Usage.IsChecking
                      : Locale.Settings.Usage.SubTitle(
                          usage?.used ?? "[?]",
                          usage?.subscription ?? "[?]",
                        )
                    : Locale.Settings.Usage.NoAccess
                }
              >
                {!showUsage || loadingUsage ? (
                  <div />
                ) : (
                  <IconButton
                    icon={<ResetIcon></ResetIcon>}
                    text={Locale.Settings.Usage.Check}
                    onClick={() => checkUsage(true)}
                  />
                )}
              </ListItem>
            </>
          ) : null}
        </List>

        <List>
          <ListItem
            title={Locale.Settings.Prompt.Disable.Title}
            subTitle={Locale.Settings.Prompt.Disable.SubTitle}
          >
            <input
              type="checkbox"
              checked={config.disablePromptHint}
              onChange={(e) =>
                updateConfig(
                  (config) =>
                    (config.disablePromptHint = e.currentTarget.checked),
                )
              }
            ></input>
          </ListItem>

          <ListItem
            title={Locale.Settings.Prompt.List}
            subTitle={Locale.Settings.Prompt.ListCount(
              builtinCount,
              customCount,
            )}
          >
            <IconButton
              icon={<EditIcon />}
              text={Locale.Settings.Prompt.Edit}
              onClick={() => setShowPromptModal(true)}
            />
          </ListItem>
        </List>

        <List>
          <ModelConfigList
            modelConfig={config.modelConfig}
            updateConfig={(updater) => {
              const modelConfig = { ...config.modelConfig };
              updater(modelConfig);
              config.update((config) => (config.modelConfig = modelConfig));
            }}
          />
        </List>

        {shouldShowPromptModal && (
          <UserPromptModal onClose={() => setShowPromptModal(false)} />
        )}
      </div>
    </ErrorBoundary>
  );
}<|MERGE_RESOLUTION|>--- conflicted
+++ resolved
@@ -17,11 +17,8 @@
   Modal,
   PasswordInput,
   Popover,
-<<<<<<< HEAD
   TextInput,
-=======
   Select,
->>>>>>> 28e447ea
 } from "./ui-lib";
 import { ModelConfigList } from "./model-config";
 
