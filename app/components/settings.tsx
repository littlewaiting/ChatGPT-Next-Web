--- conflicted
+++ resolved
@@ -829,7 +829,6 @@
 
         <SyncItems />
 
-<<<<<<< HEAD
         {/*<List>*/}
         {/*  <ListItem*/}
         {/*    title={Locale.Settings.Mask.Splash.Title}*/}
@@ -962,109 +961,168 @@
         {/*          </Select>*/}
         {/*        </ListItem>*/}
 
-        {/*          {accessStore.provider === "OpenAI" ? (*/}
-        {/*            <>*/}
-        {/*              <ListItem*/}
-        {/*                title={Locale.Settings.Access.OpenAI.Endpoint.Title}*/}
-        {/*                subTitle={*/}
-        {/*                  Locale.Settings.Access.OpenAI.Endpoint.SubTitle*/}
+        {/*        {accessStore.provider === "OpenAI" ? (*/}
+        {/*          <>*/}
+        {/*            <ListItem*/}
+        {/*              title={Locale.Settings.Access.OpenAI.Endpoint.Title}*/}
+        {/*              subTitle={*/}
+        {/*                Locale.Settings.Access.OpenAI.Endpoint.SubTitle*/}
+        {/*              }*/}
+        {/*            >*/}
+        {/*              <input*/}
+        {/*                type="text"*/}
+        {/*                value={accessStore.openaiUrl}*/}
+        {/*                placeholder={OPENAI_BASE_URL}*/}
+        {/*                onChange={(e) =>*/}
+        {/*                  accessStore.update(*/}
+        {/*                    (access) =>*/}
+        {/*                      (access.openaiUrl = e.currentTarget.value),*/}
+        {/*                  )*/}
         {/*                }*/}
-        {/*              >*/}
-        {/*                <input*/}
-        {/*                  type="text"*/}
-        {/*                  value={accessStore.openaiUrl}*/}
-        {/*                  placeholder={OPENAI_BASE_URL}*/}
-        {/*                  onChange={(e) =>*/}
-        {/*                    accessStore.update(*/}
-        {/*                      (access) =>*/}
-        {/*                        (access.openaiUrl = e.currentTarget.value),*/}
-        {/*                    )*/}
-        {/*                  }*/}
-        {/*                ></input>*/}
-        {/*              </ListItem>*/}
-        {/*              <ListItem*/}
-        {/*                title={Locale.Settings.Access.OpenAI.ApiKey.Title}*/}
-        {/*                subTitle={Locale.Settings.Access.OpenAI.ApiKey.SubTitle}*/}
-        {/*              >*/}
-        {/*                <PasswordInput*/}
-        {/*                  value={accessStore.openaiApiKey}*/}
-        {/*                  type="text"*/}
-        {/*                  placeholder={*/}
-        {/*                    Locale.Settings.Access.OpenAI.ApiKey.Placeholder*/}
-        {/*                  }*/}
-        {/*                  onChange={(e) => {*/}
-        {/*                    accessStore.update(*/}
-        {/*                      (access) =>*/}
-        {/*                        (access.openaiApiKey = e.currentTarget.value),*/}
-        {/*                    );*/}
-        {/*                  }}*/}
-        {/*                />*/}
-        {/*              </ListItem>*/}
-        {/*            </>*/}
-        {/*          ) : (*/}
-        {/*            <>*/}
-        {/*              <ListItem*/}
-        {/*                title={Locale.Settings.Access.Azure.Endpoint.Title}*/}
-        {/*                subTitle={*/}
-        {/*                  Locale.Settings.Access.Azure.Endpoint.SubTitle +*/}
-        {/*                  Azure.ExampleEndpoint*/}
+        {/*              ></input>*/}
+        {/*            </ListItem>*/}
+        {/*            <ListItem*/}
+        {/*              title={Locale.Settings.Access.OpenAI.ApiKey.Title}*/}
+        {/*              subTitle={Locale.Settings.Access.OpenAI.ApiKey.SubTitle}*/}
+        {/*            >*/}
+        {/*              <PasswordInput*/}
+        {/*                value={accessStore.openaiApiKey}*/}
+        {/*                type="text"*/}
+        {/*                placeholder={*/}
+        {/*                  Locale.Settings.Access.OpenAI.ApiKey.Placeholder*/}
         {/*                }*/}
-        {/*              >*/}
-        {/*                <input*/}
-        {/*                  type="text"*/}
-        {/*                  value={accessStore.azureUrl}*/}
-        {/*                  placeholder={Azure.ExampleEndpoint}*/}
-        {/*                  onChange={(e) =>*/}
-        {/*                    accessStore.update(*/}
-        {/*                      (access) =>*/}
-        {/*                        (access.azureUrl = e.currentTarget.value),*/}
-        {/*                    )*/}
-        {/*                  }*/}
-        {/*                ></input>*/}
-        {/*              </ListItem>*/}
-        {/*              <ListItem*/}
-        {/*                title={Locale.Settings.Access.Azure.ApiKey.Title}*/}
-        {/*                subTitle={Locale.Settings.Access.Azure.ApiKey.SubTitle}*/}
-        {/*              >*/}
-        {/*                <PasswordInput*/}
-        {/*                  value={accessStore.azureApiKey}*/}
-        {/*                  type="text"*/}
-        {/*                  placeholder={*/}
-        {/*                    Locale.Settings.Access.Azure.ApiKey.Placeholder*/}
-        {/*                  }*/}
-        {/*                  onChange={(e) => {*/}
-        {/*                    accessStore.update(*/}
-        {/*                      (access) =>*/}
-        {/*                        (access.azureApiKey = e.currentTarget.value),*/}
-        {/*                    );*/}
-        {/*                  }}*/}
-        {/*                />*/}
-        {/*              </ListItem>*/}
-        {/*              <ListItem*/}
-        {/*                title={Locale.Settings.Access.Azure.ApiVerion.Title}*/}
-        {/*                subTitle={*/}
-        {/*                  Locale.Settings.Access.Azure.ApiVerion.SubTitle*/}
+        {/*                onChange={(e) => {*/}
+        {/*                  accessStore.update(*/}
+        {/*                    (access) =>*/}
+        {/*                      (access.openaiApiKey = e.currentTarget.value),*/}
+        {/*                  );*/}
+        {/*                }}*/}
+        {/*              />*/}
+        {/*            </ListItem>*/}
+        {/*          </>*/}
+        {/*        ) : accessStore.provider === "Azure" ? (*/}
+        {/*          <>*/}
+        {/*            <ListItem*/}
+        {/*              title={Locale.Settings.Access.Azure.Endpoint.Title}*/}
+        {/*              subTitle={*/}
+        {/*                Locale.Settings.Access.Azure.Endpoint.SubTitle +*/}
+        {/*                Azure.ExampleEndpoint*/}
+        {/*              }*/}
+        {/*            >*/}
+        {/*              <input*/}
+        {/*                type="text"*/}
+        {/*                value={accessStore.azureUrl}*/}
+        {/*                placeholder={Azure.ExampleEndpoint}*/}
+        {/*                onChange={(e) =>*/}
+        {/*                  accessStore.update(*/}
+        {/*                    (access) =>*/}
+        {/*                      (access.azureUrl = e.currentTarget.value),*/}
+        {/*                  )*/}
         {/*                }*/}
-        {/*              >*/}
-        {/*                <input*/}
-        {/*                  type="text"*/}
-        {/*                  value={accessStore.azureApiVersion}*/}
-        {/*                  placeholder="2023-08-01-preview"*/}
-        {/*                  onChange={(e) =>*/}
-        {/*                    accessStore.update(*/}
-        {/*                      (access) =>*/}
-        {/*                        (access.azureApiVersion =*/}
-        {/*                          e.currentTarget.value),*/}
-        {/*                    )*/}
-        {/*                  }*/}
-        {/*                ></input>*/}
-        {/*              </ListItem>*/}
-        {/*            </>*/}
-        {/*          )}*/}
-        {/*        </>*/}
-        {/*      )}*/}
-        {/*    </>*/}
-        {/*  )}*/}
+        {/*              ></input>*/}
+        {/*            </ListItem>*/}
+        {/*            <ListItem*/}
+        {/*              title={Locale.Settings.Access.Azure.ApiKey.Title}*/}
+        {/*              subTitle={Locale.Settings.Access.Azure.ApiKey.SubTitle}*/}
+        {/*            >*/}
+        {/*              <PasswordInput*/}
+        {/*                value={accessStore.azureApiKey}*/}
+        {/*                type="text"*/}
+        {/*                placeholder={*/}
+        {/*                  Locale.Settings.Access.Azure.ApiKey.Placeholder*/}
+        {/*                }*/}
+        {/*                onChange={(e) => {*/}
+        {/*                  accessStore.update(*/}
+        {/*                    (access) =>*/}
+        {/*                      (access.azureApiKey = e.currentTarget.value),*/}
+        {/*                  );*/}
+        {/*                }}*/}
+        {/*              />*/}
+        {/*            </ListItem>*/}
+        {/*            <ListItem*/}
+        {/*              title={Locale.Settings.Access.Azure.ApiVerion.Title}*/}
+        {/*              subTitle={*/}
+        {/*                Locale.Settings.Access.Azure.ApiVerion.SubTitle*/}
+        {/*              }*/}
+        {/*            >*/}
+        {/*              <input*/}
+        {/*                type="text"*/}
+        {/*                value={accessStore.azureApiVersion}*/}
+        {/*                placeholder="2023-08-01-preview"*/}
+        {/*                onChange={(e) =>*/}
+        {/*                  accessStore.update(*/}
+        {/*                    (access) =>*/}
+        {/*                      (access.azureApiVersion =*/}
+        {/*                        e.currentTarget.value),*/}
+        {/*                  )*/}
+        {/*                }*/}
+        {/*              ></input>*/}
+        {/*            </ListItem>*/}
+        {/*          </>*/}
+        {/*        ) : accessStore.provider === "Google" ? (*/}
+        {/*          <>*/}
+        {/*            <ListItem*/}
+        {/*              title={Locale.Settings.Access.Google.Endpoint.Title}*/}
+        {/*              subTitle={*/}
+        {/*                Locale.Settings.Access.Google.Endpoint.SubTitle +*/}
+        {/*                Google.ExampleEndpoint*/}
+        {/*              }*/}
+        {/*            >*/}
+        {/*              <input*/}
+        {/*                type="text"*/}
+        {/*                value={accessStore.googleUrl}*/}
+        {/*                placeholder={Google.ExampleEndpoint}*/}
+        {/*                onChange={(e) =>*/}
+        {/*                  accessStore.update(*/}
+        {/*                    (access) =>*/}
+        {/*                      (access.googleUrl = e.currentTarget.value),*/}
+        {/*                  )*/}
+        {/*                }*/}
+        {/*              ></input>*/}
+        {/*            </ListItem>*/}
+        {/*            <ListItem*/}
+        {/*              title={Locale.Settings.Access.Azure.ApiKey.Title}*/}
+        {/*              subTitle={Locale.Settings.Access.Azure.ApiKey.SubTitle}*/}
+        {/*            >*/}
+        {/*              <PasswordInput*/}
+        {/*                value={accessStore.googleApiKey}*/}
+        {/*                type="text"*/}
+        {/*                placeholder={*/}
+        {/*                  Locale.Settings.Access.Google.ApiKey.Placeholder*/}
+        {/*                }*/}
+        {/*                onChange={(e) => {*/}
+        {/*                  accessStore.update(*/}
+        {/*                    (access) =>*/}
+        {/*                      (access.googleApiKey = e.currentTarget.value),*/}
+        {/*                  );*/}
+        {/*                }}*/}
+        {/*              />*/}
+        {/*            </ListItem>*/}
+        {/*            <ListItem*/}
+        {/*              title={Locale.Settings.Access.Google.ApiVerion.Title}*/}
+        {/*              subTitle={*/}
+        {/*                Locale.Settings.Access.Google.ApiVerion.SubTitle*/}
+        {/*              }*/}
+        {/*            >*/}
+        {/*              <input*/}
+        {/*                type="text"*/}
+        {/*                value={accessStore.googleApiVersion}*/}
+        {/*                placeholder="2023-08-01-preview"*/}
+        {/*                onChange={(e) =>*/}
+        {/*                  accessStore.update(*/}
+        {/*                    (access) =>*/}
+        {/*                      (access.googleApiVersion =*/}
+        {/*                        e.currentTarget.value),*/}
+        {/*                  )*/}
+        {/*                }*/}
+        {/*              ></input>*/}
+        {/*            </ListItem>*/}
+        {/*          </>*/}
+        {/*        ) : null}*/}
+        {/*      </>*/}
+        {/*    )}*/}
+        {/*  </>*/}
+        {/*)}*/}
 
         {/*{!shouldHideBalanceQuery && !clientConfig?.isApp ? (*/}
         {/*  <ListItem*/}
@@ -1108,345 +1166,6 @@
         {/*  /!*  ></input>*!/*/}
         {/*  /!*</ListItem>*!/*/}
         {/*</List>*/}
-=======
-        <List>
-          <ListItem
-            title={Locale.Settings.Mask.Splash.Title}
-            subTitle={Locale.Settings.Mask.Splash.SubTitle}
-          >
-            <input
-              type="checkbox"
-              checked={!config.dontShowMaskSplashScreen}
-              onChange={(e) =>
-                updateConfig(
-                  (config) =>
-                    (config.dontShowMaskSplashScreen =
-                      !e.currentTarget.checked),
-                )
-              }
-            ></input>
-          </ListItem>
-
-          <ListItem
-            title={Locale.Settings.Mask.Builtin.Title}
-            subTitle={Locale.Settings.Mask.Builtin.SubTitle}
-          >
-            <input
-              type="checkbox"
-              checked={config.hideBuiltinMasks}
-              onChange={(e) =>
-                updateConfig(
-                  (config) =>
-                    (config.hideBuiltinMasks = e.currentTarget.checked),
-                )
-              }
-            ></input>
-          </ListItem>
-        </List>
-
-        <List>
-          <ListItem
-            title={Locale.Settings.Prompt.Disable.Title}
-            subTitle={Locale.Settings.Prompt.Disable.SubTitle}
-          >
-            <input
-              type="checkbox"
-              checked={config.disablePromptHint}
-              onChange={(e) =>
-                updateConfig(
-                  (config) =>
-                    (config.disablePromptHint = e.currentTarget.checked),
-                )
-              }
-            ></input>
-          </ListItem>
-
-          <ListItem
-            title={Locale.Settings.Prompt.List}
-            subTitle={Locale.Settings.Prompt.ListCount(
-              builtinCount,
-              customCount,
-            )}
-          >
-            <IconButton
-              icon={<EditIcon />}
-              text={Locale.Settings.Prompt.Edit}
-              onClick={() => setShowPromptModal(true)}
-            />
-          </ListItem>
-        </List>
-
-        <List id={SlotID.CustomModel}>
-          {showAccessCode && (
-            <ListItem
-              title={Locale.Settings.Access.AccessCode.Title}
-              subTitle={Locale.Settings.Access.AccessCode.SubTitle}
-            >
-              <PasswordInput
-                value={accessStore.accessCode}
-                type="text"
-                placeholder={Locale.Settings.Access.AccessCode.Placeholder}
-                onChange={(e) => {
-                  accessStore.update(
-                    (access) => (access.accessCode = e.currentTarget.value),
-                  );
-                }}
-              />
-            </ListItem>
-          )}
-
-          {!accessStore.hideUserApiKey && (
-            <>
-              {
-                // Conditionally render the following ListItem based on clientConfig.isApp
-                !clientConfig?.isApp && ( // only show if isApp is false
-                  <ListItem
-                    title={Locale.Settings.Access.CustomEndpoint.Title}
-                    subTitle={Locale.Settings.Access.CustomEndpoint.SubTitle}
-                  >
-                    <input
-                      type="checkbox"
-                      checked={accessStore.useCustomConfig}
-                      onChange={(e) =>
-                        accessStore.update(
-                          (access) =>
-                            (access.useCustomConfig = e.currentTarget.checked),
-                        )
-                      }
-                    ></input>
-                  </ListItem>
-                )
-              }
-              {accessStore.useCustomConfig && (
-                <>
-                  <ListItem
-                    title={Locale.Settings.Access.Provider.Title}
-                    subTitle={Locale.Settings.Access.Provider.SubTitle}
-                  >
-                    <Select
-                      value={accessStore.provider}
-                      onChange={(e) => {
-                        accessStore.update(
-                          (access) =>
-                            (access.provider = e.target
-                              .value as ServiceProvider),
-                        );
-                      }}
-                    >
-                      {Object.entries(ServiceProvider).map(([k, v]) => (
-                        <option value={v} key={k}>
-                          {k}
-                        </option>
-                      ))}
-                    </Select>
-                  </ListItem>
-
-                  {accessStore.provider === "OpenAI" ? (
-                    <>
-                      <ListItem
-                        title={Locale.Settings.Access.OpenAI.Endpoint.Title}
-                        subTitle={
-                          Locale.Settings.Access.OpenAI.Endpoint.SubTitle
-                        }
-                      >
-                        <input
-                          type="text"
-                          value={accessStore.openaiUrl}
-                          placeholder={OPENAI_BASE_URL}
-                          onChange={(e) =>
-                            accessStore.update(
-                              (access) =>
-                                (access.openaiUrl = e.currentTarget.value),
-                            )
-                          }
-                        ></input>
-                      </ListItem>
-                      <ListItem
-                        title={Locale.Settings.Access.OpenAI.ApiKey.Title}
-                        subTitle={Locale.Settings.Access.OpenAI.ApiKey.SubTitle}
-                      >
-                        <PasswordInput
-                          value={accessStore.openaiApiKey}
-                          type="text"
-                          placeholder={
-                            Locale.Settings.Access.OpenAI.ApiKey.Placeholder
-                          }
-                          onChange={(e) => {
-                            accessStore.update(
-                              (access) =>
-                                (access.openaiApiKey = e.currentTarget.value),
-                            );
-                          }}
-                        />
-                      </ListItem>
-                    </>
-                  ) : accessStore.provider === "Azure" ? (
-                    <>
-                      <ListItem
-                        title={Locale.Settings.Access.Azure.Endpoint.Title}
-                        subTitle={
-                          Locale.Settings.Access.Azure.Endpoint.SubTitle +
-                          Azure.ExampleEndpoint
-                        }
-                      >
-                        <input
-                          type="text"
-                          value={accessStore.azureUrl}
-                          placeholder={Azure.ExampleEndpoint}
-                          onChange={(e) =>
-                            accessStore.update(
-                              (access) =>
-                                (access.azureUrl = e.currentTarget.value),
-                            )
-                          }
-                        ></input>
-                      </ListItem>
-                      <ListItem
-                        title={Locale.Settings.Access.Azure.ApiKey.Title}
-                        subTitle={Locale.Settings.Access.Azure.ApiKey.SubTitle}
-                      >
-                        <PasswordInput
-                          value={accessStore.azureApiKey}
-                          type="text"
-                          placeholder={
-                            Locale.Settings.Access.Azure.ApiKey.Placeholder
-                          }
-                          onChange={(e) => {
-                            accessStore.update(
-                              (access) =>
-                                (access.azureApiKey = e.currentTarget.value),
-                            );
-                          }}
-                        />
-                      </ListItem>
-                      <ListItem
-                        title={Locale.Settings.Access.Azure.ApiVerion.Title}
-                        subTitle={
-                          Locale.Settings.Access.Azure.ApiVerion.SubTitle
-                        }
-                      >
-                        <input
-                          type="text"
-                          value={accessStore.azureApiVersion}
-                          placeholder="2023-08-01-preview"
-                          onChange={(e) =>
-                            accessStore.update(
-                              (access) =>
-                                (access.azureApiVersion =
-                                  e.currentTarget.value),
-                            )
-                          }
-                        ></input>
-                      </ListItem>
-                    </>
-                  ) : accessStore.provider === "Google" ? (
-                    <>
-                      <ListItem
-                        title={Locale.Settings.Access.Google.Endpoint.Title}
-                        subTitle={
-                          Locale.Settings.Access.Google.Endpoint.SubTitle +
-                          Google.ExampleEndpoint
-                        }
-                      >
-                        <input
-                          type="text"
-                          value={accessStore.googleUrl}
-                          placeholder={Google.ExampleEndpoint}
-                          onChange={(e) =>
-                            accessStore.update(
-                              (access) =>
-                                (access.googleUrl = e.currentTarget.value),
-                            )
-                          }
-                        ></input>
-                      </ListItem>
-                      <ListItem
-                        title={Locale.Settings.Access.Azure.ApiKey.Title}
-                        subTitle={Locale.Settings.Access.Azure.ApiKey.SubTitle}
-                      >
-                        <PasswordInput
-                          value={accessStore.googleApiKey}
-                          type="text"
-                          placeholder={
-                            Locale.Settings.Access.Google.ApiKey.Placeholder
-                          }
-                          onChange={(e) => {
-                            accessStore.update(
-                              (access) =>
-                                (access.googleApiKey = e.currentTarget.value),
-                            );
-                          }}
-                        />
-                      </ListItem>
-                      <ListItem
-                        title={Locale.Settings.Access.Google.ApiVerion.Title}
-                        subTitle={
-                          Locale.Settings.Access.Google.ApiVerion.SubTitle
-                        }
-                      >
-                        <input
-                          type="text"
-                          value={accessStore.googleApiVersion}
-                          placeholder="2023-08-01-preview"
-                          onChange={(e) =>
-                            accessStore.update(
-                              (access) =>
-                                (access.googleApiVersion =
-                                  e.currentTarget.value),
-                            )
-                          }
-                        ></input>
-                      </ListItem>
-                    </>
-                  ) : null}
-                </>
-              )}
-            </>
-          )}
-
-          {!shouldHideBalanceQuery && !clientConfig?.isApp ? (
-            <ListItem
-              title={Locale.Settings.Usage.Title}
-              subTitle={
-                showUsage
-                  ? loadingUsage
-                    ? Locale.Settings.Usage.IsChecking
-                    : Locale.Settings.Usage.SubTitle(
-                        usage?.used ?? "[?]",
-                        usage?.subscription ?? "[?]",
-                      )
-                  : Locale.Settings.Usage.NoAccess
-              }
-            >
-              {!showUsage || loadingUsage ? (
-                <div />
-              ) : (
-                <IconButton
-                  icon={<ResetIcon></ResetIcon>}
-                  text={Locale.Settings.Usage.Check}
-                  onClick={() => checkUsage(true)}
-                />
-              )}
-            </ListItem>
-          ) : null}
-
-          <ListItem
-            title={Locale.Settings.Access.CustomModel.Title}
-            subTitle={Locale.Settings.Access.CustomModel.SubTitle}
-          >
-            <input
-              type="text"
-              value={config.customModels}
-              placeholder="model1,model2,model3"
-              onChange={(e) =>
-                config.update(
-                  (config) => (config.customModels = e.currentTarget.value),
-                )
-              }
-            ></input>
-          </ListItem>
-        </List>
->>>>>>> 350ddd2a
 
         <List>
           <ModelConfigList
