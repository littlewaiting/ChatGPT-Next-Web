--- conflicted
+++ resolved
@@ -556,7 +556,6 @@
             </>
           ) : null}
 
-<<<<<<< HEAD
           <ListItem
             title={Locale.Settings.Usage.Title}
             subTitle={
@@ -594,7 +593,7 @@
                 }
               ></input>
             </ListItem>
-=======
+          ) : null}
           {!accessStore.enableAOAI ? (
             <>
               {!accessStore.hideUserApiKey ? (
@@ -637,7 +636,6 @@
                 )}
               </ListItem>
             </>
->>>>>>> f3efba3d
           ) : null}
         </List>
 
