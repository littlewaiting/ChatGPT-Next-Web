import { useState, useEffect, useMemo } from "react";

import styles from "./settings.module.scss";

import ResetIcon from "../icons/reload.svg";
import AddIcon from "../icons/add.svg";
import CloseIcon from "../icons/close.svg";
import CopyIcon from "../icons/copy.svg";
import ClearIcon from "../icons/clear.svg";
import LoadingIcon from "../icons/three-dots.svg";
import EditIcon from "../icons/edit.svg";
import EyeIcon from "../icons/eye.svg";
import {
  Input,
  List,
  ListItem,
  Modal,
  PasswordInput,
  Popover,
  TextInput,
  Select,
  showConfirm,
} from "./ui-lib";
import { ModelConfigList } from "./model-config";

import { IconButton } from "./button";
import {
  SubmitKey,
  useChatStore,
  Theme,
  useUpdateStore,
  useAccessStore,
  useAppConfig,
} from "../store";

import Locale, {
  AllLangs,
  ALL_LANG_OPTIONS,
  changeLang,
  getLang,
} from "../locales";
import { copyToClipboard } from "../utils";
import Link from "next/link";
import { Path, UPDATE_URL } from "../constant";
import { Prompt, SearchService, usePromptStore } from "../store/prompt";
import { ErrorBoundary } from "./error";
import { InputRange } from "./input-range";
import { useNavigate } from "react-router-dom";
import { Avatar, AvatarPicker } from "./emoji";
import { getClientConfig } from "../config/client";
import { useSyncStore } from "../store/sync";

function EditPromptModal(props: { id: number; onClose: () => void }) {
  const promptStore = usePromptStore();
  const prompt = promptStore.get(props.id);

  return prompt ? (
    <div className="modal-mask">
      <Modal
        title={Locale.Settings.Prompt.EditModal.Title}
        onClose={props.onClose}
        actions={[
          <IconButton
            key=""
            onClick={props.onClose}
            text={Locale.UI.Confirm}
            bordered
          />,
        ]}
      >
        <div className={styles["edit-prompt-modal"]}>
          <input
            type="text"
            value={prompt.title}
            readOnly={!prompt.isUser}
            className={styles["edit-prompt-title"]}
            onInput={(e) =>
              promptStore.update(
                props.id,
                (prompt) => (prompt.title = e.currentTarget.value),
              )
            }
          ></input>
          <Input
            value={prompt.content}
            readOnly={!prompt.isUser}
            className={styles["edit-prompt-content"]}
            rows={10}
            onInput={(e) =>
              promptStore.update(
                props.id,
                (prompt) => (prompt.content = e.currentTarget.value),
              )
            }
          ></Input>
        </div>
      </Modal>
    </div>
  ) : null;
}

function UserPromptModal(props: { onClose?: () => void }) {
  const promptStore = usePromptStore();
  const userPrompts = promptStore.getUserPrompts();
  const builtinPrompts = SearchService.builtinPrompts;
  const allPrompts = userPrompts.concat(builtinPrompts);
  const [searchInput, setSearchInput] = useState("");
  const [searchPrompts, setSearchPrompts] = useState<Prompt[]>([]);
  const prompts = searchInput.length > 0 ? searchPrompts : allPrompts;

  const [editingPromptId, setEditingPromptId] = useState<number>();

  useEffect(() => {
    if (searchInput.length > 0) {
      const searchResult = SearchService.search(searchInput);
      setSearchPrompts(searchResult);
    } else {
      setSearchPrompts([]);
    }
  }, [searchInput]);

  return (
    <div className="modal-mask">
      <Modal
        title={Locale.Settings.Prompt.Modal.Title}
        onClose={() => props.onClose?.()}
        actions={[
          <IconButton
            key="add"
            onClick={() =>
              promptStore.add({
                title: "Empty Prompt",
                content: "Empty Prompt Content",
              })
            }
            icon={<AddIcon />}
            bordered
            text={Locale.Settings.Prompt.Modal.Add}
          />,
        ]}
      >
        <div className={styles["user-prompt-modal"]}>
          <input
            type="text"
            className={styles["user-prompt-search"]}
            placeholder={Locale.Settings.Prompt.Modal.Search}
            value={searchInput}
            onInput={(e) => setSearchInput(e.currentTarget.value)}
          ></input>

          <div className={styles["user-prompt-list"]}>
            {prompts.map((v, _) => (
              <div className={styles["user-prompt-item"]} key={v.id ?? v.title}>
                <div className={styles["user-prompt-header"]}>
                  <div className={styles["user-prompt-title"]}>{v.title}</div>
                  <div className={styles["user-prompt-content"] + " one-line"}>
                    {v.content}
                  </div>
                </div>

                <div className={styles["user-prompt-buttons"]}>
                  {v.isUser && (
                    <IconButton
                      icon={<ClearIcon />}
                      className={styles["user-prompt-button"]}
                      onClick={() => promptStore.remove(v.id!)}
                    />
                  )}
                  {v.isUser ? (
                    <IconButton
                      icon={<EditIcon />}
                      className={styles["user-prompt-button"]}
                      onClick={() => setEditingPromptId(v.id)}
                    />
                  ) : (
                    <IconButton
                      icon={<EyeIcon />}
                      className={styles["user-prompt-button"]}
                      onClick={() => setEditingPromptId(v.id)}
                    />
                  )}
                  <IconButton
                    icon={<CopyIcon />}
                    className={styles["user-prompt-button"]}
                    onClick={() => copyToClipboard(v.content)}
                  />
                </div>
              </div>
            ))}
          </div>
        </div>
      </Modal>

      {editingPromptId !== undefined && (
        <EditPromptModal
          id={editingPromptId!}
          onClose={() => setEditingPromptId(undefined)}
        />
      )}
    </div>
  );
}

function DangerItems() {
  const chatStore = useChatStore();
  const appConfig = useAppConfig();

  return (
    <List>
      <ListItem
        title={Locale.Settings.Danger.Reset.Title}
        subTitle={Locale.Settings.Danger.Reset.SubTitle}
      >
        <IconButton
          text={Locale.Settings.Danger.Reset.Action}
          onClick={async () => {
            if (await showConfirm(Locale.Settings.Danger.Reset.Confirm)) {
              appConfig.reset();
            }
          }}
          type="danger"
        />
      </ListItem>
      <ListItem
        title={Locale.Settings.Danger.Clear.Title}
        subTitle={Locale.Settings.Danger.Clear.SubTitle}
      >
        <IconButton
          text={Locale.Settings.Danger.Clear.Action}
          onClick={async () => {
            if (await showConfirm(Locale.Settings.Danger.Clear.Confirm)) {
              chatStore.clearAllData();
            }
          }}
          type="danger"
        />
      </ListItem>
    </List>
  );
}

function SyncItems() {
  const syncStore = useSyncStore();
  const webdav = syncStore.webDavConfig;

  // not ready: https://github.com/Yidadaa/ChatGPT-Next-Web/issues/920#issuecomment-1609866332
  return null;

  return (
    <List>
      <ListItem
        title={"上次同步：" + new Date().toLocaleString()}
        subTitle={"20 次对话，100 条消息，200 提示词，20 面具"}
      >
        <IconButton
          icon={<ResetIcon />}
          text="同步"
          onClick={() => {
            syncStore.check().then(console.log);
          }}
        />
      </ListItem>

      <ListItem
        title={"本地备份"}
        subTitle={"20 次对话，100 条消息，200 提示词，20 面具"}
      ></ListItem>

      <ListItem
        title={"Web Dav Server"}
        subTitle={Locale.Settings.AccessCode.SubTitle}
      >
        <input
          value={webdav.server}
          type="text"
          placeholder={"https://example.com"}
          onChange={(e) => {
            syncStore.update(
              (config) => (config.server = e.currentTarget.value),
            );
          }}
        />
      </ListItem>

      <ListItem title="Web Dav User Name" subTitle="user name here">
        <input
          value={webdav.username}
          type="text"
          placeholder={"username"}
          onChange={(e) => {
            syncStore.update(
              (config) => (config.username = e.currentTarget.value),
            );
          }}
        />
      </ListItem>

      <ListItem title="Web Dav Password" subTitle="password here">
        <input
          value={webdav.password}
          type="text"
          placeholder={"password"}
          onChange={(e) => {
            syncStore.update(
              (config) => (config.password = e.currentTarget.value),
            );
          }}
        />
      </ListItem>
    </List>
  );
}

function formatVersionDate(t: string) {
  const d = new Date(+t);
  const year = d.getUTCFullYear();
  const month = d.getUTCMonth() + 1;
  const day = d.getUTCDate();

  return [
    year.toString(),
    month.toString().padStart(2, "0"),
    day.toString().padStart(2, "0"),
  ].join("");
}

export function Settings() {
  const navigate = useNavigate();
  const [showEmojiPicker, setShowEmojiPicker] = useState(false);
  const config = useAppConfig();
  const updateConfig = config.update;
  const chatStore = useChatStore();

  const updateStore = useUpdateStore();
  const [checkingUpdate, setCheckingUpdate] = useState(false);
  const currentVersion = formatVersionDate(updateStore.version);
  const remoteId = formatVersionDate(updateStore.remoteVersion);
  const hasNewVersion = currentVersion !== remoteId;

  function checkUpdate(force = false) {
    setCheckingUpdate(true);
    updateStore.getLatestVersion(force).then(() => {
      setCheckingUpdate(false);
    });

    console.log(
      "[Update] local version ",
      new Date(+updateStore.version).toLocaleString(),
    );
    console.log(
      "[Update] remote version ",
      new Date(+updateStore.remoteVersion).toLocaleString(),
    );
  }

  const usage = {
    used: updateStore.used,
    subscription: updateStore.subscription,
  };
  const [loadingUsage, setLoadingUsage] = useState(false);
  function checkUsage(force = false) {
    setLoadingUsage(true);
    updateStore.updateUsage(force).finally(() => {
      setLoadingUsage(false);
    });
  }

  const accessStore = useAccessStore();
  const enabledAccessControl = useMemo(
    () => accessStore.enabledAccessControl(),
    // eslint-disable-next-line react-hooks/exhaustive-deps
    [],
  );

  const promptStore = usePromptStore();
  const builtinCount = SearchService.count.builtin;
  const customCount = promptStore.getUserPrompts().length ?? 0;
  const [shouldShowPromptModal, setShowPromptModal] = useState(false);

  // For now azure openai api do not expose usage api
  const showUsage = accessStore.isAuthorized() && !accessStore.enableAOAI;
  useEffect(() => {
    // checks per minutes
    checkUpdate();
    showUsage && checkUsage();
    // eslint-disable-next-line react-hooks/exhaustive-deps
  }, []);

  useEffect(() => {
    const keydownEvent = (e: KeyboardEvent) => {
      if (e.key === "Escape") {
        navigate(Path.Home);
      }
    };
    document.addEventListener("keydown", keydownEvent);
    return () => {
      document.removeEventListener("keydown", keydownEvent);
    };
    // eslint-disable-next-line react-hooks/exhaustive-deps
  }, []);

  const clientConfig = useMemo(() => getClientConfig(), []);
  const showAccessCode = enabledAccessControl && !clientConfig?.isApp;

  return (
    <ErrorBoundary>
      <div className="window-header" data-tauri-drag-region>
        <div className="window-header-title">
          <div className="window-header-main-title">
            {Locale.Settings.Title}
          </div>
          <div className="window-header-sub-title">
            {Locale.Settings.SubTitle}
          </div>
        </div>
        <div className="window-actions">
          <div className="window-action-button"></div>
          <div className="window-action-button"></div>
          <div className="window-action-button">
            <IconButton
              icon={<CloseIcon />}
              onClick={() => navigate(Path.Home)}
              bordered
            />
          </div>
        </div>
      </div>
      <div className={styles["settings"]}>
        <List>
          <ListItem title={Locale.Settings.Avatar}>
            <Popover
              onClose={() => setShowEmojiPicker(false)}
              content={
                <AvatarPicker
                  onEmojiClick={(avatar: string) => {
                    updateConfig((config) => (config.avatar = avatar));
                    setShowEmojiPicker(false);
                  }}
                />
              }
              open={showEmojiPicker}
            >
              <div
                className={styles.avatar}
                onClick={() => setShowEmojiPicker(true)}
              >
                <Avatar avatar={config.avatar} />
              </div>
            </Popover>
          </ListItem>

          <ListItem
            title={Locale.Settings.Update.Version(currentVersion ?? "unknown")}
            subTitle={
              checkingUpdate
                ? Locale.Settings.Update.IsChecking
                : hasNewVersion
                ? Locale.Settings.Update.FoundUpdate(remoteId ?? "ERROR")
                : Locale.Settings.Update.IsLatest
            }
          >
            {checkingUpdate ? (
              <LoadingIcon />
            ) : hasNewVersion ? (
              <Link href={UPDATE_URL} target="_blank" className="link">
                {Locale.Settings.Update.GoToUpdate}
              </Link>
            ) : (
              <IconButton
                icon={<ResetIcon></ResetIcon>}
                text={Locale.Settings.Update.CheckUpdate}
                onClick={() => checkUpdate(true)}
              />
            )}
          </ListItem>

          <ListItem title={Locale.Settings.SendKey}>
            <Select
              value={config.submitKey}
              onChange={(e) => {
                updateConfig(
                  (config) =>
                    (config.submitKey = e.target.value as any as SubmitKey),
                );
              }}
            >
              {Object.values(SubmitKey).map((v) => (
                <option value={v} key={v}>
                  {v}
                </option>
              ))}
            </Select>
          </ListItem>

          <ListItem title={Locale.Settings.Theme}>
            <Select
              value={config.theme}
              onChange={(e) => {
                updateConfig(
                  (config) => (config.theme = e.target.value as any as Theme),
                );
              }}
            >
              {Object.values(Theme).map((v) => (
                <option value={v} key={v}>
                  {v}
                </option>
              ))}
            </Select>
          </ListItem>

          <ListItem title={Locale.Settings.Lang.Name}>
            <Select
              value={getLang()}
              onChange={(e) => {
                changeLang(e.target.value as any);
              }}
            >
              {AllLangs.map((lang) => (
                <option value={lang} key={lang}>
                  {ALL_LANG_OPTIONS[lang]}
                </option>
              ))}
            </Select>
          </ListItem>

          <ListItem
            title={Locale.Settings.FontSize.Title}
            subTitle={Locale.Settings.FontSize.SubTitle}
          >
            <InputRange
              title={`${config.fontSize ?? 14}px`}
              value={config.fontSize}
              min="12"
              max="18"
              step="1"
              onChange={(e) =>
                updateConfig(
                  (config) =>
                    (config.fontSize = Number.parseInt(e.currentTarget.value)),
                )
              }
            ></InputRange>
          </ListItem>

          <ListItem
            title={Locale.Settings.SendPreviewBubble.Title}
            subTitle={Locale.Settings.SendPreviewBubble.SubTitle}
          >
            <input
              type="checkbox"
              checked={config.sendPreviewBubble}
              onChange={(e) =>
                updateConfig(
                  (config) =>
                    (config.sendPreviewBubble = e.currentTarget.checked),
                )
              }
            ></input>
          </ListItem>

          <ListItem
            title={Locale.Settings.Mask.Title}
            subTitle={Locale.Settings.Mask.SubTitle}
          >
            <input
              type="checkbox"
              checked={!config.dontShowMaskSplashScreen}
              onChange={(e) =>
                updateConfig(
                  (config) =>
                    (config.dontShowMaskSplashScreen =
                      !e.currentTarget.checked),
                )
              }
            ></input>
          </ListItem>
        </List>

        <List>
          {showAccessCode ? (
            <ListItem
              title={Locale.Settings.AccessCode.Title}
              subTitle={Locale.Settings.AccessCode.SubTitle}
            >
              <PasswordInput
                value={accessStore.accessCode}
                type="text"
                placeholder={Locale.Settings.AccessCode.Placeholder}
                onChange={(e) => {
                  accessStore.updateCode(e.currentTarget.value);
                }}
              />
            </ListItem>
          ) : (
            <></>
          )}

          <ListItem title={Locale.Settings.EnableAOAI}>
            <input
              type="checkbox"
              checked={accessStore.enableAOAI}
              onChange={(e) => {
                accessStore.switchAOAI(e.currentTarget.checked);
              }}
            ></input>
          </ListItem>

          {accessStore.enableAOAI ? (
            <>
              <ListItem title={Locale.Settings.AzureDomainName.Title}>
                <TextInput
                  value={accessStore.azureDomainName}
                  type="text"
                  placeholder={Locale.Settings.AzureDomainName.Placeholder}
                  onChange={(e) => {
                    accessStore.updateDomainName(e.currentTarget.value);
                  }}
                />
              </ListItem>
              <ListItem
                title={Locale.Settings.AzureDeploymentName.Title}
                subTitle={Locale.Settings.AzureDeploymentName.SubTitle}
              >
                <TextInput
                  value={accessStore.azureDeployName}
                  type="text"
                  placeholder={Locale.Settings.AzureDeploymentName.Placeholder}
                  onChange={(e) => {
                    accessStore.updateDeployName(e.currentTarget.value);
                  }}
                />
              </ListItem>
              <ListItem title={Locale.Settings.AOAIToken.Title}>
                <PasswordInput
                  value={accessStore.aoaiToken}
                  type="text"
                  placeholder={Locale.Settings.AOAIToken.Placeholder}
                  onChange={(e) => {
                    accessStore.updateAOAIToken(e.currentTarget.value);
                  }}
                />
              </ListItem>
            </>
<<<<<<< HEAD
          ) : null}

          {!accessStore.enableAOAI ? (
            <>
              {!accessStore.hideUserApiKey ? (
                <ListItem
                  title={Locale.Settings.Token.Title}
                  subTitle={Locale.Settings.Token.SubTitle}
                >
                  <PasswordInput
                    value={accessStore.token}
                    type="text"
                    placeholder={Locale.Settings.Token.Placeholder}
                    onChange={(e) => {
                      accessStore.updateToken(e.currentTarget.value);
                    }}
                  />
                </ListItem>
              ) : null}

              {!accessStore.hideBalanceQuery ? (
                <ListItem
                  title={Locale.Settings.Usage.Title}
                  subTitle={
                    showUsage
                      ? loadingUsage
                        ? Locale.Settings.Usage.IsChecking
                        : Locale.Settings.Usage.SubTitle(
                            usage?.used ?? "[?]",
                            usage?.subscription ?? "[?]",
                          )
                      : Locale.Settings.Usage.NoAccess
                  }
                >
                  {!showUsage || loadingUsage ? (
                    <div />
                  ) : (
                    <IconButton
                      icon={<ResetIcon></ResetIcon>}
                      text={Locale.Settings.Usage.Check}
                      onClick={() => checkUsage(true)}
                    />
                  )}
                </ListItem>
              ) : null}
            </>
          ) : null}
          {!accessStore.hideUserApiKey ? (
            <ListItem
              title={Locale.Settings.Endpoint.Title}
              subTitle={Locale.Settings.Endpoint.SubTitle}
            >
              <input
                type="text"
                value={accessStore.openaiUrl}
                placeholder="https://api.openai.com/"
                onChange={(e) =>
                  accessStore.updateOpenAiUrl(e.currentTarget.value)
                }
              ></input>
            </ListItem>
          ) : null}
=======
          ) : null}

          {!accessStore.enableAOAI ? (
            <>
              {!accessStore.hideUserApiKey ? (
                <ListItem
                  title={Locale.Settings.Token.Title}
                  subTitle={Locale.Settings.Token.SubTitle}
                >
                  <PasswordInput
                    value={accessStore.token}
                    type="text"
                    placeholder={Locale.Settings.Token.Placeholder}
                    onChange={(e) => {
                      accessStore.updateToken(e.currentTarget.value);
                    }}
                  />
                </ListItem>
              ) : null}

              <ListItem
                title={Locale.Settings.Usage.Title}
                subTitle={
                  showUsage
                    ? loadingUsage
                      ? Locale.Settings.Usage.IsChecking
                      : Locale.Settings.Usage.SubTitle(
                          usage?.used ?? "[?]",
                          usage?.subscription ?? "[?]",
                        )
                    : Locale.Settings.Usage.NoAccess
                }
              >
                {!showUsage || loadingUsage ? (
                  <div />
                ) : (
                  <IconButton
                    icon={<ResetIcon></ResetIcon>}
                    text={Locale.Settings.Usage.Check}
                    onClick={() => checkUsage(true)}
                  />
                )}
              </ListItem>
            </>
          ) : null}
>>>>>>> 87c84e97
        </List>

        <List>
          <ListItem
            title={Locale.Settings.Prompt.Disable.Title}
            subTitle={Locale.Settings.Prompt.Disable.SubTitle}
          >
            <input
              type="checkbox"
              checked={config.disablePromptHint}
              onChange={(e) =>
                updateConfig(
                  (config) =>
                    (config.disablePromptHint = e.currentTarget.checked),
                )
              }
            ></input>
          </ListItem>

          <ListItem
            title={Locale.Settings.Prompt.List}
            subTitle={Locale.Settings.Prompt.ListCount(
              builtinCount,
              customCount,
            )}
          >
            <IconButton
              icon={<EditIcon />}
              text={Locale.Settings.Prompt.Edit}
              onClick={() => setShowPromptModal(true)}
            />
          </ListItem>
        </List>

        <SyncItems />

        <List>
          <ModelConfigList
            modelConfig={config.modelConfig}
            updateConfig={(updater) => {
              const modelConfig = { ...config.modelConfig };
              updater(modelConfig);
              config.update((config) => (config.modelConfig = modelConfig));
            }}
          />
        </List>

        {shouldShowPromptModal && (
          <UserPromptModal onClose={() => setShowPromptModal(false)} />
        )}

        <DangerItems />
      </div>
    </ErrorBoundary>
  );
}<|MERGE_RESOLUTION|>--- conflicted
+++ resolved
@@ -642,7 +642,6 @@
                 />
               </ListItem>
             </>
-<<<<<<< HEAD
           ) : null}
 
           {!accessStore.enableAOAI ? (
@@ -705,53 +704,6 @@
               ></input>
             </ListItem>
           ) : null}
-=======
-          ) : null}
-
-          {!accessStore.enableAOAI ? (
-            <>
-              {!accessStore.hideUserApiKey ? (
-                <ListItem
-                  title={Locale.Settings.Token.Title}
-                  subTitle={Locale.Settings.Token.SubTitle}
-                >
-                  <PasswordInput
-                    value={accessStore.token}
-                    type="text"
-                    placeholder={Locale.Settings.Token.Placeholder}
-                    onChange={(e) => {
-                      accessStore.updateToken(e.currentTarget.value);
-                    }}
-                  />
-                </ListItem>
-              ) : null}
-
-              <ListItem
-                title={Locale.Settings.Usage.Title}
-                subTitle={
-                  showUsage
-                    ? loadingUsage
-                      ? Locale.Settings.Usage.IsChecking
-                      : Locale.Settings.Usage.SubTitle(
-                          usage?.used ?? "[?]",
-                          usage?.subscription ?? "[?]",
-                        )
-                    : Locale.Settings.Usage.NoAccess
-                }
-              >
-                {!showUsage || loadingUsage ? (
-                  <div />
-                ) : (
-                  <IconButton
-                    icon={<ResetIcon></ResetIcon>}
-                    text={Locale.Settings.Usage.Check}
-                    onClick={() => checkUsage(true)}
-                  />
-                )}
-              </ListItem>
-            </>
-          ) : null}
->>>>>>> 87c84e97
         </List>
 
         <List>
