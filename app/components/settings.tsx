--- conflicted
+++ resolved
@@ -53,11 +53,8 @@
 import { getClientConfig } from "../config/client";
 import { useSyncStore } from "../store/sync";
 import { nanoid } from "nanoid";
-<<<<<<< HEAD
 import { PluginConfigList } from "./plugin-config";
-=======
 import { useMaskStore } from "../store/mask";
->>>>>>> 9770b651
 
 function EditPromptModal(props: { id: string; onClose: () => void }) {
   const promptStore = usePromptStore();
