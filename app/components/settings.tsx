import { useState, useEffect, useMemo } from "react";

import styles from "./settings.module.scss";

import ResetIcon from "../icons/reload.svg";
import AddIcon from "../icons/add.svg";
import CloseIcon from "../icons/close.svg";
import CopyIcon from "../icons/copy.svg";
import ClearIcon from "../icons/clear.svg";
import LoadingIcon from "../icons/three-dots.svg";
import EditIcon from "../icons/edit.svg";
import EyeIcon from "../icons/eye.svg";
import DownloadIcon from "../icons/download.svg";
import UploadIcon from "../icons/upload.svg";
import ConfigIcon from "../icons/config.svg";
import ConfirmIcon from "../icons/confirm.svg";

import ConnectionIcon from "../icons/connection.svg";
import CloudSuccessIcon from "../icons/cloud-success.svg";
import CloudFailIcon from "../icons/cloud-fail.svg";

import {
  Input,
  List,
  ListItem,
  Modal,
  PasswordInput,
  Popover,
  Select,
  showConfirm,
  showToast,
} from "./ui-lib";
import { ModelConfigList } from "./model-config";

import { IconButton } from "./button";
import {
  SubmitKey,
  useChatStore,
  Theme,
  useUpdateStore,
  useAccessStore,
  useAppConfig,
} from "../store";

import Locale, {
  AllLangs,
  ALL_LANG_OPTIONS,
  changeLang,
  getLang,
} from "../locales";
import { copyToClipboard } from "../utils";
import Link from "next/link";
import {
  Anthropic,
  Azure,
  Baidu,
  ByteDance,
  Alibaba,
  Google,
  GoogleSafetySettingsThreshold,
  OPENAI_BASE_URL,
  Path,
  RELEASE_URL,
  STORAGE_KEY,
  ServiceProvider,
  SlotID,
  UPDATE_URL,
} from "../constant";
import { Prompt, SearchService, usePromptStore } from "../store/prompt";
import { ErrorBoundary } from "./error";
// import { InputRange } from "./input-range";
import { useNavigate } from "react-router-dom";
import { Avatar, AvatarPicker } from "./emoji";
import { getClientConfig } from "../config/client";
import { useSyncStore } from "../store/sync";
import { nanoid } from "nanoid";
import { useMaskStore } from "../store/mask";
import { ProviderType } from "../utils/cloud";

function EditPromptModal(props: { id: string; onClose: () => void }) {
  const promptStore = usePromptStore();
  const prompt = promptStore.get(props.id);

  return prompt ? (
    <div className="modal-mask">
      <Modal
        title={Locale.Settings.Prompt.EditModal.Title}
        onClose={props.onClose}
        actions={[
          <IconButton
            key=""
            onClick={props.onClose}
            text={Locale.UI.Confirm}
            bordered
          />,
        ]}
      >
        <div className={styles["edit-prompt-modal"]}>
          <input
            type="text"
            value={prompt.title}
            readOnly={!prompt.isUser}
            className={styles["edit-prompt-title"]}
            onInput={(e) =>
              promptStore.updatePrompt(
                props.id,
                (prompt) => (prompt.title = e.currentTarget.value),
              )
            }
          ></input>
          <Input
            value={prompt.content}
            readOnly={!prompt.isUser}
            className={styles["edit-prompt-content"]}
            rows={10}
            onInput={(e) =>
              promptStore.updatePrompt(
                props.id,
                (prompt) => (prompt.content = e.currentTarget.value),
              )
            }
          ></Input>
        </div>
      </Modal>
    </div>
  ) : null;
}

function UserPromptModal(props: { onClose?: () => void }) {
  const promptStore = usePromptStore();
  const userPrompts = promptStore.getUserPrompts();
  const builtinPrompts = SearchService.builtinPrompts;
  const allPrompts = userPrompts.concat(builtinPrompts);
  const [searchInput, setSearchInput] = useState("");
  const [searchPrompts, setSearchPrompts] = useState<Prompt[]>([]);
  const prompts = searchInput.length > 0 ? searchPrompts : allPrompts;

  const [editingPromptId, setEditingPromptId] = useState<string>();

  useEffect(() => {
    if (searchInput.length > 0) {
      const searchResult = SearchService.search(searchInput);
      setSearchPrompts(searchResult);
    } else {
      setSearchPrompts([]);
    }
  }, [searchInput]);

  return (
    <div className="modal-mask">
      <Modal
        title={Locale.Settings.Prompt.Modal.Title}
        onClose={() => props.onClose?.()}
        actions={[
          <IconButton
            key="add"
            onClick={() => {
              const promptId = promptStore.add({
                id: nanoid(),
                createdAt: Date.now(),
                title: "Empty Prompt",
                content: "Empty Prompt Content",
              });
              setEditingPromptId(promptId);
            }}
            icon={<AddIcon />}
            bordered
            text={Locale.Settings.Prompt.Modal.Add}
          />,
        ]}
      >
        <div className={styles["user-prompt-modal"]}>
          <input
            type="text"
            className={styles["user-prompt-search"]}
            placeholder={Locale.Settings.Prompt.Modal.Search}
            value={searchInput}
            onInput={(e) => setSearchInput(e.currentTarget.value)}
          ></input>

          <div className={styles["user-prompt-list"]}>
            {prompts.map((v, _) => (
              <div className={styles["user-prompt-item"]} key={v.id ?? v.title}>
                <div className={styles["user-prompt-header"]}>
                  <div className={styles["user-prompt-title"]}>{v.title}</div>
                  <div className={styles["user-prompt-content"] + " one-line"}>
                    {v.content}
                  </div>
                </div>

                <div className={styles["user-prompt-buttons"]}>
                  {v.isUser && (
                    <IconButton
                      icon={<ClearIcon />}
                      className={styles["user-prompt-button"]}
                      onClick={() => promptStore.remove(v.id!)}
                    />
                  )}
                  {v.isUser ? (
                    <IconButton
                      icon={<EditIcon />}
                      className={styles["user-prompt-button"]}
                      onClick={() => setEditingPromptId(v.id)}
                    />
                  ) : (
                    <IconButton
                      icon={<EyeIcon />}
                      className={styles["user-prompt-button"]}
                      onClick={() => setEditingPromptId(v.id)}
                    />
                  )}
                  <IconButton
                    icon={<CopyIcon />}
                    className={styles["user-prompt-button"]}
                    onClick={() => copyToClipboard(v.content)}
                  />
                </div>
              </div>
            ))}
          </div>
        </div>
      </Modal>

      {editingPromptId !== undefined && (
        <EditPromptModal
          id={editingPromptId!}
          onClose={() => setEditingPromptId(undefined)}
        />
      )}
    </div>
  );
}

function DangerItems() {
  const chatStore = useChatStore();
  const appConfig = useAppConfig();

  return (
    <List>
      <ListItem
        title={Locale.Settings.Danger.Reset.Title}
        subTitle={Locale.Settings.Danger.Reset.SubTitle}
      >
        <IconButton
          text={Locale.Settings.Danger.Reset.Action}
          onClick={async () => {
            if (await showConfirm(Locale.Settings.Danger.Reset.Confirm)) {
              appConfig.reset();
            }
          }}
          type="danger"
        />
      </ListItem>
      <ListItem
        title={Locale.Settings.Danger.Clear.Title}
        subTitle={Locale.Settings.Danger.Clear.SubTitle}
      >
        <IconButton
          text={Locale.Settings.Danger.Clear.Action}
          onClick={async () => {
            if (await showConfirm(Locale.Settings.Danger.Clear.Confirm)) {
              chatStore.clearAllData();
            }
          }}
          type="danger"
        />
      </ListItem>
    </List>
  );
}

function CheckButton() {
  const syncStore = useSyncStore();

  const couldCheck = useMemo(() => {
    return syncStore.cloudSync();
  }, [syncStore]);

  const [checkState, setCheckState] = useState<
    "none" | "checking" | "success" | "failed"
  >("none");

  async function check() {
    setCheckState("checking");
    const valid = await syncStore.check();
    setCheckState(valid ? "success" : "failed");
  }

  if (!couldCheck) return null;

  return (
    <IconButton
      text={Locale.Settings.Sync.Config.Modal.Check}
      bordered
      onClick={check}
      icon={
        checkState === "none" ? (
          <ConnectionIcon />
        ) : checkState === "checking" ? (
          <LoadingIcon />
        ) : checkState === "success" ? (
          <CloudSuccessIcon />
        ) : checkState === "failed" ? (
          <CloudFailIcon />
        ) : (
          <ConnectionIcon />
        )
      }
    ></IconButton>
  );
}

function SyncConfigModal(props: { onClose?: () => void }) {
  const syncStore = useSyncStore();

  return (
    <div className="modal-mask">
      <Modal
        title={Locale.Settings.Sync.Config.Modal.Title}
        onClose={() => props.onClose?.()}
        actions={[
          <CheckButton key="check" />,
          <IconButton
            key="confirm"
            onClick={props.onClose}
            icon={<ConfirmIcon />}
            bordered
            text={Locale.UI.Confirm}
          />,
        ]}
      >
        <List>
          <ListItem
            title={Locale.Settings.Sync.Config.SyncType.Title}
            subTitle={Locale.Settings.Sync.Config.SyncType.SubTitle}
          >
            <select
              value={syncStore.provider}
              onChange={(e) => {
                syncStore.update(
                  (config) =>
                    (config.provider = e.target.value as ProviderType),
                );
              }}
            >
              {Object.entries(ProviderType).map(([k, v]) => (
                <option value={v} key={k}>
                  {k}
                </option>
              ))}
            </select>
          </ListItem>

          <ListItem
            title={Locale.Settings.Sync.Config.Proxy.Title}
            subTitle={Locale.Settings.Sync.Config.Proxy.SubTitle}
          >
            <input
              type="checkbox"
              checked={syncStore.useProxy}
              onChange={(e) => {
                syncStore.update(
                  (config) => (config.useProxy = e.currentTarget.checked),
                );
              }}
            ></input>
          </ListItem>
          {syncStore.useProxy ? (
            <ListItem
              title={Locale.Settings.Sync.Config.ProxyUrl.Title}
              subTitle={Locale.Settings.Sync.Config.ProxyUrl.SubTitle}
            >
              <input
                type="text"
                value={syncStore.proxyUrl}
                onChange={(e) => {
                  syncStore.update(
                    (config) => (config.proxyUrl = e.currentTarget.value),
                  );
                }}
              ></input>
            </ListItem>
          ) : null}
        </List>

        {syncStore.provider === ProviderType.WebDAV && (
          <>
            <List>
              <ListItem title={Locale.Settings.Sync.Config.WebDav.Endpoint}>
                <input
                  type="text"
                  value={syncStore.webdav.endpoint}
                  onChange={(e) => {
                    syncStore.update(
                      (config) =>
                        (config.webdav.endpoint = e.currentTarget.value),
                    );
                  }}
                ></input>
              </ListItem>

              <ListItem title={Locale.Settings.Sync.Config.WebDav.UserName}>
                <input
                  type="text"
                  value={syncStore.webdav.username}
                  onChange={(e) => {
                    syncStore.update(
                      (config) =>
                        (config.webdav.username = e.currentTarget.value),
                    );
                  }}
                ></input>
              </ListItem>
              <ListItem title={Locale.Settings.Sync.Config.WebDav.Password}>
                <PasswordInput
                  value={syncStore.webdav.password}
                  onChange={(e) => {
                    syncStore.update(
                      (config) =>
                        (config.webdav.password = e.currentTarget.value),
                    );
                  }}
                ></PasswordInput>
              </ListItem>
            </List>
          </>
        )}

        {syncStore.provider === ProviderType.UpStash && (
          <List>
            <ListItem title={Locale.Settings.Sync.Config.UpStash.Endpoint}>
              <input
                type="text"
                value={syncStore.upstash.endpoint}
                onChange={(e) => {
                  syncStore.update(
                    (config) =>
                      (config.upstash.endpoint = e.currentTarget.value),
                  );
                }}
              ></input>
            </ListItem>

            <ListItem title={Locale.Settings.Sync.Config.UpStash.UserName}>
              <input
                type="text"
                value={syncStore.upstash.username}
                placeholder={STORAGE_KEY}
                onChange={(e) => {
                  syncStore.update(
                    (config) =>
                      (config.upstash.username = e.currentTarget.value),
                  );
                }}
              ></input>
            </ListItem>
            <ListItem title={Locale.Settings.Sync.Config.UpStash.Password}>
              <PasswordInput
                value={syncStore.upstash.apiKey}
                onChange={(e) => {
                  syncStore.update(
                    (config) => (config.upstash.apiKey = e.currentTarget.value),
                  );
                }}
              ></PasswordInput>
            </ListItem>
          </List>
        )}
      </Modal>
    </div>
  );
}

function SyncItems() {
  const syncStore = useSyncStore();
  const chatStore = useChatStore();
  const promptStore = usePromptStore();
  const maskStore = useMaskStore();
  const couldSync = useMemo(() => {
    return syncStore.cloudSync();
  }, [syncStore]);

  const [showSyncConfigModal, setShowSyncConfigModal] = useState(false);

  const stateOverview = useMemo(() => {
    const sessions = chatStore.sessions;
    const messageCount = sessions.reduce((p, c) => p + c.messages.length, 0);

    return {
      chat: sessions.length,
      message: messageCount,
      prompt: Object.keys(promptStore.prompts).length,
      mask: Object.keys(maskStore.masks).length,
    };
  }, [chatStore.sessions, maskStore.masks, promptStore.prompts]);

  return (
    <>
      <List>
        {/*<ListItem*/}
        {/*  title={Locale.Settings.Sync.CloudState}*/}
        {/*  subTitle={*/}
        {/*    syncStore.lastProvider*/}
        {/*      ? `${new Date(syncStore.lastSyncTime).toLocaleString()} [${*/}
        {/*          syncStore.lastProvider*/}
        {/*        }]`*/}
        {/*      : Locale.Settings.Sync.NotSyncYet*/}
        {/*  }*/}
        {/*>*/}
        {/*  <div style={{ display: "flex" }}>*/}
        {/*    <IconButton*/}
        {/*      icon={<ConfigIcon />}*/}
        {/*      text={Locale.UI.Config}*/}
        {/*      onClick={() => {*/}
        {/*        setShowSyncConfigModal(true);*/}
        {/*      }}*/}
        {/*    />*/}
        {/*    {couldSync && (*/}
        {/*      <IconButton*/}
        {/*        icon={<ResetIcon />}*/}
        {/*        text={Locale.UI.Sync}*/}
        {/*        onClick={async () => {*/}
        {/*          try {*/}
        {/*            await syncStore.sync();*/}
        {/*            showToast(Locale.Settings.Sync.Success);*/}
        {/*          } catch (e) {*/}
        {/*            showToast(Locale.Settings.Sync.Fail);*/}
        {/*            console.error("[Sync]", e);*/}
        {/*          }*/}
        {/*        }}*/}
        {/*      />*/}
        {/*    )}*/}
        {/*  </div>*/}
        {/*</ListItem>*/}

        <ListItem
          title={Locale.Settings.Sync.LocalState}
          subTitle={Locale.Settings.Sync.Overview(stateOverview)}
        >
          <div style={{ display: "flex" }}>
            <IconButton
              icon={<UploadIcon />}
              text={Locale.UI.Export}
              onClick={() => {
                syncStore.export();
              }}
            />
            <IconButton
              icon={<DownloadIcon />}
              text={Locale.UI.Import}
              onClick={() => {
                syncStore.import();
              }}
            />
          </div>
        </ListItem>
      </List>

      {showSyncConfigModal && (
        <SyncConfigModal onClose={() => setShowSyncConfigModal(false)} />
      )}
    </>
  );
}

export function Settings() {
  const navigate = useNavigate();
  const [showEmojiPicker, setShowEmojiPicker] = useState(false);
  const config = useAppConfig();
  const updateConfig = config.update;

  const updateStore = useUpdateStore();
  const [checkingUpdate, setCheckingUpdate] = useState(false);
  const currentVersion = updateStore.formatVersion(updateStore.version);
  const remoteId = updateStore.formatVersion(updateStore.remoteVersion);
  const hasNewVersion = currentVersion !== remoteId;
  const updateUrl = getClientConfig()?.isApp ? RELEASE_URL : UPDATE_URL;

  function checkUpdate(force = false) {
    setCheckingUpdate(true);
    updateStore.getLatestVersion(force).then(() => {
      setCheckingUpdate(false);
    });

    console.log("[Update] local version ", updateStore.version);
    console.log("[Update] remote version ", updateStore.remoteVersion);
  }

  const accessStore = useAccessStore();
  const shouldHideBalanceQuery = useMemo(() => {
    const isOpenAiUrl = accessStore.openaiUrl.includes(OPENAI_BASE_URL);

    return (
      accessStore.hideBalanceQuery ||
      isOpenAiUrl ||
      accessStore.provider === ServiceProvider.Azure
    );
  }, [
    accessStore.hideBalanceQuery,
    accessStore.openaiUrl,
    accessStore.provider,
  ]);

  const usage = {
    used: updateStore.used,
    subscription: updateStore.subscription,
  };
  const [loadingUsage, setLoadingUsage] = useState(false);
  function checkUsage(force = false) {
    if (shouldHideBalanceQuery) {
      return;
    }

    setLoadingUsage(true);
    updateStore.updateUsage(force).finally(() => {
      setLoadingUsage(false);
    });
  }

  const enabledAccessControl = useMemo(
    () => accessStore.enabledAccessControl(),
    // eslint-disable-next-line react-hooks/exhaustive-deps
    [],
  );

  const promptStore = usePromptStore();
  const builtinCount = SearchService.count.builtin;
  const customCount = promptStore.getUserPrompts().length ?? 0;
  const [shouldShowPromptModal, setShowPromptModal] = useState(false);

  const showUsage = accessStore.isAuthorized();
  useEffect(() => {
    // checks per minutes
    // checkUpdate();
    showUsage && checkUsage();
    // eslint-disable-next-line react-hooks/exhaustive-deps
  }, []);

  useEffect(() => {
    const keydownEvent = (e: KeyboardEvent) => {
      if (e.key === "Escape") {
        navigate(Path.Home);
      }
    };
    if (clientConfig?.isApp) {
      // Force to set custom endpoint to true if it's app
      accessStore.update((state) => {
        state.useCustomConfig = true;
      });
    }
    document.addEventListener("keydown", keydownEvent);
    return () => {
      document.removeEventListener("keydown", keydownEvent);
    };
    // eslint-disable-next-line react-hooks/exhaustive-deps
  }, []);

  const clientConfig = useMemo(() => getClientConfig(), []);
  const showAccessCode = enabledAccessControl && !clientConfig?.isApp;

  const accessCodeComponent = showAccessCode && (
    <ListItem
      title={Locale.Settings.Access.AccessCode.Title}
      subTitle={Locale.Settings.Access.AccessCode.SubTitle}
    >
      <PasswordInput
        value={accessStore.accessCode}
        type="text"
        placeholder={Locale.Settings.Access.AccessCode.Placeholder}
        onChange={(e) => {
          accessStore.update(
            (access) => (access.accessCode = e.currentTarget.value),
          );
        }}
      />
    </ListItem>
  );

  const useCustomConfigComponent = // Conditionally render the following ListItem based on clientConfig.isApp
    !clientConfig?.isApp && ( // only show if isApp is false
      <ListItem
        title={Locale.Settings.Access.CustomEndpoint.Title}
        subTitle={Locale.Settings.Access.CustomEndpoint.SubTitle}
      >
        <input
          type="checkbox"
          checked={accessStore.useCustomConfig}
          onChange={(e) =>
            accessStore.update(
              (access) => (access.useCustomConfig = e.currentTarget.checked),
            )
          }
        ></input>
      </ListItem>
    );

  const openAIConfigComponent = accessStore.provider ===
    ServiceProvider.OpenAI && (
    <>
      <ListItem
        title={Locale.Settings.Access.OpenAI.Endpoint.Title}
        subTitle={Locale.Settings.Access.OpenAI.Endpoint.SubTitle}
      >
        <input
          type="text"
          value={accessStore.openaiUrl}
          placeholder={OPENAI_BASE_URL}
          onChange={(e) =>
            accessStore.update(
              (access) => (access.openaiUrl = e.currentTarget.value),
            )
          }
        ></input>
      </ListItem>
      <ListItem
        title={Locale.Settings.Access.OpenAI.ApiKey.Title}
        subTitle={Locale.Settings.Access.OpenAI.ApiKey.SubTitle}
      >
        <PasswordInput
          value={accessStore.openaiApiKey}
          type="text"
          placeholder={Locale.Settings.Access.OpenAI.ApiKey.Placeholder}
          onChange={(e) => {
            accessStore.update(
              (access) => (access.openaiApiKey = e.currentTarget.value),
            );
          }}
        />
      </ListItem>
    </>
  );

  const azureConfigComponent = accessStore.provider ===
    ServiceProvider.Azure && (
    <>
      <ListItem
        title={Locale.Settings.Access.Azure.Endpoint.Title}
        subTitle={
          Locale.Settings.Access.Azure.Endpoint.SubTitle + Azure.ExampleEndpoint
        }
      >
        <input
          type="text"
          value={accessStore.azureUrl}
          placeholder={Azure.ExampleEndpoint}
          onChange={(e) =>
            accessStore.update(
              (access) => (access.azureUrl = e.currentTarget.value),
            )
          }
        ></input>
      </ListItem>
      <ListItem
        title={Locale.Settings.Access.Azure.ApiKey.Title}
        subTitle={Locale.Settings.Access.Azure.ApiKey.SubTitle}
      >
        <PasswordInput
          value={accessStore.azureApiKey}
          type="text"
          placeholder={Locale.Settings.Access.Azure.ApiKey.Placeholder}
          onChange={(e) => {
            accessStore.update(
              (access) => (access.azureApiKey = e.currentTarget.value),
            );
          }}
        />
      </ListItem>
      <ListItem
        title={Locale.Settings.Access.Azure.ApiVerion.Title}
        subTitle={Locale.Settings.Access.Azure.ApiVerion.SubTitle}
      >
        <input
          type="text"
          value={accessStore.azureApiVersion}
          placeholder="2023-08-01-preview"
          onChange={(e) =>
            accessStore.update(
              (access) => (access.azureApiVersion = e.currentTarget.value),
            )
          }
        ></input>
      </ListItem>
    </>
  );

  const googleConfigComponent = accessStore.provider ===
    ServiceProvider.Google && (
    <>
      <ListItem
        title={Locale.Settings.Access.Google.Endpoint.Title}
        subTitle={
          Locale.Settings.Access.Google.Endpoint.SubTitle +
          Google.ExampleEndpoint
        }
      >
        <input
          type="text"
          value={accessStore.googleUrl}
          placeholder={Google.ExampleEndpoint}
          onChange={(e) =>
            accessStore.update(
              (access) => (access.googleUrl = e.currentTarget.value),
            )
          }
        ></input>
      </ListItem>
      <ListItem
        title={Locale.Settings.Access.Google.ApiKey.Title}
        subTitle={Locale.Settings.Access.Google.ApiKey.SubTitle}
      >
        <PasswordInput
          value={accessStore.googleApiKey}
          type="text"
          placeholder={Locale.Settings.Access.Google.ApiKey.Placeholder}
          onChange={(e) => {
            accessStore.update(
              (access) => (access.googleApiKey = e.currentTarget.value),
            );
          }}
        />
      </ListItem>
      <ListItem
        title={Locale.Settings.Access.Google.ApiVersion.Title}
        subTitle={Locale.Settings.Access.Google.ApiVersion.SubTitle}
      >
        <input
          type="text"
          value={accessStore.googleApiVersion}
          placeholder="2023-08-01-preview"
          onChange={(e) =>
            accessStore.update(
              (access) => (access.googleApiVersion = e.currentTarget.value),
            )
          }
        ></input>
      </ListItem>
      <ListItem
        title={Locale.Settings.Access.Google.GoogleSafetySettings.Title}
        subTitle={Locale.Settings.Access.Google.GoogleSafetySettings.SubTitle}
      >
        <Select
          value={accessStore.googleSafetySettings}
          onChange={(e) => {
            accessStore.update(
              (access) =>
                (access.googleSafetySettings = e.target
                  .value as GoogleSafetySettingsThreshold),
            );
          }}
        >
          {Object.entries(GoogleSafetySettingsThreshold).map(([k, v]) => (
            <option value={v} key={k}>
              {k}
            </option>
          ))}
        </Select>
      </ListItem>
    </>
  );

  const anthropicConfigComponent = accessStore.provider ===
    ServiceProvider.Anthropic && (
    <>
      <ListItem
        title={Locale.Settings.Access.Anthropic.Endpoint.Title}
        subTitle={
          Locale.Settings.Access.Anthropic.Endpoint.SubTitle +
          Anthropic.ExampleEndpoint
        }
      >
        <input
          type="text"
          value={accessStore.anthropicUrl}
          placeholder={Anthropic.ExampleEndpoint}
          onChange={(e) =>
            accessStore.update(
              (access) => (access.anthropicUrl = e.currentTarget.value),
            )
          }
        ></input>
      </ListItem>
      <ListItem
        title={Locale.Settings.Access.Anthropic.ApiKey.Title}
        subTitle={Locale.Settings.Access.Anthropic.ApiKey.SubTitle}
      >
        <PasswordInput
          value={accessStore.anthropicApiKey}
          type="text"
          placeholder={Locale.Settings.Access.Anthropic.ApiKey.Placeholder}
          onChange={(e) => {
            accessStore.update(
              (access) => (access.anthropicApiKey = e.currentTarget.value),
            );
          }}
        />
      </ListItem>
      <ListItem
        title={Locale.Settings.Access.Anthropic.ApiVerion.Title}
        subTitle={Locale.Settings.Access.Anthropic.ApiVerion.SubTitle}
      >
        <input
          type="text"
          value={accessStore.anthropicApiVersion}
          placeholder={Anthropic.Vision}
          onChange={(e) =>
            accessStore.update(
              (access) => (access.anthropicApiVersion = e.currentTarget.value),
            )
          }
        ></input>
      </ListItem>
    </>
  );

  const baiduConfigComponent = accessStore.provider ===
    ServiceProvider.Baidu && (
    <>
      <ListItem
        title={Locale.Settings.Access.Baidu.Endpoint.Title}
        subTitle={Locale.Settings.Access.Baidu.Endpoint.SubTitle}
      >
        <input
          type="text"
          value={accessStore.baiduUrl}
          placeholder={Baidu.ExampleEndpoint}
          onChange={(e) =>
            accessStore.update(
              (access) => (access.baiduUrl = e.currentTarget.value),
            )
          }
        ></input>
      </ListItem>
      <ListItem
        title={Locale.Settings.Access.Baidu.ApiKey.Title}
        subTitle={Locale.Settings.Access.Baidu.ApiKey.SubTitle}
      >
        <PasswordInput
          value={accessStore.baiduApiKey}
          type="text"
          placeholder={Locale.Settings.Access.Baidu.ApiKey.Placeholder}
          onChange={(e) => {
            accessStore.update(
              (access) => (access.baiduApiKey = e.currentTarget.value),
            );
          }}
        />
      </ListItem>
      <ListItem
        title={Locale.Settings.Access.Baidu.SecretKey.Title}
        subTitle={Locale.Settings.Access.Baidu.SecretKey.SubTitle}
      >
        <PasswordInput
          value={accessStore.baiduSecretKey}
          type="text"
          placeholder={Locale.Settings.Access.Baidu.SecretKey.Placeholder}
          onChange={(e) => {
            accessStore.update(
              (access) => (access.baiduSecretKey = e.currentTarget.value),
            );
          }}
        />
      </ListItem>
    </>
  );

  const byteDanceConfigComponent = accessStore.provider ===
    ServiceProvider.ByteDance && (
    <>
      <ListItem
        title={Locale.Settings.Access.ByteDance.Endpoint.Title}
        subTitle={
          Locale.Settings.Access.ByteDance.Endpoint.SubTitle +
          ByteDance.ExampleEndpoint
        }
      >
        <input
          type="text"
          value={accessStore.bytedanceUrl}
          placeholder={ByteDance.ExampleEndpoint}
          onChange={(e) =>
            accessStore.update(
              (access) => (access.bytedanceUrl = e.currentTarget.value),
            )
          }
        ></input>
      </ListItem>
      <ListItem
        title={Locale.Settings.Access.ByteDance.ApiKey.Title}
        subTitle={Locale.Settings.Access.ByteDance.ApiKey.SubTitle}
      >
        <PasswordInput
          value={accessStore.bytedanceApiKey}
          type="text"
          placeholder={Locale.Settings.Access.ByteDance.ApiKey.Placeholder}
          onChange={(e) => {
            accessStore.update(
              (access) => (access.bytedanceApiKey = e.currentTarget.value),
            );
          }}
        />
      </ListItem>
    </>
  );

  const alibabaConfigComponent = accessStore.provider ===
    ServiceProvider.Alibaba && (
    <>
      <ListItem
        title={Locale.Settings.Access.Alibaba.Endpoint.Title}
        subTitle={
          Locale.Settings.Access.Alibaba.Endpoint.SubTitle +
          Alibaba.ExampleEndpoint
        }
      >
        <input
          type="text"
          value={accessStore.alibabaUrl}
          placeholder={Alibaba.ExampleEndpoint}
          onChange={(e) =>
            accessStore.update(
              (access) => (access.alibabaUrl = e.currentTarget.value),
            )
          }
        ></input>
      </ListItem>
      <ListItem
        title={Locale.Settings.Access.Alibaba.ApiKey.Title}
        subTitle={Locale.Settings.Access.Alibaba.ApiKey.SubTitle}
      >
        <PasswordInput
          value={accessStore.alibabaApiKey}
          type="text"
          placeholder={Locale.Settings.Access.Alibaba.ApiKey.Placeholder}
          onChange={(e) => {
            accessStore.update(
              (access) => (access.alibabaApiKey = e.currentTarget.value),
            );
          }}
        />
      </ListItem>
    </>
  );

  return (
    <ErrorBoundary>
      <div className="window-header" data-tauri-drag-region>
        <div className="window-header-title">
          <div className="window-header-main-title">
            {Locale.Settings.Title}
          </div>
          <div className="window-header-sub-title">
            {Locale.Settings.SubTitle}
          </div>
        </div>
        <div className="window-actions">
          <div className="window-action-button"></div>
          <div className="window-action-button"></div>
          <div className="window-action-button">
            <IconButton
              icon={<CloseIcon />}
              onClick={() => navigate(Path.Home)}
              bordered
            />
          </div>
        </div>
      </div>
      <div className={styles["settings"]} id="user-settings">
        <List>
          <ListItem title={Locale.Settings.Avatar}>
            <Popover
              onClose={() => setShowEmojiPicker(false)}
              content={
                <AvatarPicker
                  onEmojiClick={(avatar: string) => {
                    updateConfig((config) => (config.avatar = avatar));
                    setShowEmojiPicker(false);
                  }}
                />
              }
              open={showEmojiPicker}
            >
              <div
                className={styles.avatar}
                onClick={() => {
                  setShowEmojiPicker(!showEmojiPicker);
                }}
              >
                <Avatar avatar={config.avatar} />
              </div>
            </Popover>
          </ListItem>

          {/*<ListItem*/}
          {/*  title={Locale.Settings.Update.Version(currentVersion ?? "unknown")}*/}
          {/*  subTitle={*/}
          {/*    checkingUpdate*/}
          {/*      ? Locale.Settings.Update.IsChecking*/}
          {/*      : hasNewVersion*/}
          {/*      ? Locale.Settings.Update.FoundUpdate(remoteId ?? "ERROR")*/}
          {/*      : Locale.Settings.Update.IsLatest*/}
          {/*  }*/}
          {/*>*/}
          {/*  {checkingUpdate ? (*/}
          {/*    <LoadingIcon />*/}
          {/*  ) : hasNewVersion ? (*/}
          {/*    <Link href={updateUrl} target="_blank" className="link">*/}
          {/*      {Locale.Settings.Update.GoToUpdate}*/}
          {/*    </Link>*/}
          {/*  ) : (*/}
          {/*    <IconButton*/}
          {/*      icon={<ResetIcon></ResetIcon>}*/}
          {/*      text={Locale.Settings.Update.CheckUpdate}*/}
          {/*      onClick={() => checkUpdate(true)}*/}
          {/*    />*/}
          {/*  )}*/}
          {/*</ListItem>*/}

          {/*<ListItem title={Locale.Settings.SendKey}>*/}
          {/*  <Select*/}
          {/*    value={config.submitKey}*/}
          {/*    onChange={(e) => {*/}
          {/*      updateConfig(*/}
          {/*        (config) =>*/}
          {/*          (config.submitKey = e.target.value as any as SubmitKey),*/}
          {/*      );*/}
          {/*    }}*/}
          {/*  >*/}
          {/*    {Object.values(SubmitKey).map((v) => (*/}
          {/*      <option value={v} key={v}>*/}
          {/*        {v}*/}
          {/*      </option>*/}
          {/*    ))}*/}
          {/*  </Select>*/}
          {/*</ListItem>*/}

          <ListItem title={Locale.Settings.Theme}>
            <Select
              value={config.theme}
              onChange={(e) => {
                updateConfig(
                  (config) => (config.theme = e.target.value as any as Theme),
                );
              }}
            >
              {Object.values(Theme).map((v) => (
                <option value={v} key={v}>
                  {v}
                </option>
              ))}
            </Select>
          </ListItem>

          {/*<ListItem title={Locale.Settings.Lang.Name}>*/}
          {/*  <Select*/}
          {/*    value={getLang()}*/}
          {/*    onChange={(e) => {*/}
          {/*      changeLang(e.target.value as any);*/}
          {/*    }}*/}
          {/*  >*/}
          {/*    {AllLangs.map((lang) => (*/}
          {/*      <option value={lang} key={lang}>*/}
          {/*        {ALL_LANG_OPTIONS[lang]}*/}
          {/*      </option>*/}
          {/*    ))}*/}
          {/*  </Select>*/}
          {/*</ListItem>*/}

          {/*<ListItem*/}
          {/*  title={Locale.Settings.FontSize.Title}*/}
          {/*  subTitle={Locale.Settings.FontSize.SubTitle}*/}
          {/*>*/}
          {/*  <InputRange*/}
          {/*    title={`${config.fontSize ?? 14}px`}*/}
          {/*    value={config.fontSize}*/}
          {/*    min="12"*/}
          {/*    max="40"*/}
          {/*    step="1"*/}
          {/*    onChange={(e) =>*/}
          {/*      updateConfig(*/}
          {/*        (config) =>*/}
          {/*          (config.fontSize = Number.parseInt(e.currentTarget.value)),*/}
          {/*      )*/}
          {/*    }*/}
          {/*  ></InputRange>*/}
          {/*</ListItem>*/}

          {/*<ListItem*/}
          {/*  title={Locale.Settings.AutoGenerateTitle.Title}*/}
          {/*  subTitle={Locale.Settings.AutoGenerateTitle.SubTitle}*/}
          {/*>*/}
          {/*  <input*/}
          {/*    type="checkbox"*/}
          {/*    checked={config.enableAutoGenerateTitle}*/}
          {/*    onChange={(e) =>*/}
          {/*      updateConfig(*/}
          {/*        (config) =>*/}
          {/*          (config.enableAutoGenerateTitle = e.currentTarget.checked),*/}
          {/*      )*/}
          {/*    }*/}
          {/*  ></input>*/}
          {/*</ListItem>*/}

          {/*<ListItem*/}
          {/*  title={Locale.Settings.SendPreviewBubble.Title}*/}
          {/*  subTitle={Locale.Settings.SendPreviewBubble.SubTitle}*/}
          {/*>*/}
          {/*  <input*/}
          {/*    type="checkbox"*/}
          {/*    checked={config.sendPreviewBubble}*/}
          {/*    onChange={(e) =>*/}
          {/*      updateConfig(*/}
          {/*        (config) =>*/}
          {/*          (config.sendPreviewBubble = e.currentTarget.checked),*/}
          {/*      )*/}
          {/*    }*/}
          {/*  ></input>*/}
          {/*</ListItem>*/}
        </List>

        <SyncItems />

        {/*<List>*/}
        {/*  <ListItem*/}
        {/*    title={Locale.Settings.Mask.Splash.Title}*/}
        {/*    subTitle={Locale.Settings.Mask.Splash.SubTitle}*/}
        {/*  >*/}
        {/*    <input*/}
        {/*      type="checkbox"*/}
        {/*      checked={!config.dontShowMaskSplashScreen}*/}
        {/*      onChange={(e) =>*/}
        {/*        updateConfig(*/}
        {/*          (config) =>*/}
        {/*            (config.dontShowMaskSplashScreen =*/}
        {/*              !e.currentTarget.checked),*/}
        {/*        )*/}
        {/*      }*/}
        {/*    ></input>*/}
        {/*  </ListItem>*/}

        {/*  <ListItem*/}
        {/*    title={Locale.Settings.Mask.Builtin.Title}*/}
        {/*    subTitle={Locale.Settings.Mask.Builtin.SubTitle}*/}
        {/*  >*/}
        {/*    <input*/}
        {/*      type="checkbox"*/}
        {/*      checked={config.hideBuiltinMasks}*/}
        {/*      onChange={(e) =>*/}
        {/*        updateConfig(*/}
        {/*          (config) =>*/}
        {/*            (config.hideBuiltinMasks = e.currentTarget.checked),*/}
        {/*        )*/}
        {/*      }*/}
        {/*    ></input>*/}
        {/*  </ListItem>*/}
        {/*</List>*/}

        <List>
          <ListItem
            title={Locale.Settings.Prompt.Disable.Title}
            subTitle={Locale.Settings.Prompt.Disable.SubTitle}
          >
            <input
              type="checkbox"
              checked={config.disablePromptHint}
              onChange={(e) =>
                updateConfig(
                  (config) =>
                    (config.disablePromptHint = e.currentTarget.checked),
                )
              }
            ></input>
          </ListItem>

          <ListItem
            title={Locale.Settings.Prompt.List}
            subTitle={Locale.Settings.Prompt.ListCount(
              builtinCount,
              customCount,
            )}
          >
            <IconButton
              icon={<EditIcon />}
              text={Locale.Settings.Prompt.Edit}
              onClick={() => setShowPromptModal(true)}
            />
          </ListItem>
        </List>

<<<<<<< HEAD
        {/*<List id={SlotID.CustomModel}>*/}
        {/*  {showAccessCode && (*/}
        {/*    <ListItem*/}
        {/*      title={Locale.Settings.Access.AccessCode.Title}*/}
        {/*      subTitle={Locale.Settings.Access.AccessCode.SubTitle}*/}
        {/*    >*/}
        {/*      <PasswordInput*/}
        {/*        value={accessStore.accessCode}*/}
        {/*        type="text"*/}
        {/*        placeholder={Locale.Settings.Access.AccessCode.Placeholder}*/}
        {/*        onChange={(e) => {*/}
        {/*          accessStore.update(*/}
        {/*            (access) => (access.accessCode = e.currentTarget.value),*/}
        {/*          );*/}
        {/*        }}*/}
        {/*      />*/}
        {/*    </ListItem>*/}
        {/*  )}*/}

        {/*{!accessStore.hideUserApiKey && (*/}
        {/*  <>*/}
        {/*    {*/}
        {/*      // Conditionally render the following ListItem based on clientConfig.isApp*/}
        {/*      !clientConfig?.isApp && ( // only show if isApp is false*/}
        {/*        <ListItem*/}
        {/*          title={Locale.Settings.Access.CustomEndpoint.Title}*/}
        {/*          subTitle={Locale.Settings.Access.CustomEndpoint.SubTitle}*/}
        {/*        >*/}
        {/*          <input*/}
        {/*            type="checkbox"*/}
        {/*            checked={accessStore.useCustomConfig}*/}
        {/*            onChange={(e) =>*/}
        {/*              accessStore.update(*/}
        {/*                (access) =>*/}
        {/*                  (access.useCustomConfig = e.currentTarget.checked),*/}
        {/*              )*/}
        {/*            }*/}
        {/*          ></input>*/}
        {/*        </ListItem>*/}
        {/*      )*/}
        {/*    }*/}
        {/*    {accessStore.useCustomConfig && (*/}
        {/*      <>*/}
        {/*        <ListItem*/}
        {/*          title={Locale.Settings.Access.Provider.Title}*/}
        {/*          subTitle={Locale.Settings.Access.Provider.SubTitle}*/}
        {/*        >*/}
        {/*          <Select*/}
        {/*            value={accessStore.provider}*/}
        {/*            onChange={(e) => {*/}
        {/*              accessStore.update(*/}
        {/*                (access) =>*/}
        {/*                  (access.provider = e.target*/}
        {/*                    .value as ServiceProvider),*/}
        {/*              );*/}
        {/*            }}*/}
        {/*          >*/}
        {/*            {Object.entries(ServiceProvider).map(([k, v]) => (*/}
        {/*              <option value={v} key={k}>*/}
        {/*                {k}*/}
        {/*              </option>*/}
        {/*            ))}*/}
        {/*          </Select>*/}
        {/*        </ListItem>*/}

                  {/*{accessStore.provider === ServiceProvider.OpenAI && (*/}
                  {/*  <>*/}
                  {/*    <ListItem*/}
                  {/*      title={Locale.Settings.Access.OpenAI.Endpoint.Title}*/}
                  {/*      subTitle={*/}
                  {/*        Locale.Settings.Access.OpenAI.Endpoint.SubTitle*/}
                  {/*      }*/}
                  {/*    >*/}
                  {/*      <input*/}
                  {/*        type="text"*/}
                  {/*        value={accessStore.openaiUrl}*/}
                  {/*        placeholder={OPENAI_BASE_URL}*/}
                  {/*        onChange={(e) =>*/}
                  {/*          accessStore.update(*/}
                  {/*            (access) =>*/}
                  {/*              (access.openaiUrl = e.currentTarget.value),*/}
                  {/*          )*/}
                  {/*        }*/}
                  {/*      ></input>*/}
                  {/*    </ListItem>*/}
                  {/*    <ListItem*/}
                  {/*      title={Locale.Settings.Access.OpenAI.ApiKey.Title}*/}
                  {/*      subTitle={Locale.Settings.Access.OpenAI.ApiKey.SubTitle}*/}
                  {/*    >*/}
                  {/*      <PasswordInput*/}
                  {/*        value={accessStore.openaiApiKey}*/}
                  {/*        type="text"*/}
                  {/*        placeholder={*/}
                  {/*          Locale.Settings.Access.OpenAI.ApiKey.Placeholder*/}
                  {/*        }*/}
                  {/*        onChange={(e) => {*/}
                  {/*          accessStore.update(*/}
                  {/*            (access) =>*/}
                  {/*              (access.openaiApiKey = e.currentTarget.value),*/}
                  {/*          );*/}
                  {/*        }}*/}
                  {/*      />*/}
                  {/*    </ListItem>*/}
                  {/*  </>*/}
                  {/*)}*/}
                  {/*{accessStore.provider === ServiceProvider.Azure && (*/}
                  {/*  <>*/}
                  {/*    <ListItem*/}
                  {/*      title={Locale.Settings.Access.Azure.Endpoint.Title}*/}
                  {/*      subTitle={*/}
                  {/*        Locale.Settings.Access.Azure.Endpoint.SubTitle +*/}
                  {/*        Azure.ExampleEndpoint*/}
                  {/*      }*/}
                  {/*    >*/}
                  {/*      <input*/}
                  {/*        type="text"*/}
                  {/*        value={accessStore.azureUrl}*/}
                  {/*        placeholder={Azure.ExampleEndpoint}*/}
                  {/*        onChange={(e) =>*/}
                  {/*          accessStore.update(*/}
                  {/*            (access) =>*/}
                  {/*              (access.azureUrl = e.currentTarget.value),*/}
                  {/*          )*/}
                  {/*        }*/}
                  {/*      ></input>*/}
                  {/*    </ListItem>*/}
                  {/*    <ListItem*/}
                  {/*      title={Locale.Settings.Access.Azure.ApiKey.Title}*/}
                  {/*      subTitle={Locale.Settings.Access.Azure.ApiKey.SubTitle}*/}
                  {/*    >*/}
                  {/*      <PasswordInput*/}
                  {/*        value={accessStore.azureApiKey}*/}
                  {/*        type="text"*/}
                  {/*        placeholder={*/}
                  {/*          Locale.Settings.Access.Azure.ApiKey.Placeholder*/}
                  {/*        }*/}
                  {/*        onChange={(e) => {*/}
                  {/*          accessStore.update(*/}
                  {/*            (access) =>*/}
                  {/*              (access.azureApiKey = e.currentTarget.value),*/}
                  {/*          );*/}
                  {/*        }}*/}
                  {/*      />*/}
                  {/*    </ListItem>*/}
                  {/*    <ListItem*/}
                  {/*      title={Locale.Settings.Access.Azure.ApiVerion.Title}*/}
                  {/*      subTitle={*/}
                  {/*        Locale.Settings.Access.Azure.ApiVerion.SubTitle*/}
                  {/*      }*/}
                  {/*    >*/}
                  {/*      <input*/}
                  {/*        type="text"*/}
                  {/*        value={accessStore.azureApiVersion}*/}
                  {/*        placeholder="2023-08-01-preview"*/}
                  {/*        onChange={(e) =>*/}
                  {/*          accessStore.update(*/}
                  {/*            (access) =>*/}
                  {/*              (access.azureApiVersion =*/}
                  {/*                e.currentTarget.value),*/}
                  {/*          )*/}
                  {/*        }*/}
                  {/*      ></input>*/}
                  {/*    </ListItem>*/}
                  {/*  </>*/}
                  {/*)}*/}
                  {/*{accessStore.provider === ServiceProvider.Google && (*/}
                  {/*  <>*/}
                  {/*    <ListItem*/}
                  {/*      title={Locale.Settings.Access.Google.Endpoint.Title}*/}
                  {/*      subTitle={*/}
                  {/*        Locale.Settings.Access.Google.Endpoint.SubTitle +*/}
                  {/*        Google.ExampleEndpoint*/}
                  {/*      }*/}
                  {/*    >*/}
                  {/*      <input*/}
                  {/*        type="text"*/}
                  {/*        value={accessStore.googleUrl}*/}
                  {/*        placeholder={Google.ExampleEndpoint}*/}
                  {/*        onChange={(e) =>*/}
                  {/*          accessStore.update(*/}
                  {/*            (access) =>*/}
                  {/*              (access.googleUrl = e.currentTarget.value),*/}
                  {/*          )*/}
                  {/*        }*/}
                  {/*      ></input>*/}
                  {/*    </ListItem>*/}
                  {/*    <ListItem*/}
                  {/*      title={Locale.Settings.Access.Google.ApiKey.Title}*/}
                  {/*      subTitle={Locale.Settings.Access.Google.ApiKey.SubTitle}*/}
                  {/*    >*/}
                  {/*      <PasswordInput*/}
                  {/*        value={accessStore.googleApiKey}*/}
                  {/*        type="text"*/}
                  {/*        placeholder={*/}
                  {/*          Locale.Settings.Access.Google.ApiKey.Placeholder*/}
                  {/*        }*/}
                  {/*        onChange={(e) => {*/}
                  {/*          accessStore.update(*/}
                  {/*            (access) =>*/}
                  {/*              (access.googleApiKey = e.currentTarget.value),*/}
                  {/*          );*/}
                  {/*        }}*/}
                  {/*      />*/}
                  {/*    </ListItem>*/}
                  {/*    <ListItem*/}
                  {/*      title={Locale.Settings.Access.Google.ApiVersion.Title}*/}
                  {/*      subTitle={*/}
                  {/*        Locale.Settings.Access.Google.ApiVersion.SubTitle*/}
                  {/*      }*/}
                  {/*    >*/}
                  {/*      <input*/}
                  {/*        type="text"*/}
                  {/*        value={accessStore.googleApiVersion}*/}
                  {/*        placeholder="2023-08-01-preview"*/}
                  {/*        onChange={(e) =>*/}
                  {/*          accessStore.update(*/}
                  {/*            (access) =>*/}
                  {/*              (access.googleApiVersion =*/}
                  {/*                e.currentTarget.value),*/}
                  {/*          )*/}
                  {/*        }*/}
                  {/*      ></input>*/}
                  {/*    </ListItem>*/}
                  {/*  </>*/}
                  {/*)}*/}
                  {/*{accessStore.provider === ServiceProvider.Anthropic && (*/}
                  {/*  <>*/}
                  {/*    <ListItem*/}
                  {/*      title={Locale.Settings.Access.Anthropic.Endpoint.Title}*/}
                  {/*      subTitle={*/}
                  {/*        Locale.Settings.Access.Anthropic.Endpoint.SubTitle +*/}
                  {/*        Anthropic.ExampleEndpoint*/}
                  {/*      }*/}
                  {/*    >*/}
                  {/*      <input*/}
                  {/*        type="text"*/}
                  {/*        value={accessStore.anthropicUrl}*/}
                  {/*        placeholder={Anthropic.ExampleEndpoint}*/}
                  {/*        onChange={(e) =>*/}
                  {/*          accessStore.update(*/}
                  {/*            (access) =>*/}
                  {/*              (access.anthropicUrl = e.currentTarget.value),*/}
                  {/*          )*/}
                  {/*        }*/}
                  {/*      ></input>*/}
                  {/*    </ListItem>*/}
                  {/*    <ListItem*/}
                  {/*      title={Locale.Settings.Access.Anthropic.ApiKey.Title}*/}
                  {/*      subTitle={*/}
                  {/*        Locale.Settings.Access.Anthropic.ApiKey.SubTitle*/}
                  {/*      }*/}
                  {/*    >*/}
                  {/*      <PasswordInput*/}
                  {/*        value={accessStore.anthropicApiKey}*/}
                  {/*        type="text"*/}
                  {/*        placeholder={*/}
                  {/*          Locale.Settings.Access.Anthropic.ApiKey.Placeholder*/}
                  {/*        }*/}
                  {/*        onChange={(e) => {*/}
                  {/*          accessStore.update(*/}
                  {/*            (access) =>*/}
                  {/*              (access.anthropicApiKey =*/}
                  {/*                e.currentTarget.value),*/}
                  {/*          );*/}
                  {/*        }}*/}
                  {/*      />*/}
                  {/*    </ListItem>*/}
                  {/*    <ListItem*/}
                  {/*      title={Locale.Settings.Access.Anthropic.ApiVerion.Title}*/}
                  {/*      subTitle={*/}
                  {/*        Locale.Settings.Access.Anthropic.ApiVerion.SubTitle*/}
                  {/*      }*/}
                  {/*    >*/}
                  {/*      <input*/}
                  {/*        type="text"*/}
                  {/*        value={accessStore.anthropicApiVersion}*/}
                  {/*        placeholder={Anthropic.Vision}*/}
                  {/*        onChange={(e) =>*/}
                  {/*          accessStore.update(*/}
                  {/*            (access) =>*/}
                  {/*              (access.anthropicApiVersion =*/}
                  {/*                e.currentTarget.value),*/}
                  {/*          )*/}
                  {/*        }*/}
                  {/*      ></input>*/}
                  {/*    </ListItem>*/}
                  {/*  </>*/}
                  {/*)}*/}
                  {/*{accessStore.provider === ServiceProvider.Baidu && (*/}
                  {/*  <>*/}
                  {/*    <ListItem*/}
                  {/*      title={Locale.Settings.Access.Baidu.Endpoint.Title}*/}
                  {/*      subTitle={*/}
                  {/*        Locale.Settings.Access.Baidu.Endpoint.SubTitle*/}
                  {/*      }*/}
                  {/*    >*/}
                  {/*      <input*/}
                  {/*        type="text"*/}
                  {/*        value={accessStore.baiduUrl}*/}
                  {/*        placeholder={Baidu.ExampleEndpoint}*/}
                  {/*        onChange={(e) =>*/}
                  {/*          accessStore.update(*/}
                  {/*            (access) =>*/}
                  {/*              (access.baiduUrl = e.currentTarget.value),*/}
                  {/*          )*/}
                  {/*        }*/}
                  {/*      ></input>*/}
                  {/*    </ListItem>*/}
                  {/*    <ListItem*/}
                  {/*      title={Locale.Settings.Access.Baidu.ApiKey.Title}*/}
                  {/*      subTitle={Locale.Settings.Access.Baidu.ApiKey.SubTitle}*/}
                  {/*    >*/}
                  {/*      <PasswordInput*/}
                  {/*        value={accessStore.baiduApiKey}*/}
                  {/*        type="text"*/}
                  {/*        placeholder={*/}
                  {/*          Locale.Settings.Access.Baidu.ApiKey.Placeholder*/}
                  {/*        }*/}
                  {/*        onChange={(e) => {*/}
                  {/*          accessStore.update(*/}
                  {/*            (access) =>*/}
                  {/*              (access.baiduApiKey = e.currentTarget.value),*/}
                  {/*          );*/}
                  {/*        }}*/}
                  {/*      />*/}
                  {/*    </ListItem>*/}
                  {/*    <ListItem*/}
                  {/*      title={Locale.Settings.Access.Baidu.SecretKey.Title}*/}
                  {/*      subTitle={*/}
                  {/*        Locale.Settings.Access.Baidu.SecretKey.SubTitle*/}
                  {/*      }*/}
                  {/*    >*/}
                  {/*      <PasswordInput*/}
                  {/*        value={accessStore.baiduSecretKey}*/}
                  {/*        type="text"*/}
                  {/*        placeholder={*/}
                  {/*          Locale.Settings.Access.Baidu.SecretKey.Placeholder*/}
                  {/*        }*/}
                  {/*        onChange={(e) => {*/}
                  {/*          accessStore.update(*/}
                  {/*            (access) =>*/}
                  {/*              (access.baiduSecretKey = e.currentTarget.value),*/}
                  {/*          );*/}
                  {/*        }}*/}
                  {/*      />*/}
                  {/*    </ListItem>*/}
                  {/*  </>*/}
                  {/*)}*/}

        {/*        {accessStore.provider === ServiceProvider.ByteDance && (*/}
        {/*          <>*/}
        {/*            <ListItem*/}
        {/*              title={Locale.Settings.Access.ByteDance.Endpoint.Title}*/}
        {/*              subTitle={*/}
        {/*                Locale.Settings.Access.ByteDance.Endpoint.SubTitle +*/}
        {/*                ByteDance.ExampleEndpoint*/}
        {/*              }*/}
        {/*            >*/}
        {/*              <input*/}
        {/*                type="text"*/}
        {/*                value={accessStore.bytedanceUrl}*/}
        {/*                placeholder={ByteDance.ExampleEndpoint}*/}
        {/*                onChange={(e) =>*/}
        {/*                  accessStore.update(*/}
        {/*                    (access) =>*/}
        {/*                      (access.bytedanceUrl = e.currentTarget.value),*/}
        {/*                  )*/}
        {/*                }*/}
        {/*              ></input>*/}
        {/*            </ListItem>*/}
        {/*            <ListItem*/}
        {/*              title={Locale.Settings.Access.ByteDance.ApiKey.Title}*/}
        {/*              subTitle={*/}
        {/*                Locale.Settings.Access.ByteDance.ApiKey.SubTitle*/}
        {/*              }*/}
        {/*            >*/}
        {/*              <PasswordInput*/}
        {/*                value={accessStore.bytedanceApiKey}*/}
        {/*                type="text"*/}
        {/*                placeholder={*/}
        {/*                  Locale.Settings.Access.ByteDance.ApiKey.Placeholder*/}
        {/*                }*/}
        {/*                onChange={(e) => {*/}
        {/*                  accessStore.update(*/}
        {/*                    (access) =>*/}
        {/*                      (access.bytedanceApiKey =*/}
        {/*                        e.currentTarget.value),*/}
        {/*                  );*/}
        {/*                }}*/}
        {/*              />*/}
        {/*            </ListItem>*/}
        {/*          </>*/}
        {/*        )}*/}

        {/*        {accessStore.provider === ServiceProvider.Alibaba && (*/}
        {/*          <>*/}
        {/*            <ListItem*/}
        {/*              title={Locale.Settings.Access.Alibaba.Endpoint.Title}*/}
        {/*              subTitle={*/}
        {/*                Locale.Settings.Access.Alibaba.Endpoint.SubTitle +*/}
        {/*                Alibaba.ExampleEndpoint*/}
        {/*              }*/}
        {/*            >*/}
        {/*              <input*/}
        {/*                type="text"*/}
        {/*                value={accessStore.alibabaUrl}*/}
        {/*                placeholder={Alibaba.ExampleEndpoint}*/}
        {/*                onChange={(e) =>*/}
        {/*                  accessStore.update(*/}
        {/*                    (access) =>*/}
        {/*                      (access.alibabaUrl = e.currentTarget.value),*/}
        {/*                  )*/}
        {/*                }*/}
        {/*              ></input>*/}
        {/*            </ListItem>*/}
        {/*            <ListItem*/}
        {/*              title={Locale.Settings.Access.Alibaba.ApiKey.Title}*/}
        {/*              subTitle={*/}
        {/*                Locale.Settings.Access.Alibaba.ApiKey.SubTitle*/}
        {/*              }*/}
        {/*            >*/}
        {/*              <PasswordInput*/}
        {/*                value={accessStore.alibabaApiKey}*/}
        {/*                type="text"*/}
        {/*                placeholder={*/}
        {/*                  Locale.Settings.Access.Alibaba.ApiKey.Placeholder*/}
        {/*                }*/}
        {/*                onChange={(e) => {*/}
        {/*                  accessStore.update(*/}
        {/*                    (access) =>*/}
        {/*                      (access.alibabaApiKey = e.currentTarget.value),*/}
        {/*                  );*/}
        {/*                }}*/}
        {/*              />*/}
        {/*            </ListItem>*/}
        {/*          </>*/}
        {/*        )}*/}
        {/*      </>*/}
        {/*    )}*/}
        {/*  </>*/}
        {/*)}*/}

        {/*{!shouldHideBalanceQuery && !clientConfig?.isApp ? (*/}
        {/*  <ListItem*/}
        {/*    title={Locale.Settings.Usage.Title}*/}
        {/*    subTitle={*/}
        {/*      showUsage*/}
        {/*        ? loadingUsage*/}
        {/*          ? Locale.Settings.Usage.IsChecking*/}
        {/*          : Locale.Settings.Usage.SubTitle(*/}
        {/*              usage?.used ?? "[?]",*/}
        {/*              usage?.subscription ?? "[?]",*/}
        {/*            )*/}
        {/*        : Locale.Settings.Usage.NoAccess*/}
        {/*    }*/}
        {/*  >*/}
        {/*    {!showUsage || loadingUsage ? (*/}
        {/*      <div />*/}
        {/*    ) : (*/}
        {/*      <IconButton*/}
        {/*        icon={<ResetIcon></ResetIcon>}*/}
        {/*        text={Locale.Settings.Usage.Check}*/}
        {/*        onClick={() => checkUsage(true)}*/}
        {/*      />*/}
        {/*    )}*/}
        {/*  </ListItem>*/}
        {/*) : null}*/}

        {/*  /!*<ListItem*!/*/}
        {/*  /!*  title={Locale.Settings.Access.CustomModel.Title}*!/*/}
        {/*  /!*  subTitle={Locale.Settings.Access.CustomModel.SubTitle}*!/*/}
        {/*  /!*>*!/*/}
        {/*  /!*  <input*!/*/}
        {/*  /!*    type="text"*!/*/}
        {/*  /!*    value={config.customModels}*!/*/}
        {/*  /!*    placeholder="model1,model2,model3"*!/*/}
        {/*  /!*    onChange={(e) =>*!/*/}
        {/*  /!*      config.update(*!/*/}
        {/*  /!*        (config) => (config.customModels = e.currentTarget.value),*!/*/}
        {/*  /!*      )*!/*/}
        {/*  /!*    }*!/*/}
        {/*  /!*  ></input>*!/*/}
        {/*  /!*</ListItem>*!/*/}
        {/*</List>*/}
=======
        <List id={SlotID.CustomModel}>
          {accessCodeComponent}

          {!accessStore.hideUserApiKey && (
            <>
              {useCustomConfigComponent}

              {accessStore.useCustomConfig && (
                <>
                  <ListItem
                    title={Locale.Settings.Access.Provider.Title}
                    subTitle={Locale.Settings.Access.Provider.SubTitle}
                  >
                    <Select
                      value={accessStore.provider}
                      onChange={(e) => {
                        accessStore.update(
                          (access) =>
                            (access.provider = e.target
                              .value as ServiceProvider),
                        );
                      }}
                    >
                      {Object.entries(ServiceProvider).map(([k, v]) => (
                        <option value={v} key={k}>
                          {k}
                        </option>
                      ))}
                    </Select>
                  </ListItem>

                  {openAIConfigComponent}
                  {azureConfigComponent}
                  {googleConfigComponent}
                  {anthropicConfigComponent}
                  {baiduConfigComponent}
                  {byteDanceConfigComponent}
                  {alibabaConfigComponent}
                </>
              )}
            </>
          )}

          {!shouldHideBalanceQuery && !clientConfig?.isApp ? (
            <ListItem
              title={Locale.Settings.Usage.Title}
              subTitle={
                showUsage
                  ? loadingUsage
                    ? Locale.Settings.Usage.IsChecking
                    : Locale.Settings.Usage.SubTitle(
                        usage?.used ?? "[?]",
                        usage?.subscription ?? "[?]",
                      )
                  : Locale.Settings.Usage.NoAccess
              }
            >
              {!showUsage || loadingUsage ? (
                <div />
              ) : (
                <IconButton
                  icon={<ResetIcon></ResetIcon>}
                  text={Locale.Settings.Usage.Check}
                  onClick={() => checkUsage(true)}
                />
              )}
            </ListItem>
          ) : null}

          <ListItem
            title={Locale.Settings.Access.CustomModel.Title}
            subTitle={Locale.Settings.Access.CustomModel.SubTitle}
          >
            <input
              type="text"
              value={config.customModels}
              placeholder="model1,model2,model3"
              onChange={(e) =>
                config.update(
                  (config) => (config.customModels = e.currentTarget.value),
                )
              }
            ></input>
          </ListItem>
        </List>
>>>>>>> 115f357a

        <List>
          <ModelConfigList
            modelConfig={config.modelConfig}
            updateConfig={(updater) => {
              const modelConfig = { ...config.modelConfig };
              updater(modelConfig);
              config.update((config) => (config.modelConfig = modelConfig));
            }}
          />
        </List>

        {shouldShowPromptModal && (
          <UserPromptModal onClose={() => setShowPromptModal(false)} />
        )}

        <DangerItems />
      </div>
    </ErrorBoundary>
  );
}<|MERGE_RESOLUTION|>--- conflicted
+++ resolved
@@ -1286,492 +1286,8 @@
           </ListItem>
         </List>
 
-<<<<<<< HEAD
-        {/*<List id={SlotID.CustomModel}>*/}
-        {/*  {showAccessCode && (*/}
-        {/*    <ListItem*/}
-        {/*      title={Locale.Settings.Access.AccessCode.Title}*/}
-        {/*      subTitle={Locale.Settings.Access.AccessCode.SubTitle}*/}
-        {/*    >*/}
-        {/*      <PasswordInput*/}
-        {/*        value={accessStore.accessCode}*/}
-        {/*        type="text"*/}
-        {/*        placeholder={Locale.Settings.Access.AccessCode.Placeholder}*/}
-        {/*        onChange={(e) => {*/}
-        {/*          accessStore.update(*/}
-        {/*            (access) => (access.accessCode = e.currentTarget.value),*/}
-        {/*          );*/}
-        {/*        }}*/}
-        {/*      />*/}
-        {/*    </ListItem>*/}
-        {/*  )}*/}
-
-        {/*{!accessStore.hideUserApiKey && (*/}
-        {/*  <>*/}
-        {/*    {*/}
-        {/*      // Conditionally render the following ListItem based on clientConfig.isApp*/}
-        {/*      !clientConfig?.isApp && ( // only show if isApp is false*/}
-        {/*        <ListItem*/}
-        {/*          title={Locale.Settings.Access.CustomEndpoint.Title}*/}
-        {/*          subTitle={Locale.Settings.Access.CustomEndpoint.SubTitle}*/}
-        {/*        >*/}
-        {/*          <input*/}
-        {/*            type="checkbox"*/}
-        {/*            checked={accessStore.useCustomConfig}*/}
-        {/*            onChange={(e) =>*/}
-        {/*              accessStore.update(*/}
-        {/*                (access) =>*/}
-        {/*                  (access.useCustomConfig = e.currentTarget.checked),*/}
-        {/*              )*/}
-        {/*            }*/}
-        {/*          ></input>*/}
-        {/*        </ListItem>*/}
-        {/*      )*/}
-        {/*    }*/}
-        {/*    {accessStore.useCustomConfig && (*/}
-        {/*      <>*/}
-        {/*        <ListItem*/}
-        {/*          title={Locale.Settings.Access.Provider.Title}*/}
-        {/*          subTitle={Locale.Settings.Access.Provider.SubTitle}*/}
-        {/*        >*/}
-        {/*          <Select*/}
-        {/*            value={accessStore.provider}*/}
-        {/*            onChange={(e) => {*/}
-        {/*              accessStore.update(*/}
-        {/*                (access) =>*/}
-        {/*                  (access.provider = e.target*/}
-        {/*                    .value as ServiceProvider),*/}
-        {/*              );*/}
-        {/*            }}*/}
-        {/*          >*/}
-        {/*            {Object.entries(ServiceProvider).map(([k, v]) => (*/}
-        {/*              <option value={v} key={k}>*/}
-        {/*                {k}*/}
-        {/*              </option>*/}
-        {/*            ))}*/}
-        {/*          </Select>*/}
-        {/*        </ListItem>*/}
-
-                  {/*{accessStore.provider === ServiceProvider.OpenAI && (*/}
-                  {/*  <>*/}
-                  {/*    <ListItem*/}
-                  {/*      title={Locale.Settings.Access.OpenAI.Endpoint.Title}*/}
-                  {/*      subTitle={*/}
-                  {/*        Locale.Settings.Access.OpenAI.Endpoint.SubTitle*/}
-                  {/*      }*/}
-                  {/*    >*/}
-                  {/*      <input*/}
-                  {/*        type="text"*/}
-                  {/*        value={accessStore.openaiUrl}*/}
-                  {/*        placeholder={OPENAI_BASE_URL}*/}
-                  {/*        onChange={(e) =>*/}
-                  {/*          accessStore.update(*/}
-                  {/*            (access) =>*/}
-                  {/*              (access.openaiUrl = e.currentTarget.value),*/}
-                  {/*          )*/}
-                  {/*        }*/}
-                  {/*      ></input>*/}
-                  {/*    </ListItem>*/}
-                  {/*    <ListItem*/}
-                  {/*      title={Locale.Settings.Access.OpenAI.ApiKey.Title}*/}
-                  {/*      subTitle={Locale.Settings.Access.OpenAI.ApiKey.SubTitle}*/}
-                  {/*    >*/}
-                  {/*      <PasswordInput*/}
-                  {/*        value={accessStore.openaiApiKey}*/}
-                  {/*        type="text"*/}
-                  {/*        placeholder={*/}
-                  {/*          Locale.Settings.Access.OpenAI.ApiKey.Placeholder*/}
-                  {/*        }*/}
-                  {/*        onChange={(e) => {*/}
-                  {/*          accessStore.update(*/}
-                  {/*            (access) =>*/}
-                  {/*              (access.openaiApiKey = e.currentTarget.value),*/}
-                  {/*          );*/}
-                  {/*        }}*/}
-                  {/*      />*/}
-                  {/*    </ListItem>*/}
-                  {/*  </>*/}
-                  {/*)}*/}
-                  {/*{accessStore.provider === ServiceProvider.Azure && (*/}
-                  {/*  <>*/}
-                  {/*    <ListItem*/}
-                  {/*      title={Locale.Settings.Access.Azure.Endpoint.Title}*/}
-                  {/*      subTitle={*/}
-                  {/*        Locale.Settings.Access.Azure.Endpoint.SubTitle +*/}
-                  {/*        Azure.ExampleEndpoint*/}
-                  {/*      }*/}
-                  {/*    >*/}
-                  {/*      <input*/}
-                  {/*        type="text"*/}
-                  {/*        value={accessStore.azureUrl}*/}
-                  {/*        placeholder={Azure.ExampleEndpoint}*/}
-                  {/*        onChange={(e) =>*/}
-                  {/*          accessStore.update(*/}
-                  {/*            (access) =>*/}
-                  {/*              (access.azureUrl = e.currentTarget.value),*/}
-                  {/*          )*/}
-                  {/*        }*/}
-                  {/*      ></input>*/}
-                  {/*    </ListItem>*/}
-                  {/*    <ListItem*/}
-                  {/*      title={Locale.Settings.Access.Azure.ApiKey.Title}*/}
-                  {/*      subTitle={Locale.Settings.Access.Azure.ApiKey.SubTitle}*/}
-                  {/*    >*/}
-                  {/*      <PasswordInput*/}
-                  {/*        value={accessStore.azureApiKey}*/}
-                  {/*        type="text"*/}
-                  {/*        placeholder={*/}
-                  {/*          Locale.Settings.Access.Azure.ApiKey.Placeholder*/}
-                  {/*        }*/}
-                  {/*        onChange={(e) => {*/}
-                  {/*          accessStore.update(*/}
-                  {/*            (access) =>*/}
-                  {/*              (access.azureApiKey = e.currentTarget.value),*/}
-                  {/*          );*/}
-                  {/*        }}*/}
-                  {/*      />*/}
-                  {/*    </ListItem>*/}
-                  {/*    <ListItem*/}
-                  {/*      title={Locale.Settings.Access.Azure.ApiVerion.Title}*/}
-                  {/*      subTitle={*/}
-                  {/*        Locale.Settings.Access.Azure.ApiVerion.SubTitle*/}
-                  {/*      }*/}
-                  {/*    >*/}
-                  {/*      <input*/}
-                  {/*        type="text"*/}
-                  {/*        value={accessStore.azureApiVersion}*/}
-                  {/*        placeholder="2023-08-01-preview"*/}
-                  {/*        onChange={(e) =>*/}
-                  {/*          accessStore.update(*/}
-                  {/*            (access) =>*/}
-                  {/*              (access.azureApiVersion =*/}
-                  {/*                e.currentTarget.value),*/}
-                  {/*          )*/}
-                  {/*        }*/}
-                  {/*      ></input>*/}
-                  {/*    </ListItem>*/}
-                  {/*  </>*/}
-                  {/*)}*/}
-                  {/*{accessStore.provider === ServiceProvider.Google && (*/}
-                  {/*  <>*/}
-                  {/*    <ListItem*/}
-                  {/*      title={Locale.Settings.Access.Google.Endpoint.Title}*/}
-                  {/*      subTitle={*/}
-                  {/*        Locale.Settings.Access.Google.Endpoint.SubTitle +*/}
-                  {/*        Google.ExampleEndpoint*/}
-                  {/*      }*/}
-                  {/*    >*/}
-                  {/*      <input*/}
-                  {/*        type="text"*/}
-                  {/*        value={accessStore.googleUrl}*/}
-                  {/*        placeholder={Google.ExampleEndpoint}*/}
-                  {/*        onChange={(e) =>*/}
-                  {/*          accessStore.update(*/}
-                  {/*            (access) =>*/}
-                  {/*              (access.googleUrl = e.currentTarget.value),*/}
-                  {/*          )*/}
-                  {/*        }*/}
-                  {/*      ></input>*/}
-                  {/*    </ListItem>*/}
-                  {/*    <ListItem*/}
-                  {/*      title={Locale.Settings.Access.Google.ApiKey.Title}*/}
-                  {/*      subTitle={Locale.Settings.Access.Google.ApiKey.SubTitle}*/}
-                  {/*    >*/}
-                  {/*      <PasswordInput*/}
-                  {/*        value={accessStore.googleApiKey}*/}
-                  {/*        type="text"*/}
-                  {/*        placeholder={*/}
-                  {/*          Locale.Settings.Access.Google.ApiKey.Placeholder*/}
-                  {/*        }*/}
-                  {/*        onChange={(e) => {*/}
-                  {/*          accessStore.update(*/}
-                  {/*            (access) =>*/}
-                  {/*              (access.googleApiKey = e.currentTarget.value),*/}
-                  {/*          );*/}
-                  {/*        }}*/}
-                  {/*      />*/}
-                  {/*    </ListItem>*/}
-                  {/*    <ListItem*/}
-                  {/*      title={Locale.Settings.Access.Google.ApiVersion.Title}*/}
-                  {/*      subTitle={*/}
-                  {/*        Locale.Settings.Access.Google.ApiVersion.SubTitle*/}
-                  {/*      }*/}
-                  {/*    >*/}
-                  {/*      <input*/}
-                  {/*        type="text"*/}
-                  {/*        value={accessStore.googleApiVersion}*/}
-                  {/*        placeholder="2023-08-01-preview"*/}
-                  {/*        onChange={(e) =>*/}
-                  {/*          accessStore.update(*/}
-                  {/*            (access) =>*/}
-                  {/*              (access.googleApiVersion =*/}
-                  {/*                e.currentTarget.value),*/}
-                  {/*          )*/}
-                  {/*        }*/}
-                  {/*      ></input>*/}
-                  {/*    </ListItem>*/}
-                  {/*  </>*/}
-                  {/*)}*/}
-                  {/*{accessStore.provider === ServiceProvider.Anthropic && (*/}
-                  {/*  <>*/}
-                  {/*    <ListItem*/}
-                  {/*      title={Locale.Settings.Access.Anthropic.Endpoint.Title}*/}
-                  {/*      subTitle={*/}
-                  {/*        Locale.Settings.Access.Anthropic.Endpoint.SubTitle +*/}
-                  {/*        Anthropic.ExampleEndpoint*/}
-                  {/*      }*/}
-                  {/*    >*/}
-                  {/*      <input*/}
-                  {/*        type="text"*/}
-                  {/*        value={accessStore.anthropicUrl}*/}
-                  {/*        placeholder={Anthropic.ExampleEndpoint}*/}
-                  {/*        onChange={(e) =>*/}
-                  {/*          accessStore.update(*/}
-                  {/*            (access) =>*/}
-                  {/*              (access.anthropicUrl = e.currentTarget.value),*/}
-                  {/*          )*/}
-                  {/*        }*/}
-                  {/*      ></input>*/}
-                  {/*    </ListItem>*/}
-                  {/*    <ListItem*/}
-                  {/*      title={Locale.Settings.Access.Anthropic.ApiKey.Title}*/}
-                  {/*      subTitle={*/}
-                  {/*        Locale.Settings.Access.Anthropic.ApiKey.SubTitle*/}
-                  {/*      }*/}
-                  {/*    >*/}
-                  {/*      <PasswordInput*/}
-                  {/*        value={accessStore.anthropicApiKey}*/}
-                  {/*        type="text"*/}
-                  {/*        placeholder={*/}
-                  {/*          Locale.Settings.Access.Anthropic.ApiKey.Placeholder*/}
-                  {/*        }*/}
-                  {/*        onChange={(e) => {*/}
-                  {/*          accessStore.update(*/}
-                  {/*            (access) =>*/}
-                  {/*              (access.anthropicApiKey =*/}
-                  {/*                e.currentTarget.value),*/}
-                  {/*          );*/}
-                  {/*        }}*/}
-                  {/*      />*/}
-                  {/*    </ListItem>*/}
-                  {/*    <ListItem*/}
-                  {/*      title={Locale.Settings.Access.Anthropic.ApiVerion.Title}*/}
-                  {/*      subTitle={*/}
-                  {/*        Locale.Settings.Access.Anthropic.ApiVerion.SubTitle*/}
-                  {/*      }*/}
-                  {/*    >*/}
-                  {/*      <input*/}
-                  {/*        type="text"*/}
-                  {/*        value={accessStore.anthropicApiVersion}*/}
-                  {/*        placeholder={Anthropic.Vision}*/}
-                  {/*        onChange={(e) =>*/}
-                  {/*          accessStore.update(*/}
-                  {/*            (access) =>*/}
-                  {/*              (access.anthropicApiVersion =*/}
-                  {/*                e.currentTarget.value),*/}
-                  {/*          )*/}
-                  {/*        }*/}
-                  {/*      ></input>*/}
-                  {/*    </ListItem>*/}
-                  {/*  </>*/}
-                  {/*)}*/}
-                  {/*{accessStore.provider === ServiceProvider.Baidu && (*/}
-                  {/*  <>*/}
-                  {/*    <ListItem*/}
-                  {/*      title={Locale.Settings.Access.Baidu.Endpoint.Title}*/}
-                  {/*      subTitle={*/}
-                  {/*        Locale.Settings.Access.Baidu.Endpoint.SubTitle*/}
-                  {/*      }*/}
-                  {/*    >*/}
-                  {/*      <input*/}
-                  {/*        type="text"*/}
-                  {/*        value={accessStore.baiduUrl}*/}
-                  {/*        placeholder={Baidu.ExampleEndpoint}*/}
-                  {/*        onChange={(e) =>*/}
-                  {/*          accessStore.update(*/}
-                  {/*            (access) =>*/}
-                  {/*              (access.baiduUrl = e.currentTarget.value),*/}
-                  {/*          )*/}
-                  {/*        }*/}
-                  {/*      ></input>*/}
-                  {/*    </ListItem>*/}
-                  {/*    <ListItem*/}
-                  {/*      title={Locale.Settings.Access.Baidu.ApiKey.Title}*/}
-                  {/*      subTitle={Locale.Settings.Access.Baidu.ApiKey.SubTitle}*/}
-                  {/*    >*/}
-                  {/*      <PasswordInput*/}
-                  {/*        value={accessStore.baiduApiKey}*/}
-                  {/*        type="text"*/}
-                  {/*        placeholder={*/}
-                  {/*          Locale.Settings.Access.Baidu.ApiKey.Placeholder*/}
-                  {/*        }*/}
-                  {/*        onChange={(e) => {*/}
-                  {/*          accessStore.update(*/}
-                  {/*            (access) =>*/}
-                  {/*              (access.baiduApiKey = e.currentTarget.value),*/}
-                  {/*          );*/}
-                  {/*        }}*/}
-                  {/*      />*/}
-                  {/*    </ListItem>*/}
-                  {/*    <ListItem*/}
-                  {/*      title={Locale.Settings.Access.Baidu.SecretKey.Title}*/}
-                  {/*      subTitle={*/}
-                  {/*        Locale.Settings.Access.Baidu.SecretKey.SubTitle*/}
-                  {/*      }*/}
-                  {/*    >*/}
-                  {/*      <PasswordInput*/}
-                  {/*        value={accessStore.baiduSecretKey}*/}
-                  {/*        type="text"*/}
-                  {/*        placeholder={*/}
-                  {/*          Locale.Settings.Access.Baidu.SecretKey.Placeholder*/}
-                  {/*        }*/}
-                  {/*        onChange={(e) => {*/}
-                  {/*          accessStore.update(*/}
-                  {/*            (access) =>*/}
-                  {/*              (access.baiduSecretKey = e.currentTarget.value),*/}
-                  {/*          );*/}
-                  {/*        }}*/}
-                  {/*      />*/}
-                  {/*    </ListItem>*/}
-                  {/*  </>*/}
-                  {/*)}*/}
-
-        {/*        {accessStore.provider === ServiceProvider.ByteDance && (*/}
-        {/*          <>*/}
-        {/*            <ListItem*/}
-        {/*              title={Locale.Settings.Access.ByteDance.Endpoint.Title}*/}
-        {/*              subTitle={*/}
-        {/*                Locale.Settings.Access.ByteDance.Endpoint.SubTitle +*/}
-        {/*                ByteDance.ExampleEndpoint*/}
-        {/*              }*/}
-        {/*            >*/}
-        {/*              <input*/}
-        {/*                type="text"*/}
-        {/*                value={accessStore.bytedanceUrl}*/}
-        {/*                placeholder={ByteDance.ExampleEndpoint}*/}
-        {/*                onChange={(e) =>*/}
-        {/*                  accessStore.update(*/}
-        {/*                    (access) =>*/}
-        {/*                      (access.bytedanceUrl = e.currentTarget.value),*/}
-        {/*                  )*/}
-        {/*                }*/}
-        {/*              ></input>*/}
-        {/*            </ListItem>*/}
-        {/*            <ListItem*/}
-        {/*              title={Locale.Settings.Access.ByteDance.ApiKey.Title}*/}
-        {/*              subTitle={*/}
-        {/*                Locale.Settings.Access.ByteDance.ApiKey.SubTitle*/}
-        {/*              }*/}
-        {/*            >*/}
-        {/*              <PasswordInput*/}
-        {/*                value={accessStore.bytedanceApiKey}*/}
-        {/*                type="text"*/}
-        {/*                placeholder={*/}
-        {/*                  Locale.Settings.Access.ByteDance.ApiKey.Placeholder*/}
-        {/*                }*/}
-        {/*                onChange={(e) => {*/}
-        {/*                  accessStore.update(*/}
-        {/*                    (access) =>*/}
-        {/*                      (access.bytedanceApiKey =*/}
-        {/*                        e.currentTarget.value),*/}
-        {/*                  );*/}
-        {/*                }}*/}
-        {/*              />*/}
-        {/*            </ListItem>*/}
-        {/*          </>*/}
-        {/*        )}*/}
-
-        {/*        {accessStore.provider === ServiceProvider.Alibaba && (*/}
-        {/*          <>*/}
-        {/*            <ListItem*/}
-        {/*              title={Locale.Settings.Access.Alibaba.Endpoint.Title}*/}
-        {/*              subTitle={*/}
-        {/*                Locale.Settings.Access.Alibaba.Endpoint.SubTitle +*/}
-        {/*                Alibaba.ExampleEndpoint*/}
-        {/*              }*/}
-        {/*            >*/}
-        {/*              <input*/}
-        {/*                type="text"*/}
-        {/*                value={accessStore.alibabaUrl}*/}
-        {/*                placeholder={Alibaba.ExampleEndpoint}*/}
-        {/*                onChange={(e) =>*/}
-        {/*                  accessStore.update(*/}
-        {/*                    (access) =>*/}
-        {/*                      (access.alibabaUrl = e.currentTarget.value),*/}
-        {/*                  )*/}
-        {/*                }*/}
-        {/*              ></input>*/}
-        {/*            </ListItem>*/}
-        {/*            <ListItem*/}
-        {/*              title={Locale.Settings.Access.Alibaba.ApiKey.Title}*/}
-        {/*              subTitle={*/}
-        {/*                Locale.Settings.Access.Alibaba.ApiKey.SubTitle*/}
-        {/*              }*/}
-        {/*            >*/}
-        {/*              <PasswordInput*/}
-        {/*                value={accessStore.alibabaApiKey}*/}
-        {/*                type="text"*/}
-        {/*                placeholder={*/}
-        {/*                  Locale.Settings.Access.Alibaba.ApiKey.Placeholder*/}
-        {/*                }*/}
-        {/*                onChange={(e) => {*/}
-        {/*                  accessStore.update(*/}
-        {/*                    (access) =>*/}
-        {/*                      (access.alibabaApiKey = e.currentTarget.value),*/}
-        {/*                  );*/}
-        {/*                }}*/}
-        {/*              />*/}
-        {/*            </ListItem>*/}
-        {/*          </>*/}
-        {/*        )}*/}
-        {/*      </>*/}
-        {/*    )}*/}
-        {/*  </>*/}
-        {/*)}*/}
-
-        {/*{!shouldHideBalanceQuery && !clientConfig?.isApp ? (*/}
-        {/*  <ListItem*/}
-        {/*    title={Locale.Settings.Usage.Title}*/}
-        {/*    subTitle={*/}
-        {/*      showUsage*/}
-        {/*        ? loadingUsage*/}
-        {/*          ? Locale.Settings.Usage.IsChecking*/}
-        {/*          : Locale.Settings.Usage.SubTitle(*/}
-        {/*              usage?.used ?? "[?]",*/}
-        {/*              usage?.subscription ?? "[?]",*/}
-        {/*            )*/}
-        {/*        : Locale.Settings.Usage.NoAccess*/}
-        {/*    }*/}
-        {/*  >*/}
-        {/*    {!showUsage || loadingUsage ? (*/}
-        {/*      <div />*/}
-        {/*    ) : (*/}
-        {/*      <IconButton*/}
-        {/*        icon={<ResetIcon></ResetIcon>}*/}
-        {/*        text={Locale.Settings.Usage.Check}*/}
-        {/*        onClick={() => checkUsage(true)}*/}
-        {/*      />*/}
-        {/*    )}*/}
-        {/*  </ListItem>*/}
-        {/*) : null}*/}
-
-        {/*  /!*<ListItem*!/*/}
-        {/*  /!*  title={Locale.Settings.Access.CustomModel.Title}*!/*/}
-        {/*  /!*  subTitle={Locale.Settings.Access.CustomModel.SubTitle}*!/*/}
-        {/*  /!*>*!/*/}
-        {/*  /!*  <input*!/*/}
-        {/*  /!*    type="text"*!/*/}
-        {/*  /!*    value={config.customModels}*!/*/}
-        {/*  /!*    placeholder="model1,model2,model3"*!/*/}
-        {/*  /!*    onChange={(e) =>*!/*/}
-        {/*  /!*      config.update(*!/*/}
-        {/*  /!*        (config) => (config.customModels = e.currentTarget.value),*!/*/}
-        {/*  /!*      )*!/*/}
-        {/*  /!*    }*!/*/}
-        {/*  /!*  ></input>*!/*/}
-        {/*  /!*</ListItem>*!/*/}
-        {/*</List>*/}
-=======
+          <!--
+
         <List id={SlotID.CustomModel}>
           {accessCodeComponent}
 
@@ -1814,7 +1330,8 @@
               )}
             </>
           )}
-
+-->
+<!-- 多行注释
           {!shouldHideBalanceQuery && !clientConfig?.isApp ? (
             <ListItem
               title={Locale.Settings.Usage.Title}
@@ -1857,8 +1374,7 @@
             ></input>
           </ListItem>
         </List>
->>>>>>> 115f357a
-
+ -->
         <List>
           <ModelConfigList
             modelConfig={config.modelConfig}
