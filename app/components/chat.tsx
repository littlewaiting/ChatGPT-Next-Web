import { useDebouncedCallback } from "use-debounce";
import { useState, useRef, useEffect, useLayoutEffect } from "react";

import SendWhiteIcon from "../icons/send-white.svg";
import BrainIcon from "../icons/brain.svg";
import RenameIcon from "../icons/rename.svg";
import ExportIcon from "../icons/share.svg";
import ReturnIcon from "../icons/return.svg";
import CopyIcon from "../icons/copy.svg";
import DownloadIcon from "../icons/download.svg";
import LoadingIcon from "../icons/three-dots.svg";
import PromptIcon from "../icons/prompt.svg";
import MaskIcon from "../icons/mask.svg";
import MaxIcon from "../icons/max.svg";
import MinIcon from "../icons/min.svg";
import ResetIcon from "../icons/reload.svg";

import LightIcon from "../icons/light.svg";
import DarkIcon from "../icons/dark.svg";
import AutoIcon from "../icons/auto.svg";
import BottomIcon from "../icons/bottom.svg";
import StopIcon from "../icons/pause.svg";
import MicrophoneIcon from "../icons/microphone.svg";
import SoundOnIcon from "../icons/sound-on.svg";
import SoundOffIcon from "../icons/sound-off.svg";

import {
  Message,
  SubmitKey,
  useChatStore,
  BOT_HELLO,
  ROLES,
  createMessage,
  useAccessStore,
  Theme,
  useAppConfig,
  ModelConfig,
  DEFAULT_TOPIC,
} from "../store";

import {
  copyToClipboard,
  downloadAs,
  selectOrCopy,
  autoGrowTextArea,
  useMobileScreen,
} from "../utils";

import dynamic from "next/dynamic";

import { ControllerPool } from "../requests";
import { Prompt, usePromptStore } from "../store/prompt";
import { VoiceConfig } from "../store/config";
import Locale from "../locales";

import { IconButton } from "./button";
import styles from "./home.module.scss";
import chatStyle from "./chat.module.scss";

<<<<<<< HEAD
import { List, ListItem, Modal, showModal } from "./ui-lib";
import { useNavigate } from "react-router-dom";
=======
import { ListItem, Modal, showModal } from "./ui-lib";
import { useLocation, useNavigate } from "react-router-dom";
>>>>>>> e773ed29
import { Path } from "../constant";
import { Avatar } from "./emoji";
import { MaskAvatar, MaskConfig } from "./mask";
import {
  DEFAULT_MASK_AVATAR,
  DEFAULT_MASK_ID,
  useMaskStore,
} from "../store/mask";

const Markdown = dynamic(async () => (await import("./markdown")).Markdown, {
  loading: () => <LoadingIcon />,
});

function exportMessages(messages: Message[], topic: string) {
  const mdText =
    `# ${topic}\n\n` +
    messages
      .map((m) => {
        return m.role === "user"
          ? `## ${Locale.Export.MessageFromYou}:\n${m.content}`
          : `## ${Locale.Export.MessageFromChatGPT}:\n${m.content.trim()}`;
      })
      .join("\n\n");
  const filename = `${topic}.md`;

  showModal({
    title: Locale.Export.Title,
    children: (
      <div className="markdown-body">
        <pre className={styles["export-content"]}>{mdText}</pre>
      </div>
    ),
    actions: [
      <IconButton
        key="copy"
        icon={<CopyIcon />}
        bordered
        text={Locale.Export.Copy}
        onClick={() => copyToClipboard(mdText)}
      />,
      <IconButton
        key="download"
        icon={<DownloadIcon />}
        bordered
        text={Locale.Export.Download}
        onClick={() => downloadAs(mdText, filename)}
      />,
    ],
  });
}

export function SessionConfigModel(props: { onClose: () => void }) {
  const chatStore = useChatStore();
  const session = chatStore.currentSession();
  const maskStore = useMaskStore();
  const navigate = useNavigate();

  return (
    <div className="modal-mask">
      <Modal
        title={Locale.Context.Edit}
        onClose={() => props.onClose()}
        actions={[
          <IconButton
            key="reset"
            icon={<ResetIcon />}
            bordered
            text={Locale.Chat.Config.Reset}
            onClick={() =>
              confirm(Locale.Memory.ResetConfirm) && chatStore.resetSession()
            }
          />,
          <IconButton
            key="copy"
            icon={<CopyIcon />}
            bordered
            text={Locale.Chat.Config.SaveAs}
            onClick={() => {
              navigate(Path.Masks);
              setTimeout(() => {
                maskStore.create(session.mask);
              }, 500);
            }}
          />,
        ]}
      >
        <MaskConfig
          mask={session.mask}
          updateMask={(updater) => {
            const mask = { ...session.mask };
            updater(mask);
            chatStore.updateCurrentSession((session) => (session.mask = mask));
          }}
          extraListItems={
            session.mask.modelConfig.sendMemory ? (
              <ListItem
                title={`${Locale.Memory.Title} (${session.lastSummarizeIndex} of ${session.messages.length})`}
                subTitle={session.memoryPrompt || Locale.Memory.EmptyContent}
              ></ListItem>
            ) : (
              <></>
            )
          }
        ></MaskConfig>
      </Modal>
    </div>
  );
}

export function TTSConfigModel(props: {
  ttsConfig: VoiceConfig;
  onClose: () => void;
}) {
  const chatStore = useChatStore();
  const session = chatStore.currentSession();

  return (
    <div className="modal-mask">
      <Modal
        title={Locale.Voice.Edit}
        onClose={() => props.onClose()}
        actions={[
          <IconButton
            key="reset"
            icon={<ResetIcon />}
            bordered
            text={Locale.Chat.Config.Reset}
            onClick={() =>
              confirm(Locale.Memory.ResetConfirm) && chatStore.resetSession()
            }
          />,
        ]}
      >
        <TTSConfig
          ttsConfig={{ ...props.ttsConfig }}
          updateConfig={(voice: string) => {
            chatStore.updateCurrentSession(
              (session) => (session.ttsConfig.voice = voice),
            );
          }}
        />
      </Modal>
    </div>
  );
}

export type Voice = {
  name: string;
  lang: string;
  localService: boolean;
  default: boolean;
  voiceURI: string;
};

const TTSConfig = (props: {
  ttsConfig: VoiceConfig;
  updateConfig: (_: string) => void;
}) => {
  const ALL_VOICES: Voice[] = window.speechSynthesis.getVoices();
  return (
    <>
      <List>
        <ListItem title={Locale.Settings.Voice}>
          <select
            value={props.ttsConfig.voice}
            onChange={(e) => {
              const val = e.currentTarget.value;
              if (val) props.updateConfig(val);
            }}
          >
            {ALL_VOICES.map((v) => (
              <option value={v.name} key={v.name}>
                {`(${v.lang})${v.name}`}
              </option>
            ))}
          </select>
        </ListItem>
      </List>
    </>
  );
};

function PromptToast(props: {
  showToast?: boolean;
  showModal?: boolean;
  showTTSModal?: boolean;
  setShowModal: (_: boolean) => void;
  setShowTTSModal: (_: boolean) => void;
}) {
  const chatStore = useChatStore();
  const session = chatStore.currentSession();
  const context = session.mask.context;

  return (
    <div className={chatStyle["prompt-toast"]} key="prompt-toast">
      {props.showToast && (
        <div
          className={chatStyle["prompt-toast-inner"] + " clickable"}
          role="button"
          onClick={() => props.setShowModal(true)}
        >
          <BrainIcon />
          <span className={chatStyle["prompt-toast-content"]}>
            {Locale.Context.Toast(context.length)}
          </span>
        </div>
      )}
      {props.showModal && (
        <SessionConfigModel onClose={() => props.setShowModal(false)} />
      )}
      {props.showTTSModal && (
        <TTSConfigModel
          onClose={() => props.setShowTTSModal(false)}
          ttsConfig={session.ttsConfig}
        />
      )}
    </div>
  );
}

function useSubmitHandler() {
  const config = useAppConfig();
  const submitKey = config.submitKey;

  const shouldSubmit = (e: React.KeyboardEvent<HTMLTextAreaElement>) => {
    if (e.key !== "Enter") return false;
    if (e.key === "Enter" && e.nativeEvent.isComposing) return false;
    return (
      (config.submitKey === SubmitKey.AltEnter && e.altKey) ||
      (config.submitKey === SubmitKey.CtrlEnter && e.ctrlKey) ||
      (config.submitKey === SubmitKey.ShiftEnter && e.shiftKey) ||
      (config.submitKey === SubmitKey.MetaEnter && e.metaKey) ||
      (config.submitKey === SubmitKey.Enter &&
        !e.altKey &&
        !e.ctrlKey &&
        !e.shiftKey &&
        !e.metaKey)
    );
  };

  return {
    submitKey,
    shouldSubmit,
  };
}

export function PromptHints(props: {
  prompts: Prompt[];
  onPromptSelect: (prompt: Prompt) => void;
}) {
  const noPrompts = props.prompts.length === 0;
  const [selectIndex, setSelectIndex] = useState(0);
  const selectedRef = useRef<HTMLDivElement>(null);

  useEffect(() => {
    setSelectIndex(0);
  }, [props.prompts.length]);

  useEffect(() => {
    const onKeyDown = (e: KeyboardEvent) => {
      if (noPrompts) return;

      // arrow up / down to select prompt
      const changeIndex = (delta: number) => {
        e.stopPropagation();
        e.preventDefault();
        const nextIndex = Math.max(
          0,
          Math.min(props.prompts.length - 1, selectIndex + delta),
        );
        setSelectIndex(nextIndex);
        selectedRef.current?.scrollIntoView({
          block: "center",
        });
      };

      if (e.key === "ArrowUp") {
        changeIndex(1);
      } else if (e.key === "ArrowDown") {
        changeIndex(-1);
      } else if (e.key === "Enter") {
        const selectedPrompt = props.prompts.at(selectIndex);
        if (selectedPrompt) {
          props.onPromptSelect(selectedPrompt);
        }
      }
    };

    window.addEventListener("keydown", onKeyDown);

    return () => window.removeEventListener("keydown", onKeyDown);
    // eslint-disable-next-line react-hooks/exhaustive-deps
  }, [noPrompts, selectIndex]);

  if (noPrompts) return null;
  return (
    <div className={styles["prompt-hints"]}>
      {props.prompts.map((prompt, i) => (
        <div
          ref={i === selectIndex ? selectedRef : null}
          className={
            styles["prompt-hint"] +
            ` ${i === selectIndex ? styles["prompt-hint-selected"] : ""}`
          }
          key={prompt.title + i.toString()}
          onClick={() => props.onPromptSelect(prompt)}
          onMouseEnter={() => setSelectIndex(i)}
        >
          <div className={styles["hint-title"]}>{prompt.title}</div>
          <div className={styles["hint-content"]}>{prompt.content}</div>
        </div>
      ))}
    </div>
  );
}

function useScrollToBottom() {
  // for auto-scroll
  const scrollRef = useRef<HTMLDivElement>(null);
  const [autoScroll, setAutoScroll] = useState(true);
  const scrollToBottom = () => {
    const dom = scrollRef.current;
    if (dom) {
      setTimeout(() => (dom.scrollTop = dom.scrollHeight), 1);
    }
  };

  // auto scroll
  useLayoutEffect(() => {
    autoScroll && scrollToBottom();
  });

  return {
    scrollRef,
    autoScroll,
    setAutoScroll,
    scrollToBottom,
  };
}

export function ChatActions(props: {
  showPromptModal: () => void;
  showTTSModal: () => void;
  scrollToBottom: () => void;
  showPromptHints: () => void;
  toggleSound: () => void;
  hitBottom: boolean;
  soundOn: boolean;
}) {
  const config = useAppConfig();
  const navigate = useNavigate();

  // switch themes
  const theme = config.theme;
  function nextTheme() {
    const themes = [Theme.Auto, Theme.Light, Theme.Dark];
    const themeIndex = themes.indexOf(theme);
    const nextIndex = (themeIndex + 1) % themes.length;
    const nextTheme = themes[nextIndex];
    config.update((config) => (config.theme = nextTheme));
  }

  // stop all responses
  const couldStop = ControllerPool.hasPending();
  const stopAll = () => ControllerPool.stopAll();

  const toggleAssistantVoice = () => {
    if (window.speechSynthesis.speaking) window.speechSynthesis.cancel();
    props.toggleSound();
  };

  return (
    <div className={chatStyle["chat-input-actions"]}>
      {couldStop && (
        <div
          className={`${chatStyle["chat-input-action"]} clickable`}
          onClick={stopAll}
        >
          <StopIcon />
        </div>
      )}
      {!props.hitBottom && (
        <div
          className={`${chatStyle["chat-input-action"]} clickable`}
          onClick={props.scrollToBottom}
        >
          <BottomIcon />
        </div>
      )}
      {props.hitBottom && (
        <div
          className={`${chatStyle["chat-input-action"]} clickable`}
          onClick={props.showPromptModal}
        >
          <BrainIcon />
        </div>
      )}

      <div
        className={`${chatStyle["chat-input-action"]} clickable`}
        onClick={nextTheme}
      >
        {theme === Theme.Auto ? (
          <AutoIcon />
        ) : theme === Theme.Light ? (
          <LightIcon />
        ) : theme === Theme.Dark ? (
          <DarkIcon />
        ) : null}
      </div>

      <div
        className={`${chatStyle["chat-input-action"]} clickable`}
        onClick={props.showPromptHints}
      >
        <PromptIcon />
      </div>

      <div
        className={`${chatStyle["chat-input-action"]} clickable`}
        onClick={() => {
          navigate(Path.Masks);
        }}
      >
        <MaskIcon />
      </div>

      <div
        className={`${chatStyle["chat-input-action"]} clickable`}
        onClick={props.showTTSModal}
      >
        <MicrophoneIcon />
      </div>

      <div
        className={`${chatStyle["chat-input-action"]} clickable`}
        onClick={toggleAssistantVoice}
      >
        {props.soundOn ? <SoundOnIcon /> : <SoundOffIcon />}
      </div>
    </div>
  );
}

export function Chat() {
  type RenderMessage = Message & { preview?: boolean };

  const chatStore = useChatStore();
  const [session, sessionIndex] = useChatStore((state) => [
    state.currentSession(),
    state.currentSessionIndex,
  ]);
  const config = useAppConfig();
  const fontSize = config.fontSize;

  const inputRef = useRef<HTMLTextAreaElement>(null);
  const [userInput, setUserInput] = useState("");
  const [beforeInput, setBeforeInput] = useState("");
  const [isLoading, setIsLoading] = useState(false);
  const { submitKey, shouldSubmit } = useSubmitHandler();
  const { scrollRef, setAutoScroll, scrollToBottom } = useScrollToBottom();
  const [hitBottom, setHitBottom] = useState(true);
  const [soundOn, setSoundOn] = useState(true);
  const isMobileScreen = useMobileScreen();
  const navigate = useNavigate();

  const onChatBodyScroll = (e: HTMLElement) => {
    const isTouchBottom = e.scrollTop + e.clientHeight >= e.scrollHeight - 100;
    setHitBottom(isTouchBottom);
  };

  // prompt hints
  const promptStore = usePromptStore();
  const [promptHints, setPromptHints] = useState<Prompt[]>([]);
  const onSearch = useDebouncedCallback(
    (text: string) => {
      setPromptHints(promptStore.search(text));
    },
    100,
    { leading: true, trailing: true },
  );

  const onPromptSelect = (prompt: Prompt) => {
    setPromptHints([]);
    inputRef.current?.focus();
    setTimeout(() => setUserInput(prompt.content), 60);
  };

  // auto grow input
  const [inputRows, setInputRows] = useState(2);
  const measure = useDebouncedCallback(
    () => {
      const rows = inputRef.current ? autoGrowTextArea(inputRef.current) : 1;
      const inputRows = Math.min(
        20,
        Math.max(2 + Number(!isMobileScreen), rows),
      );
      setInputRows(inputRows);
    },
    100,
    {
      leading: true,
      trailing: true,
    },
  );

  // eslint-disable-next-line react-hooks/exhaustive-deps
  useEffect(measure, [userInput]);

  // only search prompts when user input is short
  const SEARCH_TEXT_LIMIT = 30;
  const onInput = (text: string) => {
    setUserInput(text);
    const n = text.trim().length;

    // clear search results
    if (n === 0) {
      setPromptHints([]);
    } else if (!config.disablePromptHint && n < SEARCH_TEXT_LIMIT) {
      // check if need to trigger auto completion
      if (text.startsWith("/")) {
        let searchText = text.slice(1);
        onSearch(searchText);
      }
    }
  };

  // submit user input
  const onUserSubmit = () => {
    if (userInput.trim() === "") return;
    setIsLoading(true);
    chatStore.onUserInput(userInput).then(() => setIsLoading(false));
    setBeforeInput(userInput);
    setUserInput("");
    setPromptHints([]);
    if (!isMobileScreen) inputRef.current?.focus();
    setAutoScroll(true);
  };

  // stop response
  const onUserStop = (messageId: number) => {
    ControllerPool.stop(sessionIndex, messageId);
  };

  // check if should send message
  const onInputKeyDown = (e: React.KeyboardEvent<HTMLTextAreaElement>) => {
    // if ArrowUp and no userInput
    if (e.key === "ArrowUp" && userInput.length <= 0) {
      setUserInput(beforeInput);
      e.preventDefault();
      return;
    }
    if (shouldSubmit(e)) {
      onUserSubmit();
      e.preventDefault();
    }
  };
  const onRightClick = (e: any, message: Message) => {
    // auto fill user input
    if (message.role === "user") {
      setUserInput(message.content);
    }

    // copy to clipboard
    if (selectOrCopy(e.currentTarget, message.content)) {
      e.preventDefault();
    }
  };

  const findLastUserIndex = (messageId: number) => {
    // find last user input message and resend
    let lastUserMessageIndex: number | null = null;
    for (let i = 0; i < session.messages.length; i += 1) {
      const message = session.messages[i];
      if (message.id === messageId) {
        break;
      }
      if (message.role === "user") {
        lastUserMessageIndex = i;
      }
    }

    return lastUserMessageIndex;
  };

  const deleteMessage = (userIndex: number) => {
    chatStore.updateCurrentSession((session) =>
      session.messages.splice(userIndex, 2),
    );
  };

  const onDelete = (botMessageId: number) => {
    const userIndex = findLastUserIndex(botMessageId);
    if (userIndex === null) return;
    deleteMessage(userIndex);
  };

  const onResend = (botMessageId: number) => {
    // find last user input message and resend
    const userIndex = findLastUserIndex(botMessageId);
    if (userIndex === null) return;

    setIsLoading(true);
    const content = session.messages[userIndex].content;
    deleteMessage(userIndex);
    chatStore.onUserInput(content).then(() => setIsLoading(false));
    inputRef.current?.focus();
  };

  const context: RenderMessage[] = session.mask.context.slice();

  const accessStore = useAccessStore();

  if (
    context.length === 0 &&
    session.messages.at(0)?.content !== BOT_HELLO.content
  ) {
    const copiedHello = Object.assign({}, BOT_HELLO);
    if (!accessStore.isAuthorized()) {
      copiedHello.content = Locale.Error.Unauthorized;
    }
    context.push(copiedHello);
  }

  const toggleSound = () => {
    setSoundOn(!soundOn);
  };

  const initialRender = useRef(true);

  useEffect(() => {
    if (initialRender.current) {
      // Skip the initial render
      initialRender.current = false;
      return;
    }

    const latestMessage = session.messages[session.messages.length - 1];
    // If the message is from the chatbot and is done
    if (
      latestMessage &&
      latestMessage.role === "assistant" &&
      latestMessage.content &&
      !latestMessage.isError &&
      !latestMessage.streaming
    ) {
      const ttsConfig = session.ttsConfig || {
        voice: "Google US English",
        lang: "en-US",
      };
      soundOn &&
        speak(messages[messages.length - 1].content, session.ttsConfig?.voice);
    }
  }, [
    isLoading,
    session.messages[session.messages.length - 1]?.content,
    session.messages[session.messages.length - 1]?.streaming,
  ]);

  // preview messages
  const messages = context
    .concat(session.messages as RenderMessage[])
    .concat(
      isLoading
        ? [
            {
              ...createMessage({
                role: "assistant",
                content: "……",
              }),
              preview: true,
            },
          ]
        : [],
    )
    .concat(
      userInput.length > 0 && config.sendPreviewBubble
        ? [
            {
              ...createMessage({
                role: "user",
                content: userInput,
              }),
              preview: true,
            },
          ]
        : [],
    );

  const [showPromptModal, setShowPromptModal] = useState(false);
  const [showTTSModal, setShowTTSModal] = useState(false);

  const renameSession = () => {
    const newTopic = prompt(Locale.Chat.Rename, session.topic);
    if (newTopic && newTopic !== session.topic) {
      chatStore.updateCurrentSession((session) => (session.topic = newTopic!));
    }
  };

  const location = useLocation();
  const isChat = location.pathname === Path.Chat;
  const autoFocus = !isMobileScreen || isChat; // only focus in chat page

  const getVoices = (): Promise<SpeechSynthesisVoice[]> => {
    return new Promise((resolve) => {
      let voices = speechSynthesis.getVoices();
      if (voices.length) {
        resolve(voices);
        return;
      }
      speechSynthesis.onvoiceschanged = () => {
        voices = speechSynthesis.getVoices();
        resolve(voices);
      };
    });
  };

  const isChinese = (text: string): boolean => {
    const chineseRegex = /[\u4e00-\u9fff]/;
    return chineseRegex.test(text);
  };

  const speak = async (text: string, voiceName: string) => {
    if ("speechSynthesis" in window) {
      const maxWordsPerChunk = 20; // Adjust this value based on your testing
      const maxCharsPerChunk = 40; // Adjust this value based on your testing
      const textChunks: string[] = [];

      if (isChinese(text)) {
        const splitByPunctuation = text.split(/(?:[，。！？；]|[\r\n]+)/);
        splitByPunctuation.forEach((sentence: string) => {
          if (sentence.length > maxCharsPerChunk) {
            for (let i = 0; i < sentence.length; i += maxCharsPerChunk) {
              textChunks.push(sentence.slice(i, i + maxCharsPerChunk).trim());
            }
          } else {
            textChunks.push(sentence.trim());
          }
        });
      } else {
        const sentences = text.split(/(?:[.!?]+|[,;:]|[\r\n]+)/);

        sentences.forEach((sentence: string) => {
          const words = sentence.split(/\s+/);
          let currentChunk = "";

          words.forEach((word: string) => {
            if (
              (currentChunk + " " + word).trim().split(/\s+/).length <=
              maxWordsPerChunk
            ) {
              currentChunk += " " + word;
            } else {
              textChunks.push(currentChunk.trim());
              currentChunk = word;
            }
          });

          if (currentChunk) {
            textChunks.push(currentChunk.trim());
          }
        });
      }

      const filteredTextChunks = textChunks.filter((chunk) => chunk.length > 0);

      const setVoiceAndSpeak = (voices: SpeechSynthesisVoice[], index = 0) => {
        if (index >= filteredTextChunks.length) return;

        const selectedVoice = voices.find((voice) => voice.name === voiceName);

        if (selectedVoice?.name) {
          const utterance = new SpeechSynthesisUtterance(
            filteredTextChunks[index],
          );
          utterance.voice = selectedVoice;
          utterance.rate = 0.9; // Lower rate for a more natural sound
          utterance.pitch = 1; // Default pitch
          utterance.volume = 1; // Default volume

          utterance.onend = () => {
            setVoiceAndSpeak(voices, index + 1);
          };

          window.speechSynthesis.speak(utterance);
        } else {
          console.error("Selected voice is not found in this browser.");
        }
      };

      const voices = await getVoices();
      setVoiceAndSpeak(voices);
    } else {
      console.error("Web Speech API not supported in this browser.");
    }
  };

  return (
    <div className={styles.chat} key={session.id}>
      <div className="window-header">
        <div className="window-header-title">
          <div
            className={`window-header-main-title " ${styles["chat-body-title"]}`}
            onClickCapture={renameSession}
          >
            {!session.topic ? DEFAULT_TOPIC : session.topic}
          </div>
          <div className="window-header-sub-title">
            {Locale.Chat.SubTitle(session.messages.length)}
          </div>
        </div>
        <div className="window-actions">
          <div className={"window-action-button" + " " + styles.mobile}>
            <IconButton
              icon={<ReturnIcon />}
              bordered
              title={Locale.Chat.Actions.ChatList}
              onClick={() => navigate(Path.Home)}
            />
          </div>
          <div className="window-action-button">
            <IconButton
              icon={<RenameIcon />}
              bordered
              onClick={renameSession}
            />
          </div>
          <div className="window-action-button">
            <IconButton
              icon={<ExportIcon />}
              bordered
              title={Locale.Chat.Actions.Export}
              onClick={() => {
                exportMessages(
                  session.messages.filter((msg) => !msg.isError),
                  session.topic,
                );
              }}
            />
          </div>
          {!isMobileScreen && (
            <div className="window-action-button">
              <IconButton
                icon={config.tightBorder ? <MinIcon /> : <MaxIcon />}
                bordered
                onClick={() => {
                  config.update(
                    (config) => (config.tightBorder = !config.tightBorder),
                  );
                }}
              />
            </div>
          )}
        </div>

        <PromptToast
          showToast={!hitBottom}
          showModal={showPromptModal}
          showTTSModal={showTTSModal}
          setShowModal={setShowPromptModal}
          setShowTTSModal={setShowTTSModal}
        />
      </div>

      <div
        className={styles["chat-body"]}
        ref={scrollRef}
        onScroll={(e) => onChatBodyScroll(e.currentTarget)}
        onMouseDown={() => inputRef.current?.blur()}
        onWheel={(e) => setAutoScroll(hitBottom && e.deltaY > 0)}
        onTouchStart={() => {
          inputRef.current?.blur();
          setAutoScroll(false);
        }}
      >
        {messages.map((message, i) => {
          const isUser = message.role === "user";
          const showActions =
            !isUser &&
            i > 0 &&
            !(message.preview || message.content.length === 0);
          const showTyping = message.preview || message.streaming;

          return (
            <div
              key={i}
              className={
                isUser ? styles["chat-message-user"] : styles["chat-message"]
              }
            >
              <div className={styles["chat-message-container"]}>
                <div className={styles["chat-message-avatar"]}>
                  {message.role === "user" ? (
                    <Avatar avatar={config.avatar} />
                  ) : (
                    <MaskAvatar mask={session.mask} />
                  )}
                </div>
                {showTyping && (
                  <div className={styles["chat-message-status"]}>
                    {Locale.Chat.Typing}
                  </div>
                )}
                <div className={styles["chat-message-item"]}>
                  {showActions && (
                    <div className={styles["chat-message-top-actions"]}>
                      {message.streaming ? (
                        <div
                          className={styles["chat-message-top-action"]}
                          onClick={() => onUserStop(message.id ?? i)}
                        >
                          {Locale.Chat.Actions.Stop}
                        </div>
                      ) : (
                        <>
                          <div
                            className={styles["chat-message-top-action"]}
                            onClick={() => onDelete(message.id ?? i)}
                          >
                            {Locale.Chat.Actions.Delete}
                          </div>
                          <div
                            className={styles["chat-message-top-action"]}
                            onClick={() => onResend(message.id ?? i)}
                          >
                            {Locale.Chat.Actions.Retry}
                          </div>
                        </>
                      )}

                      <div
                        className={styles["chat-message-top-action"]}
                        onClick={() => copyToClipboard(message.content)}
                      >
                        {Locale.Chat.Actions.Copy}
                      </div>
                      <div
                        className={styles["chat-message-top-action"]}
                        onClick={() =>
                          soundOn &&
                          speak(message.content, session.ttsConfig?.voice)
                        }
                      >
                        {Locale.Chat.Actions.Speak}
                      </div>
                    </div>
                  )}
                  <Markdown
                    content={message.content}
                    loading={
                      (message.preview || message.content.length === 0) &&
                      !isUser
                    }
                    onContextMenu={(e) => onRightClick(e, message)}
                    onDoubleClickCapture={() => {
                      if (!isMobileScreen) return;
                      setUserInput(message.content);
                    }}
                    fontSize={fontSize}
                    parentRef={scrollRef}
                    defaultShow={i >= messages.length - 10}
                  />
                </div>
                {!isUser && !message.preview && (
                  <div className={styles["chat-message-actions"]}>
                    <div className={styles["chat-message-action-date"]}>
                      {message.date.toLocaleString()}
                    </div>
                  </div>
                )}
              </div>
            </div>
          );
        })}
      </div>

      <div className={styles["chat-input-panel"]}>
        <PromptHints prompts={promptHints} onPromptSelect={onPromptSelect} />

        <ChatActions
          showPromptModal={() => setShowPromptModal(true)}
          showTTSModal={() => setShowTTSModal(true)}
          scrollToBottom={scrollToBottom}
          hitBottom={hitBottom}
          showPromptHints={() => {
            inputRef.current?.focus();
            onSearch("");
          }}
          toggleSound={toggleSound}
          soundOn={soundOn}
        />
        <div className={styles["chat-input-panel-inner"]}>
          <textarea
            ref={inputRef}
            className={styles["chat-input"]}
            placeholder={Locale.Chat.Input(submitKey)}
            onInput={(e) => onInput(e.currentTarget.value)}
            value={userInput}
            onKeyDown={onInputKeyDown}
            onFocus={() => setAutoScroll(true)}
            onBlur={() => setAutoScroll(false)}
            rows={inputRows}
            autoFocus={autoFocus}
          />
          <IconButton
            icon={<SendWhiteIcon />}
            text={Locale.Chat.Send}
            className={styles["chat-input-send"]}
            type="primary"
            onClick={onUserSubmit}
          />
        </div>
      </div>
    </div>
  );
}<|MERGE_RESOLUTION|>--- conflicted
+++ resolved
@@ -57,13 +57,8 @@
 import styles from "./home.module.scss";
 import chatStyle from "./chat.module.scss";
 
-<<<<<<< HEAD
 import { List, ListItem, Modal, showModal } from "./ui-lib";
 import { useNavigate } from "react-router-dom";
-=======
-import { ListItem, Modal, showModal } from "./ui-lib";
-import { useLocation, useNavigate } from "react-router-dom";
->>>>>>> e773ed29
 import { Path } from "../constant";
 import { Avatar } from "./emoji";
 import { MaskAvatar, MaskConfig } from "./mask";
