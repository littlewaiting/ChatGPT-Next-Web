--- conflicted
+++ resolved
@@ -1236,7 +1236,6 @@
           }}
         />
         <div className={styles["chat-input-panel-inner"]}>
-<<<<<<< HEAD
           {isMobileScreen ? (
             <textarea
               ref={inputRef}
@@ -1270,23 +1269,6 @@
               }}
             />
           )}
-=======
-          <textarea
-            ref={inputRef}
-            className={styles["chat-input"]}
-            placeholder={Locale.Chat.Input(submitKey)}
-            onInput={(e) => onInput(e.currentTarget.value)}
-            value={userInput}
-            onKeyDown={onInputKeyDown}
-            onFocus={scrollToBottom}
-            onClick={scrollToBottom}
-            rows={inputRows}
-            autoFocus={autoFocus}
-            style={{
-              fontSize: config.fontSize,
-            }}
-          />
->>>>>>> 523d553d
           <IconButton
             icon={<SendWhiteIcon />}
             text={Locale.Chat.Send}
