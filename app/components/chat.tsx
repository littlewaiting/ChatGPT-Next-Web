--- conflicted
+++ resolved
@@ -52,11 +52,7 @@
 import styles from "./home.module.scss";
 import chatStyle from "./chat.module.scss";
 
-<<<<<<< HEAD
 import { ListItem, Modal, showModal, showToast } from "./ui-lib";
-=======
-import { ListItem, Modal } from "./ui-lib";
->>>>>>> 6b5e5a15
 import { useLocation, useNavigate } from "react-router-dom";
 import { LAST_INPUT_KEY, Path, REQUEST_TIMEOUT_MS } from "../constant";
 import { Avatar } from "./emoji";
