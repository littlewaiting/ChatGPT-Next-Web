--- conflicted
+++ resolved
@@ -74,7 +74,13 @@
   showToast,
 } from "./ui-lib";
 import { useLocation, useNavigate } from "react-router-dom";
-import { LAST_INPUT_KEY, Path, REQUEST_TIMEOUT_MS } from "../constant";
+import {
+  CHAT_PAGE_SIZE,
+  LAST_INPUT_KEY,
+  MAX_RENDER_MSG_COUNT,
+  Path,
+  REQUEST_TIMEOUT_MS,
+} from "../constant";
 import { Avatar } from "./emoji";
 import { ContextPrompts, MaskAvatar, MaskConfig } from "./mask";
 import { useMaskStore } from "../store/mask";
@@ -371,23 +377,29 @@
   // for auto-scroll
   const scrollRef = useRef<HTMLDivElement>(null);
   const [autoScroll, setAutoScroll] = useState(true);
-  const scrollToBottom = useCallback(() => {
+
+  function scrollDomToBottom() {
     const dom = scrollRef.current;
     if (dom) {
-      requestAnimationFrame(() => dom.scrollTo(0, dom.scrollHeight));
+      requestAnimationFrame(() => {
+        setAutoScroll(true);
+        dom.scrollTo(0, dom.scrollHeight);
+      });
     }
-  }, []);
+  }
 
   // auto scroll
   useEffect(() => {
-    autoScroll && scrollToBottom();
+    if (autoScroll) {
+      scrollDomToBottom();
+    }
   });
 
   return {
     scrollRef,
     autoScroll,
     setAutoScroll,
-    scrollToBottom,
+    scrollDomToBottom,
   };
 }
 
@@ -504,6 +516,7 @@
 
       {showModelSelector && (
         <Selector
+          defaultSelectedValue={currentModel}
           items={models.map((m) => ({
             title: m,
             value: m,
@@ -531,7 +544,7 @@
   return (
     <div className="modal-mask">
       <Modal
-        title={Locale.UI.Edit}
+        title={Locale.Chat.EditMessage.Title}
         onClose={props.onClose}
         actions={[
           <IconButton
@@ -585,14 +598,11 @@
   );
 }
 
-export function Chat() {
+function _Chat() {
   type RenderMessage = ChatMessage & { preview?: boolean };
 
   const chatStore = useChatStore();
-  const [session, sessionIndex] = useChatStore((state) => [
-    state.currentSession(),
-    state.currentSessionIndex,
-  ]);
+  const session = chatStore.currentSession();
   const config = useAppConfig();
   const fontSize = config.fontSize;
 
@@ -602,15 +612,10 @@
   const [userInput, setUserInput] = useState("");
   const [isLoading, setIsLoading] = useState(false);
   const { submitKey, shouldSubmit } = useSubmitHandler();
-  const { scrollRef, setAutoScroll, scrollToBottom } = useScrollToBottom();
+  const { scrollRef, setAutoScroll, scrollDomToBottom } = useScrollToBottom();
   const [hitBottom, setHitBottom] = useState(true);
   const isMobileScreen = useMobileScreen();
   const navigate = useNavigate();
-
-  const onChatBodyScroll = (e: HTMLElement) => {
-    const isTouchBottom = e.scrollTop + e.clientHeight >= e.scrollHeight - 10;
-    setHitBottom(isTouchBottom);
-  };
 
   // prompt hints
   const promptStore = usePromptStore();
@@ -719,10 +724,6 @@
   };
 
   useEffect(() => {
-    const SECRET_TOKEN = accessStore.token;
-    if (!SECRET_TOKEN) {
-      return navigate("/auth");
-    }
     chatStore.updateCurrentSession((session) => {
       const stopTiming = Date.now() - REQUEST_TIMEOUT_MS;
       session.messages.forEach((m) => {
@@ -801,7 +802,7 @@
       (m) => m.id === message.id,
     );
 
-    if (resendingIndex <= 0 || resendingIndex >= session.messages.length) {
+    if (resendingIndex < 0 || resendingIndex >= session.messages.length) {
       console.error("[Chat] failed to find resending message", message);
       return;
     }
@@ -857,10 +858,9 @@
     });
   };
 
-  const context: RenderMessage[] = session.mask.hideContext
-    ? []
-    : session.mask.context.slice();
-
+  const context: RenderMessage[] = useMemo(() => {
+    return session.mask.hideContext ? [] : session.mask.context.slice();
+  }, [session.mask.context, session.mask.hideContext]);
   const accessStore = useAccessStore();
 
   if (
@@ -874,8 +874,6 @@
     context.push(copiedHello);
   }
 
-<<<<<<< HEAD
-=======
   // preview messages
   const renderMessages = useMemo(() => {
     return context
@@ -937,7 +935,8 @@
 
     const isTouchTopEdge = e.scrollTop <= edgeThreshold;
     const isTouchBottomEdge = bottomHeight >= e.scrollHeight - edgeThreshold;
-    const isHitBottom = bottomHeight >= e.scrollHeight - (isMobileScreen ? 0 : 10);
+    const isHitBottom =
+      bottomHeight >= e.scrollHeight - (isMobileScreen ? 0 : 10);
 
     const prevPageMsgIndex = msgRenderIndex - CHAT_PAGE_SIZE;
     const nextPageMsgIndex = msgRenderIndex + CHAT_PAGE_SIZE;
@@ -957,51 +956,17 @@
     scrollDomToBottom();
   }
 
->>>>>>> 1f94ae78
   // clear context index = context length + index in messages
   const clearContextIndex =
     (session.clearContextIndex ?? -1) >= 0
-      ? session.clearContextIndex! + context.length
+      ? session.clearContextIndex! + context.length - msgRenderIndex
       : -1;
 
-  // preview messages
-  const messages = context
-    .concat(session.messages as RenderMessage[])
-    .concat(
-      isLoading
-        ? [
-            {
-              ...createMessage({
-                role: "assistant",
-                content: "……",
-              }),
-              preview: true,
-            },
-          ]
-        : [],
-    )
-    .concat(
-      userInput.length > 0 && config.sendPreviewBubble
-        ? [
-            {
-              ...createMessage({
-                role: "user",
-                content: userInput,
-              }),
-              preview: true,
-            },
-          ]
-        : [],
-    );
-
   const [showPromptModal, setShowPromptModal] = useState(false);
 
   const clientConfig = useMemo(() => getClientConfig(), []);
 
-  const location = useLocation();
-  const isChat = location.pathname === Path.Chat;
-
-  const autoFocus = !isMobileScreen || isChat; // only focus in chat page
+  const autoFocus = !isMobileScreen; // wont auto focus on mobile screen
   const showMaxIcon = !isMobileScreen && !clientConfig?.isApp;
 
   useCommand({
@@ -1123,7 +1088,6 @@
         ref={scrollRef}
         onScroll={(e) => onChatBodyScroll(e.currentTarget)}
         onMouseDown={() => inputRef.current?.blur()}
-        onWheel={(e) => setAutoScroll(hitBottom && e.deltaY > 0)}
         onTouchStart={() => {
           inputRef.current?.blur();
           setAutoScroll(false);
@@ -1141,7 +1105,7 @@
           const shouldShowClearContextDivider = i === clearContextIndex - 1;
 
           return (
-            <Fragment key={i}>
+            <Fragment key={message.id}>
               <div
                 className={
                   isUser ? styles["chat-message-user"] : styles["chat-message"]
@@ -1160,9 +1124,9 @@
                               10,
                             );
                             chatStore.updateCurrentSession((session) => {
-                              const m = session.messages.find(
-                                (m) => m.id === message.id,
-                              );
+                              const m = session.mask.context
+                                .concat(session.messages)
+                                .find((m) => m.id === message.id);
                               if (m) {
                                 m.content = newMessage;
                               }
@@ -1225,7 +1189,8 @@
                     <Markdown
                       content={message.content}
                       loading={
-                        (message.preview || message.content.length === 0) &&
+                        (message.preview || message.streaming) &&
+                        message.content.length === 0 &&
                         !isUser
                       }
                       onContextMenu={(e) => onRightClick(e, message)}
@@ -1235,7 +1200,7 @@
                       }}
                       fontSize={fontSize}
                       parentRef={scrollRef}
-                      defaultShow={i >= messages.length - 10}
+                      defaultShow={i >= messages.length - 6}
                     />
                   </div>
 
@@ -1279,8 +1244,8 @@
             onInput={(e) => onInput(e.currentTarget.value)}
             value={userInput}
             onKeyDown={onInputKeyDown}
-            onFocus={() => setAutoScroll(true)}
-            onBlur={() => setAutoScroll(false)}
+            onFocus={scrollToBottom}
+            onClick={scrollToBottom}
             rows={inputRows}
             autoFocus={autoFocus}
             style={{
@@ -1310,4 +1275,10 @@
       )}
     </div>
   );
+}
+
+export function Chat() {
+  const chatStore = useChatStore();
+  const sessionIndex = chatStore.currentSessionIndex;
+  return <_Chat key={sessionIndex}></_Chat>;
 }