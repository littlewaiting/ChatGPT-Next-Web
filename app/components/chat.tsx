--- conflicted
+++ resolved
@@ -537,13 +537,12 @@
             />
           )}
 
-<<<<<<< HEAD
         {showModelSelector && (
           <Selector
             defaultSelectedValue={currentModel}
             items={models.map((m) => ({
-              title: m,
-              value: m,
+              title: m.displayName,
+              value: m.name,
             }))}
             onClose={() => setShowModelSelector(false)}
             onSelection={(s) => {
@@ -551,9 +550,6 @@
               chatStore.updateCurrentSession((session) => {
                 session.mask.modelConfig.model = s[0] as ModelType;
                 session.mask.syncGlobalConfig = false;
-                session.mask.usePlugins = /^gpt(?!.*03\d{2}$).*$/.test(
-                  session.mask.modelConfig.model,
-                );
               });
               showToast(s[0]);
             }}
@@ -565,47 +561,6 @@
           text={Locale.Chat.InputActions.Clear}
           icon={<BreakIcon />}
           onClick={() => {
-=======
-      <ChatAction
-        onClick={() => {
-          navigate(Path.Masks);
-        }}
-        text={Locale.Chat.InputActions.Masks}
-        icon={<MaskIcon />}
-      />
-
-      <ChatAction
-        text={Locale.Chat.InputActions.Clear}
-        icon={<BreakIcon />}
-        onClick={() => {
-          chatStore.updateCurrentSession((session) => {
-            if (session.clearContextIndex === session.messages.length) {
-              session.clearContextIndex = undefined;
-            } else {
-              session.clearContextIndex = session.messages.length;
-              session.memoryPrompt = ""; // will clear memory
-            }
-          });
-        }}
-      />
-
-      <ChatAction
-        onClick={() => setShowModelSelector(true)}
-        text={currentModel}
-        icon={<RobotIcon />}
-      />
-
-      {showModelSelector && (
-        <Selector
-          defaultSelectedValue={currentModel}
-          items={models.map((m) => ({
-            title: m.displayName,
-            value: m.name,
-          }))}
-          onClose={() => setShowModelSelector(false)}
-          onSelection={(s) => {
-            if (s.length === 0) return;
->>>>>>> 9876a1ae
             chatStore.updateCurrentSession((session) => {
               if (session.clearContextIndex === session.messages.length) {
                 session.clearContextIndex = undefined;
