import { useDebouncedCallback } from "use-debounce";
import React, {
  useState,
  useRef,
  useEffect,
  useMemo,
  useCallback,
  Fragment,
  RefObject,
} from "react";

import SendWhiteIcon from "../icons/send-white.svg";
import BrainIcon from "../icons/brain.svg";
import RenameIcon from "../icons/rename.svg";
import ExportIcon from "../icons/share.svg";
import ReturnIcon from "../icons/return.svg";
import CopyIcon from "../icons/copy.svg";
import LoadingIcon from "../icons/three-dots.svg";
import LoadingButtonIcon from "../icons/loading.svg";
import PromptIcon from "../icons/prompt.svg";
import MaskIcon from "../icons/mask.svg";
import MaxIcon from "../icons/max.svg";
import MinIcon from "../icons/min.svg";
import ResetIcon from "../icons/reload.svg";
import BreakIcon from "../icons/break.svg";
import SettingsIcon from "../icons/chat-settings.svg";
import DeleteIcon from "../icons/clear.svg";
import PinIcon from "../icons/pin.svg";
import EditIcon from "../icons/rename.svg";
import ConfirmIcon from "../icons/confirm.svg";
import CancelIcon from "../icons/cancel.svg";
import ImageIcon from "../icons/image.svg";

import LightIcon from "../icons/light.svg";
import DarkIcon from "../icons/dark.svg";
import AutoIcon from "../icons/auto.svg";
import BottomIcon from "../icons/bottom.svg";
import StopIcon from "../icons/pause.svg";
import RobotIcon from "../icons/robot.svg";
// import UploadIcon from "../icons/upload.svg";

import {
  ChatMessage,
  SubmitKey,
  useChatStore,
  BOT_HELLO,
  createMessage,
  useAccessStore,
  Theme,
  useAppConfig,
  DEFAULT_TOPIC,
  ModelType,
  ChatSession,
} from "../store";

import {
  copyToClipboard,
  downloadAs,
  selectOrCopy,
  autoGrowTextArea,
  useMobileScreen,
  getMessageTextContent,
  getMessageImages,
  isVisionModel,
  compressImage,
} from "../utils";

import dynamic from "next/dynamic";

import { ChatControllerPool } from "../client/controller";
import { Prompt, usePromptStore } from "../store/prompt";
import Locale from "../locales";

import { IconButton } from "./button";
import styles from "./chat.module.scss";

import {
  List,
  ListItem,
  Modal,
  Selector,
  showConfirm,
  showPrompt,
  showToast,
} from "./ui-lib";
import { useNavigate } from "react-router-dom";
import {
  CHAT_PAGE_SIZE,
  LAST_INPUT_KEY,
  Path,
  REQUEST_TIMEOUT_MS,
  UNFINISHED_INPUT,
} from "../constant";
import { Avatar } from "./emoji";
// import { ContextPrompts, MaskAvatar, MaskConfig } from "./mask";
// import { useMaskStore } from "../store/mask";
import { ChatCommandPrefix, useChatCommand, useCommand } from "../command";
import { prettyObject } from "../utils/format";
import { ExportMessageModal } from "./exporter";
import { getClientConfig } from "../config/client";
import Image from "next/image";
import { useAllModels } from "../utils/hooks";
import { MultimodalContent } from "../client/api";
import { getTokenLength } from "@/lib/utils";
import VoiceInput from "./voice-input";
// import GptPrompts from "./gpt-prompts";
// const VoiceInput = dynamic(
//     () => import('@/app/components/voice-input'), { ssr: false });

const Markdown = dynamic(async () => (await import("./markdown")).Markdown, {
  loading: () => <LoadingIcon />,
});

export function SessionConfigModel(props: { onClose: () => void }) {
  const chatStore = useChatStore();
  const session = chatStore.currentSession();
  // const maskStore = useMaskStore();
  const navigate = useNavigate();

  return (
    <div className="modal-mask">
      <Modal
        title={Locale.Context.Edit}
        onClose={() => props.onClose()}
        actions={[
          <IconButton
            key="reset"
            icon={<ResetIcon />}
            bordered
            text={Locale.Chat.Config.Reset}
            onClick={async () => {
              if (await showConfirm(Locale.Memory.ResetConfirm)) {
                chatStore.updateCurrentSession(
                  (session) => (session.memoryPrompt = ""),
                );
              }
            }}
          />,
          // <IconButton
          //   key="copy"
          //   icon={<CopyIcon />}
          //   bordered
          //   text={Locale.Chat.Config.SaveAs}
          //   onClick={() => {
          //     navigate(Path.Masks);
          //     setTimeout(() => {
          //       maskStore.create(session.mask);
          //     }, 500);
          //   }}
          // />,
        ]}
      >
        {/*<MaskConfig*/}
        {/*  mask={session.mask}*/}
        {/*  updateMask={(updater) => {*/}
        {/*    const mask = { ...session.mask };*/}
        {/*    updater(mask);*/}
        {/*    chatStore.updateCurrentSession((session) => (session.mask = mask));*/}
        {/*  }}*/}
        {/*  shouldSyncFromGlobal*/}
        {/*  extraListItems={*/}
        {/*    session.mask.modelConfig.sendMemory ? (*/}
        {/*      <ListItem*/}
        {/*        className="copyable"*/}
        {/*        title={`${Locale.Memory.Title} (${session.lastSummarizeIndex} of ${session.messages.length})`}*/}
        {/*        subTitle={session.memoryPrompt || Locale.Memory.EmptyContent}*/}
        {/*      ></ListItem>*/}
        {/*    ) : (*/}
        {/*      <></>*/}
        {/*    )*/}
        {/*  }*/}
        {/*></MaskConfig>*/}
      </Modal>
    </div>
  );
}

function PromptToast(props: {
  showToast?: boolean;
  showModal?: boolean;
  setShowModal: (_: boolean) => void;
}) {
  const chatStore = useChatStore();
  const session = chatStore.currentSession();
  const context = session.mask.context;

  return (
    <div className={styles["prompt-toast"]} key="prompt-toast">
      {props.showToast && (
        <div
          className={styles["prompt-toast-inner"] + " clickable"}
          role="button"
          onClick={() => props.setShowModal(true)}
        >
          <BrainIcon />
          <span className={styles["prompt-toast-content"]}>
            {Locale.Context.Toast(context.length)}
          </span>
        </div>
      )}
      {props.showModal && (
        <SessionConfigModel onClose={() => props.setShowModal(false)} />
      )}
    </div>
  );
}

function useSubmitHandler() {
  const config = useAppConfig();
  const submitKey = config.submitKey;
  const isComposing = useRef(false);

  useEffect(() => {
    const onCompositionStart = () => {
      isComposing.current = true;
    };
    const onCompositionEnd = () => {
      isComposing.current = false;
    };

    window.addEventListener("compositionstart", onCompositionStart);
    window.addEventListener("compositionend", onCompositionEnd);

    return () => {
      window.removeEventListener("compositionstart", onCompositionStart);
      window.removeEventListener("compositionend", onCompositionEnd);
    };
  }, []);

  const shouldSubmit = (e: React.KeyboardEvent<HTMLTextAreaElement>) => {
    // Fix Chinese input method "Enter" on Safari
    if (e.keyCode == 229) return false;
    if (e.key !== "Enter") return false;
    if (e.key === "Enter" && (e.nativeEvent.isComposing || isComposing.current))
      return false;
    return (
      (config.submitKey === SubmitKey.AltEnter && e.altKey) ||
      (config.submitKey === SubmitKey.CtrlEnter && e.ctrlKey) ||
      (config.submitKey === SubmitKey.ShiftEnter && e.shiftKey) ||
      (config.submitKey === SubmitKey.MetaEnter && e.metaKey) ||
      (config.submitKey === SubmitKey.Enter &&
        !e.altKey &&
        !e.ctrlKey &&
        !e.shiftKey &&
        !e.metaKey)
    );
  };

  return {
    submitKey,
    shouldSubmit,
  };
}

export type RenderPompt = Pick<Prompt, "title" | "content">;

export function PromptHints(props: {
  prompts: RenderPompt[];
  onPromptSelect: (prompt: RenderPompt) => void;
}) {
  const noPrompts = props.prompts.length === 0;
  const [selectIndex, setSelectIndex] = useState(0);
  const selectedRef = useRef<HTMLDivElement>(null);

  useEffect(() => {
    setSelectIndex(0);
  }, [props.prompts.length]);

  useEffect(() => {
    const onKeyDown = (e: KeyboardEvent) => {
      if (noPrompts || e.metaKey || e.altKey || e.ctrlKey) {
        return;
      }
      // arrow up / down to select prompt
      const changeIndex = (delta: number) => {
        e.stopPropagation();
        e.preventDefault();
        const nextIndex = Math.max(
          0,
          Math.min(props.prompts.length - 1, selectIndex + delta),
        );
        setSelectIndex(nextIndex);
        selectedRef.current?.scrollIntoView({
          block: "center",
        });
      };

      if (e.key === "ArrowUp") {
        changeIndex(1);
      } else if (e.key === "ArrowDown") {
        changeIndex(-1);
      } else if (e.key === "Enter") {
        const selectedPrompt = props.prompts.at(selectIndex);
        if (selectedPrompt) {
          props.onPromptSelect(selectedPrompt);
        }
      }
    };

    window.addEventListener("keydown", onKeyDown);

    return () => window.removeEventListener("keydown", onKeyDown);
    // eslint-disable-next-line react-hooks/exhaustive-deps
  }, [props.prompts.length, selectIndex]);

  if (noPrompts) return null;
  return (
    <div className={styles["prompt-hints"]}>
      {props.prompts.map((prompt, i) => (
        <div
          ref={i === selectIndex ? selectedRef : null}
          className={
            styles["prompt-hint"] +
            ` ${i === selectIndex ? styles["prompt-hint-selected"] : ""}`
          }
          key={prompt.title + i.toString()}
          onClick={() => props.onPromptSelect(prompt)}
          onMouseEnter={() => setSelectIndex(i)}
        >
          <div className={styles["hint-title"]}>{prompt.title}</div>
          <div className={styles["hint-content"]}>{prompt.content}</div>
        </div>
      ))}
    </div>
  );
}

function ClearContextDivider() {
  const chatStore = useChatStore();

  return (
    <div
      className={styles["clear-context"]}
      onClick={() =>
        chatStore.updateCurrentSession(
          (session) => (session.clearContextIndex = undefined),
        )
      }
    >
      <div className={styles["clear-context-tips"]}>{Locale.Context.Clear}</div>
      <div className={styles["clear-context-revert-btn"]}>
        {Locale.Context.Revert}
      </div>
    </div>
  );
}

function ChatAction(props: {
  text: string;
  icon: JSX.Element;
  onClick: () => void;
}) {
  const iconRef = useRef<HTMLDivElement>(null);
  const textRef = useRef<HTMLDivElement>(null);
  const [width, setWidth] = useState({
    full: 16,
    icon: 16,
  });
  const allModels = useAllModels().map((item) => item.displayName);
  let customModelClassName = "";
  if (props.text.includes("使用") || allModels.includes(props.text)) {
    customModelClassName = "chat-input-action-long-weight";
  }

  function updateWidth() {
    if (!iconRef.current || !textRef.current) return;
    const getWidth = (dom: HTMLDivElement) => dom.getBoundingClientRect().width;
    const textWidth = getWidth(textRef.current);
    const iconWidth = getWidth(iconRef.current);
    setWidth({
      full: textWidth + iconWidth,
      icon: iconWidth,
    });
  }

  useEffect(() => {
    if (customModelClassName !== "") {
      updateWidth();
    }
  }, [props.text, customModelClassName]);

  return (
    <div
      className={`${styles["chat-input-action"]} ${styles[customModelClassName]} clickable`}
      onClick={() => {
        props.onClick();
        setTimeout(updateWidth, 1);
      }}
      onMouseEnter={updateWidth}
      onTouchStart={updateWidth}
      style={
        {
          "--icon-width": `${width.icon}px`,
          "--full-width": `${width.full}px`,
        } as React.CSSProperties
      }
    >
      <div ref={iconRef} className={styles["icon"]}>
        {props.icon}
      </div>
      <div className={styles["text"]} ref={textRef}>
        {props.text}
      </div>
    </div>
  );
}

function useScrollToBottom(
  scrollRef: RefObject<HTMLDivElement>,
  detach: boolean = false,
) {
  // for auto-scroll

  const [autoScroll, setAutoScroll] = useState(true);
  function scrollDomToBottom() {
    const dom = scrollRef.current;
    if (dom) {
      requestAnimationFrame(() => {
        setAutoScroll(true);
        dom.scrollTo(0, dom.scrollHeight);
      });
    }
  }

  // auto scroll
  useEffect(() => {
    if (autoScroll && !detach) {
      scrollDomToBottom();
    }
  });

  return {
    scrollRef,
    autoScroll,
    setAutoScroll,
    scrollDomToBottom,
  };
}

export function ChatActions(props: {
  uploadImage: () => void;
  setAttachImages: (images: string[]) => void;
  setUploading: (uploading: boolean) => void;
  showPromptModal: () => void;
  scrollToBottom: () => void;
  showPromptHints: () => void;
  hitBottom: boolean;
  uploading: boolean;
}) {
  const config = useAppConfig();
  const navigate = useNavigate();
  const chatStore = useChatStore();

  // switch themes
  const theme = config.theme;
  function nextTheme() {
    const themes = [Theme.Auto, Theme.Light, Theme.Dark];
    const themeIndex = themes.indexOf(theme);
    const nextIndex = (themeIndex + 1) % themes.length;
    const nextTheme = themes[nextIndex];
    config.update((config) => (config.theme = nextTheme));
  }

  // stop all responses
  const couldStop = ChatControllerPool.hasPending();
  const stopAll = () => ChatControllerPool.stopAll();

  // switch model
  const currentModel = chatStore.currentSession().mask.modelConfig.model;
  const allModels = useAllModels();
  const models = useMemo(() => {
    const filteredModels = allModels.filter((m) => m.available);
    const defaultModel = filteredModels.find((m) => m.isDefault);

    if (defaultModel) {
      const arr = [
        defaultModel,
        ...filteredModels.filter((m) => m !== defaultModel),
      ];
      return arr;
    } else {
      return filteredModels;
    }
  }, [allModels]);
  const [showModelSelector, setShowModelSelector] = useState(false);
  const [showUploadImage, setShowUploadImage] = useState(false);
  const current_day_token = localStorage.getItem("current_day_token") ?? "";

  useEffect(() => {
    const show = isVisionModel(currentModel);
    setShowUploadImage(show);
    if (!show) {
      props.setAttachImages([]);
      props.setUploading(false);
    }

    // if current model is not available
    // switch to first available model
<<<<<<< HEAD
    const isUnavailableModel = !models.some((m) => m.name === currentModel);
    if (isUnavailableModel && models.length > 0) {
      const nextModel = models[0].name as ModelType;
=======
    const isUnavaliableModel = !models.some((m) => m.name === currentModel);
    if (isUnavaliableModel && models.length > 0) {
      // show next model to default model if exist
      let nextModel: ModelType = (
        models.find((model) => model.isDefault) || models[0]
      ).name;
>>>>>>> 506c17a0
      chatStore.updateCurrentSession(
        (session) => (session.mask.modelConfig.model = nextModel),
      );
      showToast(nextModel);
    }
    // eslint-disable-next-line react-hooks/exhaustive-deps
  }, [chatStore, currentModel, models]);

  return (
    <div className={styles["chat-input-actions"]}>
      {couldStop && (
        <ChatAction
          onClick={stopAll}
          text={Locale.Chat.InputActions.Stop}
          icon={<StopIcon />}
        />
      )}
      {!props.hitBottom && (
        <ChatAction
          onClick={props.scrollToBottom}
          text={Locale.Chat.InputActions.ToBottom}
          icon={<BottomIcon />}
        />
      )}
      {/*{props.hitBottom && (*/}
      {/*  <ChatAction*/}
      {/*    onClick={props.showPromptModal}*/}
      {/*    text={Locale.Chat.InputActions.Settings}*/}
      {/*    icon={<SettingsIcon />}*/}
      {/*  />*/}
      {/*)}*/}

      {/*{showUploadImage && (*/}
      <ChatAction
        onClick={props.uploadImage}
        text={Locale.Chat.InputActions.UploadImage}
        icon={props.uploading ? <LoadingButtonIcon /> : <ImageIcon />}
      />
      {/*)}*/}
      <ChatAction
        onClick={nextTheme}
        text={Locale.Chat.InputActions.Theme[theme]}
        icon={
          <>
            {theme === Theme.Auto ? (
              <AutoIcon />
            ) : theme === Theme.Light ? (
              <LightIcon />
            ) : theme === Theme.Dark ? (
              <DarkIcon />
            ) : null}
          </>
        }
      />

      {/*<ChatAction*/}
      {/*  onClick={props.showPromptHints}*/}
      {/*  text={Locale.Chat.InputActions.Prompt}*/}
      {/*  icon={<PromptIcon />}*/}
      {/*/>*/}

      {/*<ChatAction*/}
      {/*  onClick={() => {*/}
      {/*    navigate(Path.Masks);*/}
      {/*  }}*/}
      {/*  text={Locale.Chat.InputActions.Masks}*/}
      {/*  icon={<MaskIcon />}*/}
      {/*/>*/}

      <ChatAction
        text={Locale.Chat.InputActions.Clear}
        icon={<BreakIcon />}
        onClick={() => {
          chatStore.updateCurrentSession((session) => {
            if (session.clearContextIndex === session.messages.length) {
              session.clearContextIndex = undefined;
            } else {
              session.clearContextIndex = session.messages.length;
              session.memoryPrompt = ""; // will clear memory
            }
          });
        }}
      />

      <ChatAction
        onClick={() => setShowModelSelector(true)}
        text={currentModel}
        icon={<RobotIcon />}
      />

      {/*<ChatAction*/}
      {/*  onClick={selectImage}*/}
      {/*  text={Locale.Chat.InputActions.UploadImage}*/}
      {/*  icon={<UploadIcon />}*/}
      {/*/>*/}
      {/*<input*/}
      {/*  type="file"*/}
      {/*  accept=".png,.jpg,.webp,.jpeg"*/}
      {/*  id="chat-image-file-select-upload"*/}
      {/*  style={{ display: "none" }}*/}
      {/*  onChange={onImageSelected}*/}
      {/*/>*/}

      {showModelSelector && (
        <Selector
          defaultSelectedValue={currentModel}
          items={models.map((m) => ({
            title: m.displayName,
            subTitle: m.describe,
            value: m.name,
          }))}
          onClose={() => setShowModelSelector(false)}
          onSelection={(s) => {
            if (s.length === 0) return;
            chatStore.updateCurrentSession((session) => {
              session.mask.modelConfig.model = s[0] as ModelType;
              session.mask.syncGlobalConfig = false;
            });
            showToast(s[0]);
          }}
        />
      )}

      {/*<ChatAction*/}
      {/*  onClick={() => false}*/}
      {/*  text={"使用 " + current_day_token}*/}
      {/*  icon={*/}
      {/*    <img*/}
      {/*      alt="😀"*/}
      {/*      loading="lazy"*/}
      {/*      width="20"*/}
      {/*      height="20"*/}
      {/*      decoding="async"*/}
      {/*      srcSet="/grinning-face.webp"*/}
      {/*      style={{ color: "transparent" }}*/}
      {/*    />*/}
      {/*  }*/}
      {/*/>*/}
    </div>
  );
}

export function EditMessageModal(props: { onClose: () => void }) {
  const chatStore = useChatStore();
  const session = chatStore.currentSession();
  const [messages, setMessages] = useState(session.messages.slice());

  return (
    <div className="modal-mask">
      <Modal
        title={Locale.Chat.EditMessage.Title}
        onClose={props.onClose}
        actions={[
          <IconButton
            text={Locale.UI.Cancel}
            icon={<CancelIcon />}
            key="cancel"
            onClick={() => {
              props.onClose();
            }}
          />,
          <IconButton
            type="primary"
            text={Locale.UI.Confirm}
            icon={<ConfirmIcon />}
            key="ok"
            onClick={() => {
              chatStore.updateCurrentSession(
                (session) => (session.messages = messages),
              );
              props.onClose();
            }}
          />,
        ]}
      >
        <List>
          <ListItem
            title={Locale.Chat.EditMessage.Topic.Title}
            subTitle={Locale.Chat.EditMessage.Topic.SubTitle}
          >
            <input
              type="text"
              value={session.topic}
              onInput={(e) =>
                chatStore.updateCurrentSession(
                  (session) => (session.topic = e.currentTarget.value),
                )
              }
            ></input>
          </ListItem>
        </List>
        {/*<ContextPrompts*/}
        {/*  context={messages}*/}
        {/*  updateContext={(updater) => {*/}
        {/*    const newMessages = messages.slice();*/}
        {/*    updater(newMessages);*/}
        {/*    setMessages(newMessages);*/}
        {/*  }}*/}
        {/*/>*/}
      </Modal>
    </div>
  );
}

export function DeleteImageButton(props: { deleteImage: () => void }) {
  return (
    <div className={styles["delete-image"]} onClick={props.deleteImage}>
      <DeleteIcon />
    </div>
  );
}

function _Chat() {
  type RenderMessage = ChatMessage & { preview?: boolean };

  const chatStore = useChatStore();
  const session = chatStore.currentSession();
  const config = useAppConfig();
  const fontSize = config.fontSize;

  const [showExport, setShowExport] = useState(false);

  const inputRef = useRef<HTMLTextAreaElement>(null);
  const [userInput, setUserInput] = useState("");
  const [mjImageMode, setMjImageMode] = useState<string>("IMAGINE");
  const [isLoading, setIsLoading] = useState(false);
  const { submitKey, shouldSubmit } = useSubmitHandler();
  const scrollRef = useRef<HTMLDivElement>(null);
  const isScrolledToBottom = scrollRef?.current
    ? Math.abs(
        scrollRef.current.scrollHeight -
          (scrollRef.current.scrollTop + scrollRef.current.clientHeight),
      ) <= 1
    : false;
  const { setAutoScroll, scrollDomToBottom } = useScrollToBottom(
    scrollRef,
    isScrolledToBottom,
  );
  const [hitBottom, setHitBottom] = useState(true);
  const isMobileScreen = useMobileScreen();
  const navigate = useNavigate();
  const [attachImages, setAttachImages] = useState<string[]>([]);
  const [uploading, setUploading] = useState(false);

  // prompt hints
  const promptStore = usePromptStore();
  const [promptHints, setPromptHints] = useState<RenderPompt[]>([]);
  const onSearch = useDebouncedCallback(
    (text: string) => {
      const matchedPrompts = promptStore.search(text);
      setPromptHints(matchedPrompts);
    },
    100,
    { leading: true, trailing: true },
  );

  // auto grow input
  const [inputRows, setInputRows] = useState(2);
  const measure = useDebouncedCallback(
    () => {
      const rows = inputRef.current ? autoGrowTextArea(inputRef.current) : 1;
      const inputRows = Math.min(
        20,
        Math.max(2 + Number(!isMobileScreen), rows),
      );
      setInputRows(inputRows);
    },
    100,
    {
      leading: true,
      trailing: true,
    },
  );

  // eslint-disable-next-line react-hooks/exhaustive-deps
  useEffect(measure, [userInput]);

  // chat commands shortcuts
  const chatCommands = useChatCommand({
    new: () => chatStore.newSession(),
    newm: () => navigate(Path.NewChat),
    prev: () => chatStore.nextSession(-1),
    next: () => chatStore.nextSession(1),
    clear: () =>
      chatStore.updateCurrentSession(
        (session) => (session.clearContextIndex = session.messages.length),
      ),
    del: () => chatStore.deleteSession(chatStore.currentSessionIndex),
  });

  // only search prompts when user input is short
  const SEARCH_TEXT_LIMIT = 30;
  const onInput = (text: string) => {
    setUserInput(text);
    const n = text.trim().length;

    // clear search results
    if (n === 0) {
      setPromptHints([]);
    } else if (text.startsWith(ChatCommandPrefix)) {
      setPromptHints(chatCommands.search(text));
    } else if (!config.disablePromptHint && n < SEARCH_TEXT_LIMIT) {
      // check if need to trigger auto completion
      if (text.startsWith("/")) {
        let searchText = text.slice(1);
        onSearch(searchText);
      }
    }
  };

  const doSubmit = (userInput: string) => {
    if (userInput.trim() === "") return;
    const matchCommand = chatCommands.match(userInput);
    if (matchCommand.matched) {
      setUserInput("");
      setPromptHints([]);
      matchCommand.invoke();
      return;
    }
    setIsLoading(true);
    chatStore
      .onUserInput(userInput, attachImages, {
        mjImageMode,
        setAutoScroll,
      })
      .then(() => setIsLoading(false));
    setAttachImages([]);
    localStorage.setItem(LAST_INPUT_KEY, userInput);
    setUserInput("");
    setMjImageMode("IMAGINE");
    setPromptHints([]);
    if (!isMobileScreen) inputRef.current?.focus();
    setAutoScroll(true);
  };

  const onPromptSelect = (prompt: RenderPompt) => {
    setTimeout(() => {
      setPromptHints([]);

      const matchedChatCommand = chatCommands.match(prompt.content);
      if (matchedChatCommand.matched) {
        // if user is selecting a chat command, just trigger it
        matchedChatCommand.invoke();
        setUserInput("");
      } else {
        // or fill the prompt
        setUserInput(prompt.content);
      }
      inputRef.current?.focus();
    }, 30);
  };

  // stop response
  const onUserStop = (messageId: string) => {
    ChatControllerPool.stop(session.id, messageId);
  };

  useEffect(() => {
    chatStore.updateCurrentSession((session) => {
      const stopTiming = Date.now() - REQUEST_TIMEOUT_MS;
      session.messages.forEach((m) => {
        // check if should stop all stale messages
        if (m.isError || new Date(m.date).getTime() < stopTiming) {
          if (m.streaming) {
            m.streaming = false;
          }

          if (m.content.length === 0) {
            m.isError = true;
            m.content = prettyObject({
              error: true,
              message: "empty response",
            });
          }
        }
      });

      // auto sync mask config from global config
      // if (session.mask.syncGlobalConfig) {
      //   console.log("[Mask] syncing from global, name = ", session.mask.name);
      //   session.mask.modelConfig = { ...config.modelConfig };
      // }
    });
    // eslint-disable-next-line react-hooks/exhaustive-deps
  }, []);

  // check if should send message
  const onInputKeyDown = (e: React.KeyboardEvent<HTMLTextAreaElement>) => {
    // if ArrowUp and no userInput, fill with last input
    if (
      e.key === "ArrowUp" &&
      userInput.length <= 0 &&
      !(e.metaKey || e.altKey || e.ctrlKey)
    ) {
      setUserInput(localStorage.getItem(LAST_INPUT_KEY) ?? "");
      e.preventDefault();
      return;
    }
    if (shouldSubmit(e) && promptHints.length === 0) {
      doSubmit(userInput);
      e.preventDefault();
    }
  };
  const onRightClick = (e: any, message: ChatMessage) => {
    // copy to clipboard
    if (selectOrCopy(e.currentTarget, getMessageTextContent(message))) {
      if (userInput.length === 0) {
        setUserInput(getMessageTextContent(message));
      }

      e.preventDefault();
    }
  };

  const deleteMessage = (msgId?: string) => {
    chatStore.updateCurrentSession(
      (session) =>
        (session.messages = session.messages.filter((m) => m.id !== msgId)),
    );
  };

  const onDelete = (msgId: string) => {
    deleteMessage(msgId);
  };

  const onResend = (message: ChatMessage) => {
    // when it is resending a message
    // 1. for a user's message, find the next bot response
    // 2. for a bot's message, find the last user's input
    // 3. delete original user input and bot's message
    // 4. resend the user's input

    const resendingIndex = session.messages.findIndex(
      (m) => m.id === message.id,
    );

    if (resendingIndex < 0 || resendingIndex >= session.messages.length) {
      console.error("[Chat] failed to find resending message", message);
      return;
    }

    let userMessage: ChatMessage | undefined;
    let botMessage: ChatMessage | undefined;

    if (message.role === "assistant") {
      // if it is resending a bot's message, find the user input for it
      botMessage = message;
      for (let i = resendingIndex; i >= 0; i -= 1) {
        if (session.messages[i].role === "user") {
          userMessage = session.messages[i];
          break;
        }
      }
    } else if (message.role === "user") {
      // if it is resending a user's input, find the bot's response
      userMessage = message;
      for (let i = resendingIndex; i < session.messages.length; i += 1) {
        if (session.messages[i].role === "assistant") {
          botMessage = session.messages[i];
          break;
        }
      }
    }

    if (userMessage === undefined) {
      console.error("[Chat] failed to resend", message);
      return;
    }

    // delete the original messages
    deleteMessage(userMessage.id);
    deleteMessage(botMessage?.id);

    // resend the message
    setIsLoading(true);
    const textContent = getMessageTextContent(userMessage);
    const images = getMessageImages(userMessage);
    chatStore.onUserInput(textContent, images).then(() => setIsLoading(false));
    inputRef.current?.focus();
  };

  const onPinMessage = (message: ChatMessage) => {
    chatStore.updateCurrentSession((session) =>
      session.mask.context.push(message),
    );

    showToast(Locale.Chat.Actions.PinToastContent, {
      text: Locale.Chat.Actions.PinToastAction,
      onClick: () => {
        setShowPromptModal(true);
      },
    });
  };

  const context: RenderMessage[] = useMemo(() => {
    return session.mask.hideContext ? [] : session.mask.context.slice();
  }, [session.mask.context, session.mask.hideContext]);
  const accessStore = useAccessStore();

  if (
    context.length === 0 &&
    session.messages.at(0)?.content !== BOT_HELLO.content
  ) {
    const copiedHello = Object.assign({}, BOT_HELLO);
    if (!accessStore.isAuthorized()) {
      copiedHello.content = Locale.Error.Unauthorized;
    }
    context.push(copiedHello);
  }

  // preview messages
  const renderMessages = useMemo(() => {
    return context
      .concat(session.messages as RenderMessage[])
      .concat(
        isLoading
          ? [
              {
                ...createMessage({
                  role: "assistant",
                  content: "……",
                }),
                preview: true,
              },
            ]
          : [],
      )
      .concat(
        userInput.length > 0 && config.sendPreviewBubble
          ? [
              {
                ...createMessage({
                  role: "user",
                  content: userInput,
                }),
                preview: true,
              },
            ]
          : [],
      );
  }, [
    config.sendPreviewBubble,
    context,
    isLoading,
    session.messages,
    userInput,
  ]);

  const [msgRenderIndex, _setMsgRenderIndex] = useState(
    Math.max(0, renderMessages.length - CHAT_PAGE_SIZE),
  );
  function setMsgRenderIndex(newIndex: number) {
    newIndex = Math.min(renderMessages.length - CHAT_PAGE_SIZE, newIndex);
    newIndex = Math.max(0, newIndex);
    _setMsgRenderIndex(newIndex);
  }

  const messages = useMemo(() => {
    const endRenderIndex = Math.min(
      msgRenderIndex + 3 * CHAT_PAGE_SIZE,
      renderMessages.length,
    );
    return renderMessages.slice(msgRenderIndex, endRenderIndex);
  }, [msgRenderIndex, renderMessages]);

  const onChatBodyScroll = (e: HTMLElement) => {
    const bottomHeight = e.scrollTop + e.clientHeight;
    const edgeThreshold = e.clientHeight;

    const isTouchTopEdge = e.scrollTop <= edgeThreshold;
    const isTouchBottomEdge = bottomHeight >= e.scrollHeight - edgeThreshold;
    const isHitBottom =
      bottomHeight >= e.scrollHeight - (isMobileScreen ? 4 : 10);

    const prevPageMsgIndex = msgRenderIndex - CHAT_PAGE_SIZE;
    const nextPageMsgIndex = msgRenderIndex + CHAT_PAGE_SIZE;

    if (isTouchTopEdge && !isTouchBottomEdge) {
      setMsgRenderIndex(prevPageMsgIndex);
    } else if (isTouchBottomEdge) {
      setMsgRenderIndex(nextPageMsgIndex);
    }

    setHitBottom(isHitBottom);
    setAutoScroll(isHitBottom);
  };
  function scrollToBottom() {
    setMsgRenderIndex(renderMessages.length - CHAT_PAGE_SIZE);
    scrollDomToBottom();
  }

  // clear context index = context length + index in messages
  const clearContextIndex =
    (session.clearContextIndex ?? -1) >= 0
      ? session.clearContextIndex! + context.length - msgRenderIndex
      : -1;

  const [showPromptModal, setShowPromptModal] = useState(false);

  const clientConfig = useMemo(() => getClientConfig(), []);

  const autoFocus = !isMobileScreen; // wont auto focus on mobile screen
  const showMaxIcon = !isMobileScreen && !clientConfig?.isApp;

  useCommand({
    fill: setUserInput,
    submit: (text) => {
      doSubmit(text);
    },
    code: (text) => {
      if (accessStore.disableFastLink) return;
      console.log("[Command] got code from url: ", text);
      showConfirm(Locale.URLCommand.Code + `code = ${text}`).then((res) => {
        if (res) {
          accessStore.update((access) => (access.accessCode = text));
        }
      });
    },
    settings: (text) => {
      if (accessStore.disableFastLink) return;

      try {
        const payload = JSON.parse(text) as {
          key?: string;
          url?: string;
        };

        console.log("[Command] got settings from url: ", payload);

        if (payload.key || payload.url) {
          showConfirm(
            Locale.URLCommand.Settings +
              `\n${JSON.stringify(payload, null, 4)}`,
          ).then((res) => {
            if (!res) return;
            if (payload.key) {
              accessStore.update(
                (access) => (access.openaiApiKey = payload.key!),
              );
            }
            if (payload.url) {
              accessStore.update((access) => (access.openaiUrl = payload.url!));
            }
          });
        }
      } catch {
        console.error("[Command] failed to get settings from url: ", text);
      }
    },
  });

  // edit / insert message modal
  const [isEditingMessage, setIsEditingMessage] = useState(false);

  messages?.forEach((msg) => {
    if (msg.model === "midjourney" && msg.attr.taskId) {
      chatStore.fetchMidjourneyStatus(msg);
    }
  });

  // remember unfinished input
  useEffect(() => {
    // try to load from local storage
    const key = UNFINISHED_INPUT(session.id);
    const mayBeUnfinishedInput = localStorage.getItem(key);
    if (mayBeUnfinishedInput && userInput.length === 0) {
      setUserInput(mayBeUnfinishedInput);
      localStorage.removeItem(key);
    }

    const dom = inputRef.current;
    return () => {
      localStorage.setItem(key, dom?.value ?? "");
    };
    // eslint-disable-next-line react-hooks/exhaustive-deps
  }, []);

  const handlePaste = useCallback(
    async (event: React.ClipboardEvent<HTMLTextAreaElement>) => {
      const currentModel = chatStore.currentSession().mask.modelConfig.model;
      if (!isVisionModel(currentModel)) {
        return;
      }
      const items = (event.clipboardData || window.clipboardData).items;
      for (const item of items) {
        if (item.kind === "file" && item.type.startsWith("image/")) {
          event.preventDefault();
          const file = item.getAsFile();
          if (file) {
            const images: string[] = [];
            images.push(...attachImages);
            images.push(
              ...(await new Promise<string[]>((res, rej) => {
                setUploading(true);
                const imagesData: string[] = [];
                compressImage(file, 256 * 1024)
                  .then((dataUrl) => {
                    imagesData.push(dataUrl);
                    setUploading(false);
                    res(imagesData);
                  })
                  .catch((e) => {
                    setUploading(false);
                    rej(e);
                  });
              })),
            );
            const imagesLength = images.length;

            if (imagesLength > 3) {
              images.splice(3, imagesLength - 3);
            }
            setAttachImages(images);
          }
        }
      }
    },
    [attachImages, chatStore],
  );

  async function uploadImage() {
    const images: string[] = [];
    images.push(...attachImages);

    images.push(
      ...(await new Promise<string[]>((res, rej) => {
        const fileInput = document.createElement("input");
        fileInput.type = "file";
        fileInput.accept =
          "image/png, image/jpeg, image/webp, image/heic, image/heif";
        fileInput.multiple = true;
        fileInput.onchange = (event: any) => {
          setUploading(true);
          const files = event.target.files;
          const imagesData: string[] = [];
          for (let i = 0; i < files.length; i++) {
            const file = event.target.files[i];
            compressImage(file, 256 * 1024)
              .then((dataUrl) => {
                imagesData.push(dataUrl);
                if (
                  imagesData.length === 3 ||
                  imagesData.length === files.length
                ) {
                  setUploading(false);
                  res(imagesData);
                }
              })
              .catch((e) => {
                setUploading(false);
                rej(e);
              });
          }
        };
        fileInput.click();
      })),
    );

    const imagesLength = images.length;
    if (imagesLength > 3) {
      images.splice(3, imagesLength - 3);
    }
    setAttachImages(images);
  }

  // const [ voiceInputText, setVoiceInputText ] = useState("");
  // const [ voiceInputLoading, setVoiceInputLoading ] = useState(false);

  // useEffect(() => {
  //   if (voiceInputLoading) {
  //     // 正在进行语音输入，输入框应该显示原有文本加上语音输入的。
  //     setUserInput(userInput + voiceInputText);
  //   } else {
  //     // 但是语音输入结束，应该清理多余字符。
  //     console.log('end', userInput, voiceInputText)
  //   }
  //
  //   // eslint-disable-next-line react-hooks/exhaustive-deps
  // }, [voiceInputLoading, voiceInputText]);

  return (
    <div className={styles.chat} key={session.id}>
      <div className="window-header" data-tauri-drag-region>
        {isMobileScreen && (
          <div className="window-actions">
            <div className={"window-action-button"}>
              <IconButton
                icon={<ReturnIcon />}
                bordered
                title={Locale.Chat.Actions.ChatList}
                onClick={() => navigate(Path.Home)}
              />
            </div>
          </div>
        )}

        <div className={`window-header-title ${styles["chat-body-title"]}`}>
          <div
            className={`window-header-main-title ${styles["chat-body-main-title"]}`}
            onClickCapture={() => setIsEditingMessage(true)}
          >
            {!session.topic ? DEFAULT_TOPIC : session.topic}
          </div>
          <div className="window-header-sub-title">
            {Locale.Chat.SubTitle(session.messages.length)}
            <span>
              &nbsp;&nbsp;当天使用：
              {localStorage.getItem("current_day_token") ?? 0}
            </span>
          </div>
        </div>
        <div className="window-actions">
          {!isMobileScreen && (
            <div className="window-action-button">
              <IconButton
                icon={<RenameIcon />}
                bordered
                onClick={() => setIsEditingMessage(true)}
              />
            </div>
          )}
          <div className="window-action-button">
            <IconButton
              icon={<ExportIcon />}
              bordered
              title={Locale.Chat.Actions.Export}
              onClick={() => {
                setShowExport(true);
              }}
            />
          </div>
          {showMaxIcon && (
            <div className="window-action-button">
              <IconButton
                icon={config.tightBorder ? <MinIcon /> : <MaxIcon />}
                bordered
                onClick={() => {
                  config.update(
                    (config) => (config.tightBorder = !config.tightBorder),
                  );
                }}
              />
            </div>
          )}
        </div>

        <PromptToast
          showToast={!hitBottom}
          showModal={showPromptModal}
          setShowModal={setShowPromptModal}
        />
      </div>

      <div
        className={styles["chat-body"]}
        ref={scrollRef}
        onScroll={(e) => onChatBodyScroll(e.currentTarget)}
        onMouseDown={() => inputRef.current?.blur()}
        onTouchStart={() => {
          inputRef.current?.blur();
          setAutoScroll(false);
        }}
      >
        {messages.map((message, i) => {
          const isUser = message.role === "user";
          const isContext = i < context.length;
          const showActions =
            i > 0 &&
            !(message.preview || message.content.length === 0) &&
            !isContext;
          const showTyping = message.preview || message.streaming;

          const shouldShowClearContextDivider = i === clearContextIndex - 1;

          return (
            <Fragment key={message.id}>
              <div
                className={
                  isUser ? styles["chat-message-user"] : styles["chat-message"]
                }
              >
                <div className={styles["chat-message-container"]}>
                  <div className={styles["chat-message-header"]}>
                    <div className={styles["chat-message-avatar"]}>
                      <div className={styles["chat-message-edit"]}>
                        <IconButton
                          icon={<EditIcon />}
                          onClick={async () => {
                            const newMessage = await showPrompt(
                              Locale.Chat.Actions.Edit,
                              getMessageTextContent(message),
                              10,
                            );
                            let newContent: string | MultimodalContent[] =
                              newMessage;
                            const images = getMessageImages(message);
                            if (images.length > 0) {
                              newContent = [{ type: "text", text: newMessage }];
                              for (let i = 0; i < images.length; i++) {
                                newContent.push({
                                  type: "image_url",
                                  image_url: {
                                    url: images[i],
                                  },
                                });
                              }
                            }
                            chatStore.updateCurrentSession((session) => {
                              const m = session.mask.context
                                .concat(session.messages)
                                .find((m) => m.id === message.id);
                              if (m) {
                                m.content = newContent;
                              }
                            });
                          }}
                        ></IconButton>
                      </div>
                      {isUser ? (
                        <Avatar avatar={config.avatar} />
                      ) : (
                        <>
                          {/*{["system"].includes(message.role) ? (*/}
                          {/*  <Avatar avatar="2699-fe0f" />*/}
                          {/*) : (*/}
                          {/*  <MaskAvatar*/}
                          {/*    avatar={session.mask.avatar}*/}
                          {/*    model={*/}
                          {/*      message.model || session.mask.modelConfig.model*/}
                          {/*    }*/}
                          {/*  />*/}
                          {/*)}*/}
                        </>
                      )}
                    </div>

                    <div className={styles["chat-message-action-date"]}>
                      {isContext
                        ? Locale.Chat.IsContext
                        : message.date.toLocaleString()}
                    </div>
                  </div>
                  {showTyping && (
                    <div className={styles["chat-message-status"]}>
                      {Locale.Chat.Typing}
                    </div>
                  )}
                  <div className={styles["chat-message-item"]}>
                    <Markdown
                      content={getMessageTextContent(message)}
                      loading={
                        (message.preview || message.streaming) &&
                        message.content.length === 0 &&
                        !isUser
                      }
                      // onContextMenu={(e) => onRightClick(e, message)}
                      // onDoubleClickCapture={() => {
                      //   if (!isMobileScreen) return;
                      //   setUserInput(getMessageTextContent(message));
                      // }}
                      fontSize={fontSize}
                      parentRef={scrollRef}
                      defaultShow={i >= messages.length - 6}
                    />
                    {getMessageImages(message).length == 1 && (
                      <Image
                        className={styles["chat-message-item-image"]}
                        src={getMessageImages(message)[0]}
                        alt=""
                        width={100}
                        height={100}
                      />
                    )}
                    {getMessageImages(message).length > 1 && (
                      <div
                        className={styles["chat-message-item-images"]}
                        style={
                          {
                            "--image-count": getMessageImages(message).length,
                          } as React.CSSProperties
                        }
                      >
                        {getMessageImages(message).map((image, index) => {
                          return (
                            <Image
                              className={
                                styles["chat-message-item-image-multi"]
                              }
                              key={index}
                              src={image}
                              alt=""
                              width={20}
                              height={20}
                            />
                          );
                        })}
                      </div>
                    )}
                  </div>

                  {!isUser &&
                    message.model == "midjourney" &&
                    message.attr?.finished &&
                    ["VARIATION", "IMAGINE", "BLEND"].includes(
                      message.attr?.action,
                    ) && (
                      <div
                        className={[
                          styles["chat-message-actions"],
                          styles["column-flex"],
                        ].join(" ")}
                      >
                        <div>
                          <button
                            onClick={() =>
                              doSubmit(`/mj UPSCALE::1::${message.attr.taskId}`)
                            }
                            className={`${styles["chat-message-action-btn"]} clickable`}
                          >
                            U1
                          </button>
                          <button
                            onClick={() =>
                              doSubmit(`/mj UPSCALE::2::${message.attr.taskId}`)
                            }
                            className={`${styles["chat-message-action-btn"]} clickable`}
                          >
                            U2
                          </button>
                          <button
                            onClick={() =>
                              doSubmit(`/mj UPSCALE::3::${message.attr.taskId}`)
                            }
                            className={`${styles["chat-message-action-btn"]} clickable`}
                          >
                            U3
                          </button>
                          <button
                            onClick={() =>
                              doSubmit(`/mj UPSCALE::4::${message.attr.taskId}`)
                            }
                            className={`${styles["chat-message-action-btn"]} clickable`}
                          >
                            U4
                          </button>
                          {/*<button onClick={() => doSubmit(`/mj REROLL::0::${message.attr.taskId}`)} className={`${styles["chat-message-action-btn"]} clickable`}>RESET</button>*/}
                        </div>
                        <div>
                          <button
                            onClick={() =>
                              doSubmit(
                                `/mj VARIATION::1::${message.attr.taskId}`,
                              )
                            }
                            className={`${styles["chat-message-action-btn"]} clickable`}
                          >
                            V1
                          </button>
                          <button
                            onClick={() =>
                              doSubmit(
                                `/mj VARIATION::2::${message.attr.taskId}`,
                              )
                            }
                            className={`${styles["chat-message-action-btn"]} clickable`}
                          >
                            V2
                          </button>
                          <button
                            onClick={() =>
                              doSubmit(
                                `/mj VARIATION::3::${message.attr.taskId}`,
                              )
                            }
                            className={`${styles["chat-message-action-btn"]} clickable`}
                          >
                            V3
                          </button>
                          <button
                            onClick={() =>
                              doSubmit(
                                `/mj VARIATION::4::${message.attr.taskId}`,
                              )
                            }
                            className={`${styles["chat-message-action-btn"]} clickable`}
                          >
                            V4
                          </button>
                        </div>
                      </div>
                    )}

                  {showActions && (
                    <div
                      className={styles["chat-message-actions"]}
                      style={{
                        marginTop: "10px",
                        marginBottom: "0px",
                      }}
                    >
                      <div className={styles["chat-input-actions"]}>
                        {message.streaming ? (
                          <ChatAction
                            text={Locale.Chat.Actions.Stop}
                            icon={<StopIcon />}
                            onClick={() => onUserStop(message.id ?? i)}
                          />
                        ) : (
                          <>
                            <ChatAction
                              text={Locale.Chat.Actions.Retry}
                              icon={<ResetIcon />}
                              onClick={() => onResend(message)}
                            />

                            <ChatAction
                              text={Locale.Chat.Actions.Delete}
                              icon={<DeleteIcon />}
                              onClick={() => onDelete(message.id ?? i)}
                            />

                            <ChatAction
                              text={Locale.Chat.Actions.Pin}
                              icon={<PinIcon />}
                              onClick={() => onPinMessage(message)}
                            />
                            <ChatAction
                              text={Locale.Chat.Actions.Copy}
                              icon={<CopyIcon />}
                              onClick={() =>
                                copyToClipboard(getMessageTextContent(message))
                              }
                            />
                          </>
                        )}
                      </div>
                    </div>
                  )}
                </div>
              </div>
              {shouldShowClearContextDivider && <ClearContextDivider />}
            </Fragment>
          );
        })}
      </div>

      <div className={styles["chat-input-panel"]}>
        {/*<GptPrompts />*/}
        <PromptHints prompts={promptHints} onPromptSelect={onPromptSelect} />

        <ChatActions
          uploadImage={uploadImage}
          setAttachImages={setAttachImages}
          setUploading={setUploading}
          showPromptModal={() => setShowPromptModal(true)}
          scrollToBottom={scrollToBottom}
          hitBottom={hitBottom}
          uploading={uploading}
          showPromptHints={() => {
            // Click again to close
            if (promptHints.length > 0) {
              setPromptHints([]);
              return;
            }

            inputRef.current?.focus();
            setUserInput("/");
            onSearch("");
          }}
        />
        <label
          className={`${styles["chat-input-panel-inner"]} ${
            attachImages.length != 0
              ? styles["chat-input-panel-inner-attach"]
              : ""
          }`}
          htmlFor="chat-input"
        >
          <textarea
            id="chat-input"
            ref={inputRef}
            className={styles["chat-input"]}
            placeholder={Locale.Chat.Input(submitKey)}
            onInput={(e) => onInput(e.currentTarget.value)}
            value={userInput}
            onKeyDown={onInputKeyDown}
            onFocus={scrollToBottom}
            onClick={scrollToBottom}
            onPaste={handlePaste}
            rows={inputRows}
            autoFocus={autoFocus}
            style={{
              fontSize: config.fontSize,
            }}
          />
          {attachImages.length != 0 && (
            <div className={styles["attach-images"]}>
              {attachImages.map((image, index) => {
                return (
                  <div
                    key={index}
                    className={styles["attach-image"]}
                    style={{ backgroundImage: `url("${image}")` }}
                  >
                    <div className={styles["attach-image-mask"]}>
                      <DeleteImageButton
                        deleteImage={() => {
                          setAttachImages(
                            attachImages.filter((_, i) => i !== index),
                          );
                        }}
                      />
                    </div>
                  </div>
                );
              })}
            </div>
          )}
          <div className={styles["chat-input-send-area"]}>
            <VoiceInput
              // voiceInputText={voiceInputText}
              // setVoiceInputText={setVoiceInputText}
              // voiceInputLoading={voiceInputLoading}
              // setVoiceInputLoading={setVoiceInputLoading}
              userInput={userInput}
              setUserInput={setUserInput}
            />
          </div>
          <IconButton
            icon={<SendWhiteIcon />}
            text={Locale.Chat.Send}
            className={styles["chat-input-send"]}
            type="primary"
            onClick={() => doSubmit(userInput)}
          />
        </label>
      </div>

      {showExport && (
        <ExportMessageModal onClose={() => setShowExport(false)} />
      )}

      {isEditingMessage && (
        <EditMessageModal
          onClose={() => {
            setIsEditingMessage(false);
          }}
        />
      )}
    </div>
  );
}

function getCurrentDayToken(sessions: ChatSession[]): number {
  try {
    const currentTime = new Date();
    const startOfTheDayInTimeZone = new Date(
      currentTime.getFullYear(),
      currentTime.getMonth(),
      currentTime.getDate(),
      0,
      0,
      0,
    );
    const current_day_message = sessions
      .reduce((acc, item) => {
        // @ts-ignore
        return acc.concat(item.messages);
      }, [])
      .filter((item1) => {
        // @ts-ignore
        const dateToCheck = new Date(item1.date);
        return startOfTheDayInTimeZone < dateToCheck;
      });
    const all_current_day_content = current_day_message
      // @ts-ignore
      .map((item) => item.content)
      .join(" ");
    // 获取会话之后，再整合content，
    return getTokenLength(all_current_day_content);
  } catch (e) {
    return 0;
  }
}

export function Chat() {
  const chatStore = useChatStore();
  const sessionIndex = chatStore.currentSessionIndex;
  // 这里计先计算一下当天总token数。
  localStorage.setItem(
    "current_day_token",
    String(getCurrentDayToken(chatStore.sessions)),
  );
  return <_Chat key={sessionIndex}></_Chat>;
}<|MERGE_RESOLUTION|>--- conflicted
+++ resolved
@@ -496,18 +496,12 @@
 
     // if current model is not available
     // switch to first available model
-<<<<<<< HEAD
-    const isUnavailableModel = !models.some((m) => m.name === currentModel);
-    if (isUnavailableModel && models.length > 0) {
-      const nextModel = models[0].name as ModelType;
-=======
     const isUnavaliableModel = !models.some((m) => m.name === currentModel);
     if (isUnavaliableModel && models.length > 0) {
       // show next model to default model if exist
       let nextModel: ModelType = (
         models.find((model) => model.isDefault) || models[0]
       ).name;
->>>>>>> 506c17a0
       chatStore.updateCurrentSession(
         (session) => (session.mask.modelConfig.model = nextModel),
       );
