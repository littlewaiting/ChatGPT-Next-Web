--- conflicted
+++ resolved
@@ -1662,19 +1662,11 @@
                         message.content.length === 0 &&
                         !isUser
                       }
-<<<<<<< HEAD
-                      // onContextMenu={(e) => onRightClick(e, message)}
+                      //   onContextMenu={(e) => onRightClick(e, message)} // hard to use
                       // onDoubleClickCapture={() => {
                       //   if (!isMobileScreen) return;
                       //   setUserInput(getMessageTextContent(message));
                       // }}
-=======
-                      //   onContextMenu={(e) => onRightClick(e, message)} // hard to use
-                      onDoubleClickCapture={() => {
-                        if (!isMobileScreen) return;
-                        setUserInput(getMessageTextContent(message));
-                      }}
->>>>>>> 97a4a910
                       fontSize={fontSize}
                       fontFamily={fontFamily}
                       parentRef={scrollRef}
