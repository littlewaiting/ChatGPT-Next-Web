--- conflicted
+++ resolved
@@ -347,9 +347,6 @@
   };
 }
 
-<<<<<<< HEAD
-export function Chat(props: {}) {
-=======
 export function ChatActions(props: {
   showPromptModal: () => void;
   scrollToBottom: () => void;
@@ -402,11 +399,7 @@
   );
 }
 
-export function Chat(props: {
-  showSideBar?: () => void;
-  sideBarShowing?: boolean;
-}) {
->>>>>>> 86fb3616
+export function Chat() {
   type RenderMessage = Message & { preview?: boolean };
 
   const chatStore = useChatStore();
