import { useDebouncedCallback } from "use-debounce";
import React, {
  useState,
  useRef,
  useEffect,
  useMemo,
  useCallback,
  Fragment,
  RefObject,
} from "react";

import SendWhiteIcon from "../icons/send-white.svg";
import BrainIcon from "../icons/brain.svg";
import RenameIcon from "../icons/rename.svg";
import ExportIcon from "../icons/share.svg";
import ReturnIcon from "../icons/return.svg";
import CopyIcon from "../icons/copy.svg";
import LoadingIcon from "../icons/three-dots.svg";
import LoadingButtonIcon from "../icons/loading.svg";
import PromptIcon from "../icons/prompt.svg";
import MaskIcon from "../icons/mask.svg";
import MaxIcon from "../icons/max.svg";
import MinIcon from "../icons/min.svg";
import ResetIcon from "../icons/reload.svg";
import BreakIcon from "../icons/break.svg";
import SettingsIcon from "../icons/chat-settings.svg";
import DeleteIcon from "../icons/clear.svg";
import PinIcon from "../icons/pin.svg";
import EditIcon from "../icons/rename.svg";
import ConfirmIcon from "../icons/confirm.svg";
import CancelIcon from "../icons/cancel.svg";
import ImageIcon from "../icons/image.svg";

import LightIcon from "../icons/light.svg";
import DarkIcon from "../icons/dark.svg";
import AutoIcon from "../icons/auto.svg";
import BottomIcon from "../icons/bottom.svg";
import StopIcon from "../icons/pause.svg";
import RobotIcon from "../icons/robot.svg";
import PluginIcon from "../icons/plugin.svg";
// import UploadIcon from "../icons/upload.svg";

import {
  ChatMessage,
  SubmitKey,
  useChatStore,
  BOT_HELLO,
  createMessage,
  useAccessStore,
  Theme,
  useAppConfig,
  DEFAULT_TOPIC,
  ModelType,
  ChatSession,
} from "../store";

import {
  copyToClipboard,
  downloadAs,
  selectOrCopy,
  autoGrowTextArea,
  useMobileScreen,
  getMessageTextContent,
  getMessageImages,
  isVisionModel,
} from "../utils";

import { uploadImage as uploadImageRemote } from "@/app/utils/chat";

import dynamic from "next/dynamic";

import { ChatControllerPool } from "../client/controller";
import { Prompt, usePromptStore } from "../store/prompt";
import Locale from "../locales";

import { IconButton } from "./button";
import styles from "./chat.module.scss";

import {
  List,
  ListItem,
  Modal,
  ModalSelector,
  Selector,
  showConfirm,
  showPrompt,
  showToast,
} from "./ui-lib";
import { useNavigate } from "react-router-dom";
import {
  CHAT_PAGE_SIZE,
  LAST_INPUT_KEY,
  Path,
  REQUEST_TIMEOUT_MS,
  UNFINISHED_INPUT,
  ServiceProvider,
  Plugin,
} from "../constant";
import { Avatar } from "./emoji";
// import { ContextPrompts, MaskAvatar, MaskConfig } from "./mask";
// import { useMaskStore } from "../store/mask";
import { ChatCommandPrefix, useChatCommand, useCommand } from "../command";
import { prettyObject } from "../utils/format";
import { ExportMessageModal } from "./exporter";
import { getClientConfig } from "../config/client";
import Image from "next/image";
import { useAllModels } from "../utils/hooks";
import { MultimodalContent } from "../client/api";
// import { getTokenLength } from "@/lib/utils";
import VoiceInput from "./voice-input";
import { Progress, Tooltip } from "antd";
import { white } from "kleur/colors";
// import GptPrompts from "./gpt-prompts";
// const VoiceInput = dynamic(
//     () => import('@/app/components/voice-input'), { ssr: false });

const Markdown = dynamic(async () => (await import("./markdown")).Markdown, {
  loading: () => <LoadingIcon />,
});

export function SessionConfigModel(props: { onClose: () => void }) {
  const chatStore = useChatStore();
  const session = chatStore.currentSession();
  // const maskStore = useMaskStore();
  const navigate = useNavigate();

  return (
    <div className="modal-mask">
      <Modal
        title={Locale.Context.Edit}
        onClose={() => props.onClose()}
        actions={[
          <IconButton
            key="reset"
            icon={<ResetIcon />}
            bordered
            text={Locale.Chat.Config.Reset}
            onClick={async () => {
              if (await showConfirm(Locale.Memory.ResetConfirm)) {
                chatStore.updateCurrentSession(
                  (session) => (session.memoryPrompt = ""),
                );
              }
            }}
          />,
          // <IconButton
          //   key="copy"
          //   icon={<CopyIcon />}
          //   bordered
          //   text={Locale.Chat.Config.SaveAs}
          //   onClick={() => {
          //     navigate(Path.Masks);
          //     setTimeout(() => {
          //       maskStore.create(session.mask);
          //     }, 500);
          //   }}
          // />,
        ]}
      >
        {/*<MaskConfig*/}
        {/*  mask={session.mask}*/}
        {/*  updateMask={(updater) => {*/}
        {/*    const mask = { ...session.mask };*/}
        {/*    updater(mask);*/}
        {/*    chatStore.updateCurrentSession((session) => (session.mask = mask));*/}
        {/*  }}*/}
        {/*  shouldSyncFromGlobal*/}
        {/*  extraListItems={*/}
        {/*    session.mask.modelConfig.sendMemory ? (*/}
        {/*      <ListItem*/}
        {/*        className="copyable"*/}
        {/*        title={`${Locale.Memory.Title} (${session.lastSummarizeIndex} of ${session.messages.length})`}*/}
        {/*        subTitle={session.memoryPrompt || Locale.Memory.EmptyContent}*/}
        {/*      ></ListItem>*/}
        {/*    ) : (*/}
        {/*      <></>*/}
        {/*    )*/}
        {/*  }*/}
        {/*></MaskConfig>*/}
      </Modal>
    </div>
  );
}

function PromptToast(props: {
  showToast?: boolean;
  showModal?: boolean;
  setShowModal: (_: boolean) => void;
}) {
  const chatStore = useChatStore();
  const session = chatStore.currentSession();
  const context = session.mask.context;

  return (
    <div className={styles["prompt-toast"]} key="prompt-toast">
      {props.showToast && (
        <div
          className={styles["prompt-toast-inner"] + " clickable"}
          role="button"
          onClick={() => props.setShowModal(true)}
        >
          <BrainIcon />
          <span className={styles["prompt-toast-content"]}>
            {Locale.Context.Toast(context.length)}
          </span>
        </div>
      )}
      {props.showModal && (
        <SessionConfigModel onClose={() => props.setShowModal(false)} />
      )}
    </div>
  );
}

function useSubmitHandler() {
  const config = useAppConfig();
  const submitKey = config.submitKey;
  const isComposing = useRef(false);

  useEffect(() => {
    const onCompositionStart = () => {
      isComposing.current = true;
    };
    const onCompositionEnd = () => {
      isComposing.current = false;
    };

    window.addEventListener("compositionstart", onCompositionStart);
    window.addEventListener("compositionend", onCompositionEnd);

    return () => {
      window.removeEventListener("compositionstart", onCompositionStart);
      window.removeEventListener("compositionend", onCompositionEnd);
    };
  }, []);

  const shouldSubmit = (e: React.KeyboardEvent<HTMLTextAreaElement>) => {
    // Fix Chinese input method "Enter" on Safari
    if (e.keyCode == 229) return false;
    if (e.key !== "Enter") return false;
    if (e.key === "Enter" && (e.nativeEvent.isComposing || isComposing.current))
      return false;
    return (
      (config.submitKey === SubmitKey.AltEnter && e.altKey) ||
      (config.submitKey === SubmitKey.CtrlEnter && e.ctrlKey) ||
      (config.submitKey === SubmitKey.ShiftEnter && e.shiftKey) ||
      (config.submitKey === SubmitKey.MetaEnter && e.metaKey) ||
      (config.submitKey === SubmitKey.Enter &&
        !e.altKey &&
        !e.ctrlKey &&
        !e.shiftKey &&
        !e.metaKey)
    );
  };

  return {
    submitKey,
    shouldSubmit,
  };
}

export type RenderPrompt = Pick<Prompt, "title" | "content">;

export function PromptHints(props: {
  prompts: RenderPrompt[];
  onPromptSelect: (prompt: RenderPrompt) => void;
}) {
  const noPrompts = props.prompts.length === 0;
  const [selectIndex, setSelectIndex] = useState(0);
  const selectedRef = useRef<HTMLDivElement>(null);

  useEffect(() => {
    setSelectIndex(0);
  }, [props.prompts.length]);

  useEffect(() => {
    const onKeyDown = (e: KeyboardEvent) => {
      if (noPrompts || e.metaKey || e.altKey || e.ctrlKey) {
        return;
      }
      // arrow up / down to select prompt
      const changeIndex = (delta: number) => {
        e.stopPropagation();
        e.preventDefault();
        const nextIndex = Math.max(
          0,
          Math.min(props.prompts.length - 1, selectIndex + delta),
        );
        setSelectIndex(nextIndex);
        selectedRef.current?.scrollIntoView({
          block: "center",
        });
      };

      if (e.key === "ArrowUp") {
        changeIndex(1);
      } else if (e.key === "ArrowDown") {
        changeIndex(-1);
      } else if (e.key === "Enter") {
        const selectedPrompt = props.prompts.at(selectIndex);
        if (selectedPrompt) {
          props.onPromptSelect(selectedPrompt);
        }
      }
    };

    window.addEventListener("keydown", onKeyDown);

    return () => window.removeEventListener("keydown", onKeyDown);
    // eslint-disable-next-line react-hooks/exhaustive-deps
  }, [props.prompts.length, selectIndex]);

  if (noPrompts) return null;
  return (
    <div className={styles["prompt-hints"]}>
      {props.prompts.map((prompt, i) => (
        <div
          ref={i === selectIndex ? selectedRef : null}
          className={
            styles["prompt-hint"] +
            ` ${i === selectIndex ? styles["prompt-hint-selected"] : ""}`
          }
          key={prompt.title + i.toString()}
          onClick={() => props.onPromptSelect(prompt)}
          onMouseEnter={() => setSelectIndex(i)}
        >
          <div className={styles["hint-title"]}>{prompt.title}</div>
          <div className={styles["hint-content"]}>{prompt.content}</div>
        </div>
      ))}
    </div>
  );
}

function ClearContextDivider() {
  const chatStore = useChatStore();

  return (
    <div
      className={styles["clear-context"]}
      onClick={() =>
        chatStore.updateCurrentSession(
          (session) => (session.clearContextIndex = undefined),
        )
      }
    >
      <div className={styles["clear-context-tips"]}>{Locale.Context.Clear}</div>
      <div className={styles["clear-context-revert-btn"]}>
        {Locale.Context.Revert}
      </div>
    </div>
  );
}

export function ChatAction(props: {
  text: string;
  icon: JSX.Element;
  onClick: () => void;
}) {
  const iconRef = useRef<HTMLDivElement>(null);
  const textRef = useRef<HTMLDivElement>(null);
  const [width, setWidth] = useState({
    full: 16,
    icon: 16,
  });
  const allModels = useAllModels().map((item) => item.displayName);
  let customModelClassName = "";
  if (props.text.includes("使用") || allModels.includes(props.text)) {
    customModelClassName = "chat-input-action-long-weight";
  }

  function updateWidth() {
    if (!iconRef.current || !textRef.current) return;
    const getWidth = (dom: HTMLDivElement) => dom.getBoundingClientRect().width;
    const textWidth = getWidth(textRef.current);
    const iconWidth = getWidth(iconRef.current);
    setWidth({
      full: textWidth + iconWidth,
      icon: iconWidth,
    });
  }

  useEffect(() => {
    if (customModelClassName !== "") {
      updateWidth();
    }
  }, [props.text, customModelClassName]);

  return (
    <div
      className={`${styles["chat-input-action"]} ${styles[customModelClassName]} clickable`}
      onClick={() => {
        props.onClick();
        setTimeout(updateWidth, 1);
      }}
      onMouseEnter={updateWidth}
      onTouchStart={updateWidth}
      style={
        {
          "--icon-width": `${width.icon}px`,
          "--full-width": `${width.full}px`,
        } as React.CSSProperties
      }
    >
      <div ref={iconRef} className={styles["icon"]}>
        {props.icon}
      </div>
      <div className={styles["text"]} ref={textRef}>
        {props.text}
      </div>
    </div>
  );
}

function useScrollToBottom(
  scrollRef: RefObject<HTMLDivElement>,
  detach: boolean = false,
) {
  // for auto-scroll

  const [autoScroll, setAutoScroll] = useState(true);
  function scrollDomToBottom() {
    const dom = scrollRef.current;
    if (dom) {
      requestAnimationFrame(() => {
        setAutoScroll(true);
        dom.scrollTo(0, dom.scrollHeight);
      });
    }
  }

  // auto scroll
  useEffect(() => {
    if (autoScroll && !detach) {
      scrollDomToBottom();
    }
  });

  return {
    scrollRef,
    autoScroll,
    setAutoScroll,
    scrollDomToBottom,
  };
}

export function ChatActions(props: {
  uploadImage: () => void;
  setAttachImages: (images: string[]) => void;
  setUploading: (uploading: boolean) => void;
  showPromptModal: () => void;
  scrollToBottom: () => void;
  showPromptHints: () => void;
  hitBottom: boolean;
  uploading: boolean;
}) {
  const config = useAppConfig();
  const navigate = useNavigate();
  const chatStore = useChatStore();

  // switch themes
  const theme = config.theme;
  function nextTheme() {
    const themes = [Theme.Auto, Theme.Light, Theme.Dark];
    const themeIndex = themes.indexOf(theme);
    const nextIndex = (themeIndex + 1) % themes.length;
    const nextTheme = themes[nextIndex];
    config.update((config) => (config.theme = nextTheme));
  }

  // stop all responses
  const couldStop = ChatControllerPool.hasPending();
  const stopAll = () => ChatControllerPool.stopAll();

  // switch model
  const currentModel = chatStore.currentSession().mask.modelConfig.model;
  const currentProviderName =
    chatStore.currentSession().mask.modelConfig?.providerName ||
    ServiceProvider.OpenAI;
  const allModels = useAllModels();
  const models = useMemo(() => {
    const filteredModels = allModels.filter((m) => m.available);
    const defaultModel = filteredModels.find((m) => m.isDefault);

    if (defaultModel) {
      const arr = [
        defaultModel,
        ...filteredModels.filter((m) => m !== defaultModel),
      ];
      return arr;
    } else {
      return filteredModels;
    }
  }, [allModels]);
  const currentModelName = useMemo(() => {
    const model = models.find(
      (m) =>
        m.name == currentModel &&
        m?.provider?.providerName == currentProviderName,
    );
    return model?.displayName ?? "";
  }, [models, currentModel, currentProviderName]);
  const [showModelSelector, setShowModelSelector] = useState(false);
  const [showPluginSelector, setShowPluginSelector] = useState(false);
  const [showUploadImage, setShowUploadImage] = useState(false);
  const current_day_token = localStorage.getItem("current_day_token") ?? "";

  useEffect(() => {
    const show = isVisionModel(currentModel);
    setShowUploadImage(show);
    if (!show) {
      props.setAttachImages([]);
      props.setUploading(false);
    }

    // if current model is not available
    // switch to first available model
    const isUnavaliableModel = !models.some((m) => m.name === currentModel);
    if (isUnavaliableModel && models.length > 0) {
      // show next model to default model if exist
      let nextModel = models.find((model) => model.isDefault) || models[0];
      chatStore.updateCurrentSession((session) => {
        // @ts-ignore
        session.mask.modelConfig.model = nextModel.name;
        session.mask.modelConfig.providerName = nextModel?.provider
          ?.providerName as ServiceProvider;
      });
      showToast(
        nextModel?.provider?.providerName == "ByteDance"
          ? nextModel.displayName
          : nextModel.name,
      );
    }
    // eslint-disable-next-line react-hooks/exhaustive-deps
  }, [chatStore, currentModel, models]);

  return (
    <div className={styles["chat-input-actions"]}>
      {couldStop && (
        <ChatAction
          onClick={stopAll}
          text={Locale.Chat.InputActions.Stop}
          icon={<StopIcon />}
        />
      )}
      {!props.hitBottom && (
        <ChatAction
          onClick={props.scrollToBottom}
          text={Locale.Chat.InputActions.ToBottom}
          icon={<BottomIcon />}
        />
      )}
      {/*{props.hitBottom && (*/}
      {/*  <ChatAction*/}
      {/*    onClick={props.showPromptModal}*/}
      {/*    text={Locale.Chat.InputActions.Settings}*/}
      {/*    icon={<SettingsIcon />}*/}
      {/*  />*/}
      {/*)}*/}

      {/*{showUploadImage && (*/}
      <ChatAction
        onClick={props.uploadImage}
        text={Locale.Chat.InputActions.UploadImage}
        icon={props.uploading ? <LoadingButtonIcon /> : <ImageIcon />}
      />
      {/*)}*/}
      <ChatAction
        onClick={nextTheme}
        text={Locale.Chat.InputActions.Theme[theme]}
        icon={
          <>
            {theme === Theme.Auto ? (
              <AutoIcon />
            ) : theme === Theme.Light ? (
              <LightIcon />
            ) : theme === Theme.Dark ? (
              <DarkIcon />
            ) : null}
          </>
        }
      />

      {/*<ChatAction*/}
      {/*  onClick={props.showPromptHints}*/}
      {/*  text={Locale.Chat.InputActions.Prompt}*/}
      {/*  icon={<PromptIcon />}*/}
      {/*/>*/}

      {/*<ChatAction*/}
      {/*  onClick={() => {*/}
      {/*    navigate(Path.Masks);*/}
      {/*  }}*/}
      {/*  text={Locale.Chat.InputActions.Masks}*/}
      {/*  icon={<MaskIcon />}*/}
      {/*/>*/}

      <ChatAction
        text={Locale.Chat.InputActions.Clear}
        icon={<BreakIcon />}
        onClick={() => {
          chatStore.updateCurrentSession((session) => {
            if (session.clearContextIndex === session.messages.length) {
              session.clearContextIndex = undefined;
            } else {
              session.clearContextIndex = session.messages.length;
              session.memoryPrompt = ""; // will clear memory
            }
          });
        }}
      />

      <ChatAction
        onClick={() => setShowModelSelector(true)}
        text={currentModelName}
        icon={<RobotIcon />}
      />

      {showModelSelector && (
        <ModalSelector
          defaultSelectedValue={`${currentModel}@${currentProviderName}`}
          items={models.map((m) => ({
            title: `${m.displayName}${
              m?.provider?.providerName
                ? "(" + m?.provider?.providerName + ")"
                : ""
            }`,
            subTitle: m.describe,
            value: `${m.name}@${m?.provider?.providerName}`,
          }))}
          onClose={() => setShowModelSelector(false)}
          onSelection={(s) => {
            if (s.length === 0) return;
            const [model, providerName] = s[0].split("@");
            chatStore.updateCurrentSession((session) => {
              session.mask.modelConfig.model = model as ModelType;
              session.mask.modelConfig.providerName =
                providerName as ServiceProvider;
              session.mask.syncGlobalConfig = false;
            });
            if (providerName == "ByteDance") {
              const selectedModel = models.find(
                (m) =>
                  m.name == model && m?.provider?.providerName == providerName,
              );
              showToast(selectedModel?.displayName ?? "");
            } else {
              showToast(model);
            }
          }}
        />
      )}

<<<<<<< HEAD
      {/*<ChatAction*/}
      {/*  onClick={() => false}*/}
      {/*  text={"使用 " + current_day_token}*/}
      {/*  icon={*/}
      {/*    <img*/}
      {/*      alt="😀"*/}
      {/*      loading="lazy"*/}
      {/*      width="20"*/}
      {/*      height="20"*/}
      {/*      decoding="async"*/}
      {/*      srcSet="/grinning-face.webp"*/}
      {/*      style={{ color: "transparent" }}*/}
      {/*    />*/}
      {/*  }*/}
      {/*/>*/}
=======
      <ChatAction
        onClick={() => setShowPluginSelector(true)}
        text={Locale.Plugin.Name}
        icon={<PluginIcon />}
      />
      {showPluginSelector && (
        <Selector
          multiple
          defaultSelectedValue={chatStore.currentSession().mask?.plugin}
          items={[
            {
              title: Locale.Plugin.Artifacts,
              value: Plugin.Artifacts,
            },
          ]}
          onClose={() => setShowPluginSelector(false)}
          onSelection={(s) => {
            const plugin = s[0];
            chatStore.updateCurrentSession((session) => {
              session.mask.plugin = s;
            });
            if (plugin) {
              showToast(plugin);
            }
          }}
        />
      )}
>>>>>>> 35c55186
    </div>
  );
}

export function EditMessageModal(props: { onClose: () => void }) {
  const chatStore = useChatStore();
  const session = chatStore.currentSession();
  const [messages, setMessages] = useState(session.messages.slice());

  return (
    <div className="modal-mask">
      <Modal
        title={Locale.Chat.EditMessage.Title}
        onClose={props.onClose}
        actions={[
          <IconButton
            text={Locale.UI.Cancel}
            icon={<CancelIcon />}
            key="cancel"
            onClick={() => {
              props.onClose();
            }}
          />,
          <IconButton
            type="primary"
            text={Locale.UI.Confirm}
            icon={<ConfirmIcon />}
            key="ok"
            onClick={() => {
              chatStore.updateCurrentSession(
                (session) => (session.messages = messages),
              );
              props.onClose();
            }}
          />,
        ]}
      >
        <List>
          <ListItem
            title={Locale.Chat.EditMessage.Topic.Title}
            subTitle={Locale.Chat.EditMessage.Topic.SubTitle}
          >
            <input
              type="text"
              value={session.topic}
              onInput={(e) =>
                chatStore.updateCurrentSession(
                  (session) => (session.topic = e.currentTarget.value),
                )
              }
            ></input>
          </ListItem>
        </List>
        {/*<ContextPrompts*/}
        {/*  context={messages}*/}
        {/*  updateContext={(updater) => {*/}
        {/*    const newMessages = messages.slice();*/}
        {/*    updater(newMessages);*/}
        {/*    setMessages(newMessages);*/}
        {/*  }}*/}
        {/*/>*/}
      </Modal>
    </div>
  );
}

export function DeleteImageButton(props: { deleteImage: () => void }) {
  return (
    <div className={styles["delete-image"]} onClick={props.deleteImage}>
      <DeleteIcon />
    </div>
  );
}

function _Chat() {
  type RenderMessage = ChatMessage & { preview?: boolean };

  const chatStore = useChatStore();
  const session = chatStore.currentSession();
  const config = useAppConfig();
  const fontSize = config.fontSize;

  const [showExport, setShowExport] = useState(false);

  const inputRef = useRef<HTMLTextAreaElement>(null);
  const [userInput, setUserInput] = useState("");
  const [mjImageMode, setMjImageMode] = useState<string>("IMAGINE");
  const [isLoading, setIsLoading] = useState(false);
  const { submitKey, shouldSubmit } = useSubmitHandler();
  const scrollRef = useRef<HTMLDivElement>(null);
  const isScrolledToBottom = scrollRef?.current
    ? Math.abs(
        scrollRef.current.scrollHeight -
          (scrollRef.current.scrollTop + scrollRef.current.clientHeight),
      ) <= 1
    : false;
  const { setAutoScroll, scrollDomToBottom } = useScrollToBottom(
    scrollRef,
    isScrolledToBottom,
  );
  const [hitBottom, setHitBottom] = useState(true);
  const isMobileScreen = useMobileScreen();
  const navigate = useNavigate();
  const [attachImages, setAttachImages] = useState<string[]>([]);
  const [uploading, setUploading] = useState(false);

  // prompt hints
  const promptStore = usePromptStore();
  const [promptHints, setPromptHints] = useState<RenderPrompt[]>([]);
  const onSearch = useDebouncedCallback(
    (text: string) => {
      const matchedPrompts = promptStore.search(text);
      setPromptHints(matchedPrompts);
    },
    100,
    { leading: true, trailing: true },
  );

  // auto grow input
  const [inputRows, setInputRows] = useState(2);
  const measure = useDebouncedCallback(
    () => {
      const rows = inputRef.current ? autoGrowTextArea(inputRef.current) : 1;
      const inputRows = Math.min(
        20,
        Math.max(2 + Number(!isMobileScreen), rows),
      );
      setInputRows(inputRows);
    },
    100,
    {
      leading: true,
      trailing: true,
    },
  );

  // eslint-disable-next-line react-hooks/exhaustive-deps
  useEffect(measure, [userInput]);

  // chat commands shortcuts
  const chatCommands = useChatCommand({
    new: () => chatStore.newSession(),
    newm: () => navigate(Path.NewChat),
    prev: () => chatStore.nextSession(-1),
    next: () => chatStore.nextSession(1),
    clear: () =>
      chatStore.updateCurrentSession(
        (session) => (session.clearContextIndex = session.messages.length),
      ),
    del: () => chatStore.deleteSession(chatStore.currentSessionIndex),
  });

  // only search prompts when user input is short
  const SEARCH_TEXT_LIMIT = 30;
  const onInput = (text: string) => {
    setUserInput(text);
    const n = text.trim().length;

    // clear search results
    if (n === 0) {
      setPromptHints([]);
    } else if (text.startsWith(ChatCommandPrefix)) {
      setPromptHints(chatCommands.search(text));
    } else if (!config.disablePromptHint && n < SEARCH_TEXT_LIMIT) {
      // check if need to trigger auto completion
      if (text.startsWith("/")) {
        let searchText = text.slice(1);
        onSearch(searchText);
      }
    }
  };

  const doSubmit = (userInput: string) => {
    if (userInput.trim() === "") return;
    const matchCommand = chatCommands.match(userInput);
    if (matchCommand.matched) {
      setUserInput("");
      setPromptHints([]);
      matchCommand.invoke();
      return;
    }
    setIsLoading(true);
    chatStore
      .onUserInput(userInput, attachImages, {
        mjImageMode,
        setAutoScroll,
      })
      .then(() => setIsLoading(false));
    setAttachImages([]);
    localStorage.setItem(LAST_INPUT_KEY, userInput);
    setUserInput("");
    setMjImageMode("IMAGINE");
    setPromptHints([]);
    if (!isMobileScreen) inputRef.current?.focus();
    setAutoScroll(true);
  };

  const onPromptSelect = (prompt: RenderPrompt) => {
    setTimeout(() => {
      setPromptHints([]);

      const matchedChatCommand = chatCommands.match(prompt.content);
      if (matchedChatCommand.matched) {
        // if user is selecting a chat command, just trigger it
        matchedChatCommand.invoke();
        setUserInput("");
      } else {
        // or fill the prompt
        setUserInput(prompt.content);
      }
      inputRef.current?.focus();
    }, 30);
  };

  // stop response
  const onUserStop = (messageId: string) => {
    ChatControllerPool.stop(session.id, messageId);
  };

  useEffect(() => {
    chatStore.updateCurrentSession((session) => {
      const stopTiming = Date.now() - REQUEST_TIMEOUT_MS;
      session.messages.forEach((m) => {
        // check if should stop all stale messages
        if (m.isError || new Date(m.date).getTime() < stopTiming) {
          if (m.streaming) {
            m.streaming = false;
          }

          if (m.content.length === 0) {
            m.isError = true;
            m.content = prettyObject({
              error: true,
              message: "empty response",
            });
          }
        }
      });

      // auto sync mask config from global config
      // if (session.mask.syncGlobalConfig) {
      //   console.log("[Mask] syncing from global, name = ", session.mask.name);
      //   session.mask.modelConfig = { ...config.modelConfig };
      // }
    });
    // eslint-disable-next-line react-hooks/exhaustive-deps
  }, []);

  // check if should send message
  const onInputKeyDown = (e: React.KeyboardEvent<HTMLTextAreaElement>) => {
    // if ArrowUp and no userInput, fill with last input
    if (
      e.key === "ArrowUp" &&
      userInput.length <= 0 &&
      !(e.metaKey || e.altKey || e.ctrlKey)
    ) {
      setUserInput(localStorage.getItem(LAST_INPUT_KEY) ?? "");
      e.preventDefault();
      return;
    }
    if (shouldSubmit(e) && promptHints.length === 0) {
      doSubmit(userInput);
      e.preventDefault();
    }
  };
  const onRightClick = (e: any, message: ChatMessage) => {
    // copy to clipboard
    if (selectOrCopy(e.currentTarget, getMessageTextContent(message))) {
      if (userInput.length === 0) {
        setUserInput(getMessageTextContent(message));
      }

      e.preventDefault();
    }
  };

  const deleteMessage = (msgId?: string) => {
    chatStore.updateCurrentSession(
      (session) =>
        (session.messages = session.messages.filter((m) => m.id !== msgId)),
    );
  };

  const onDelete = (msgId: string) => {
    deleteMessage(msgId);
  };

  const onResend = (message: ChatMessage) => {
    // when it is resending a message
    // 1. for a user's message, find the next bot response
    // 2. for a bot's message, find the last user's input
    // 3. delete original user input and bot's message
    // 4. resend the user's input

    const resendingIndex = session.messages.findIndex(
      (m) => m.id === message.id,
    );

    if (resendingIndex < 0 || resendingIndex >= session.messages.length) {
      console.error("[Chat] failed to find resending message", message);
      return;
    }

    let userMessage: ChatMessage | undefined;
    let botMessage: ChatMessage | undefined;

    if (message.role === "assistant") {
      // if it is resending a bot's message, find the user input for it
      botMessage = message;
      for (let i = resendingIndex; i >= 0; i -= 1) {
        if (session.messages[i].role === "user") {
          userMessage = session.messages[i];
          break;
        }
      }
    } else if (message.role === "user") {
      // if it is resending a user's input, find the bot's response
      userMessage = message;
      for (let i = resendingIndex; i < session.messages.length; i += 1) {
        if (session.messages[i].role === "assistant") {
          botMessage = session.messages[i];
          break;
        }
      }
    }

    if (userMessage === undefined) {
      console.error("[Chat] failed to resend", message);
      return;
    }

    // delete the original messages
    deleteMessage(userMessage.id);
    deleteMessage(botMessage?.id);

    // resend the message
    setIsLoading(true);
    const textContent = getMessageTextContent(userMessage);
    const images = getMessageImages(userMessage);
    chatStore.onUserInput(textContent, images).then(() => setIsLoading(false));
    inputRef.current?.focus();
  };

  const onPinMessage = (message: ChatMessage) => {
    chatStore.updateCurrentSession((session) =>
      session.mask.context.push(message),
    );

    showToast(Locale.Chat.Actions.PinToastContent, {
      text: Locale.Chat.Actions.PinToastAction,
      onClick: () => {
        setShowPromptModal(true);
      },
    });
  };

  const context: RenderMessage[] = useMemo(() => {
    return session.mask.hideContext ? [] : session.mask.context.slice();
  }, [session.mask.context, session.mask.hideContext]);
  const accessStore = useAccessStore();

  if (
    context.length === 0 &&
    session.messages.at(0)?.content !== BOT_HELLO.content
  ) {
    const copiedHello = Object.assign({}, BOT_HELLO);
    if (!accessStore.isAuthorized()) {
      copiedHello.content = Locale.Error.Unauthorized;
    }
    context.push(copiedHello);
  }

  // preview messages
  const renderMessages = useMemo(() => {
    return context
      .concat(session.messages as RenderMessage[])
      .concat(
        isLoading
          ? [
              {
                ...createMessage({
                  role: "assistant",
                  content: "……",
                }),
                preview: true,
              },
            ]
          : [],
      )
      .concat(
        userInput.length > 0 && config.sendPreviewBubble
          ? [
              {
                ...createMessage({
                  role: "user",
                  content: userInput,
                }),
                preview: true,
              },
            ]
          : [],
      );
  }, [
    config.sendPreviewBubble,
    context,
    isLoading,
    session.messages,
    userInput,
  ]);

  const [msgRenderIndex, _setMsgRenderIndex] = useState(
    Math.max(0, renderMessages.length - CHAT_PAGE_SIZE),
  );
  function setMsgRenderIndex(newIndex: number) {
    newIndex = Math.min(renderMessages.length - CHAT_PAGE_SIZE, newIndex);
    newIndex = Math.max(0, newIndex);
    _setMsgRenderIndex(newIndex);
  }

  const messages = useMemo(() => {
    const endRenderIndex = Math.min(
      msgRenderIndex + 3 * CHAT_PAGE_SIZE,
      renderMessages.length,
    );
    return renderMessages.slice(msgRenderIndex, endRenderIndex);
  }, [msgRenderIndex, renderMessages]);

  const onChatBodyScroll = (e: HTMLElement) => {
    const bottomHeight = e.scrollTop + e.clientHeight;
    const edgeThreshold = e.clientHeight;

    const isTouchTopEdge = e.scrollTop <= edgeThreshold;
    const isTouchBottomEdge = bottomHeight >= e.scrollHeight - edgeThreshold;
    const isHitBottom =
      bottomHeight >= e.scrollHeight - (isMobileScreen ? 4 : 10);

    const prevPageMsgIndex = msgRenderIndex - CHAT_PAGE_SIZE;
    const nextPageMsgIndex = msgRenderIndex + CHAT_PAGE_SIZE;

    if (isTouchTopEdge && !isTouchBottomEdge) {
      setMsgRenderIndex(prevPageMsgIndex);
    } else if (isTouchBottomEdge) {
      setMsgRenderIndex(nextPageMsgIndex);
    }

    setHitBottom(isHitBottom);
    setAutoScroll(isHitBottom);
  };
  function scrollToBottom() {
    setMsgRenderIndex(renderMessages.length - CHAT_PAGE_SIZE);
    scrollDomToBottom();
  }

  // clear context index = context length + index in messages
  const clearContextIndex =
    (session.clearContextIndex ?? -1) >= 0
      ? session.clearContextIndex! + context.length - msgRenderIndex
      : -1;

  const [showPromptModal, setShowPromptModal] = useState(false);

  const clientConfig = useMemo(() => getClientConfig(), []);

  const autoFocus = !isMobileScreen; // wont auto focus on mobile screen
  const showMaxIcon = !isMobileScreen && !clientConfig?.isApp;

  useCommand({
    fill: setUserInput,
    submit: (text) => {
      doSubmit(text);
    },
    code: (text) => {
      if (accessStore.disableFastLink) return;
      console.log("[Command] got code from url: ", text);
      showConfirm(Locale.URLCommand.Code + `code = ${text}`).then((res) => {
        if (res) {
          accessStore.update((access) => (access.accessCode = text));
        }
      });
    },
    settings: (text) => {
      if (accessStore.disableFastLink) return;

      try {
        const payload = JSON.parse(text) as {
          key?: string;
          url?: string;
        };

        console.log("[Command] got settings from url: ", payload);

        if (payload.key || payload.url) {
          showConfirm(
            Locale.URLCommand.Settings +
              `\n${JSON.stringify(payload, null, 4)}`,
          ).then((res) => {
            if (!res) return;
            if (payload.key) {
              accessStore.update(
                (access) => (access.openaiApiKey = payload.key!),
              );
            }
            if (payload.url) {
              accessStore.update((access) => (access.openaiUrl = payload.url!));
            }
            accessStore.update((access) => (access.useCustomConfig = true));
          });
        }
      } catch {
        console.error("[Command] failed to get settings from url: ", text);
      }
    },
  });

  // edit / insert message modal
  const [isEditingMessage, setIsEditingMessage] = useState(false);

  messages?.forEach((msg) => {
    if (msg.model === "midjourney" && msg.attr.taskId) {
      chatStore.fetchMidjourneyStatus(msg);
    }
  });

  // remember unfinished input
  useEffect(() => {
    // try to load from local storage
    const key = UNFINISHED_INPUT(session.id);
    const mayBeUnfinishedInput = localStorage.getItem(key);
    if (mayBeUnfinishedInput && userInput.length === 0) {
      setUserInput(mayBeUnfinishedInput);
      localStorage.removeItem(key);
    }

    const dom = inputRef.current;
    return () => {
      localStorage.setItem(key, dom?.value ?? "");
    };
    // eslint-disable-next-line react-hooks/exhaustive-deps
  }, []);

  const handlePaste = useCallback(
    async (event: React.ClipboardEvent<HTMLTextAreaElement>) => {
      const currentModel = chatStore.currentSession().mask.modelConfig.model;
      if (!isVisionModel(currentModel)) {
        return;
      }
      const items = (event.clipboardData || window.clipboardData).items;
      for (const item of items) {
        if (item.kind === "file" && item.type.startsWith("image/")) {
          event.preventDefault();
          const file = item.getAsFile();
          if (file) {
            const images: string[] = [];
            images.push(...attachImages);
            images.push(
              ...(await new Promise<string[]>((res, rej) => {
                setUploading(true);
                const imagesData: string[] = [];
                uploadImageRemote(file)
                  .then((dataUrl) => {
                    imagesData.push(dataUrl);
                    setUploading(false);
                    res(imagesData);
                  })
                  .catch((e) => {
                    setUploading(false);
                    rej(e);
                  });
              })),
            );
            const imagesLength = images.length;

            if (imagesLength > 3) {
              images.splice(3, imagesLength - 3);
            }
            setAttachImages(images);
          }
        }
      }
    },
    [attachImages, chatStore],
  );

  async function uploadImage() {
    const images: string[] = [];
    images.push(...attachImages);

    images.push(
      ...(await new Promise<string[]>((res, rej) => {
        const fileInput = document.createElement("input");
        fileInput.type = "file";
        fileInput.accept =
          "image/png, image/jpeg, image/webp, image/heic, image/heif";
        fileInput.multiple = true;
        fileInput.onchange = (event: any) => {
          setUploading(true);
          const files = event.target.files;
          const imagesData: string[] = [];
          for (let i = 0; i < files.length; i++) {
            const file = event.target.files[i];
            uploadImageRemote(file)
              .then((dataUrl) => {
                imagesData.push(dataUrl);
                if (
                  imagesData.length === 3 ||
                  imagesData.length === files.length
                ) {
                  setUploading(false);
                  res(imagesData);
                }
              })
              .catch((e) => {
                setUploading(false);
                rej(e);
              });
          }
        };
        fileInput.click();
      })),
    );

    const imagesLength = images.length;
    if (imagesLength > 3) {
      images.splice(3, imagesLength - 3);
    }
    setAttachImages(images);
  }

  // 加载状态结束，获取token
  const [loadingChange, setLoadingChange] = useState(false);
  useEffect(() => {
    if (!isLoading && loadingChange) {
      try {
        fetch("/api/logs/get_current_token", {
          method: "GET",
          credentials: "include",
        })
          .then((response) => response.json())
          .then((result) => {
            // console.log("请求成功，", result);
            localStorage.setItem(
              "current_day_token",
              result["result"]["current_token"],
            );
          });
      } catch {}
    }
    return () => {
      setLoadingChange(isLoading);
    };
  }, [isLoading, loadingChange]);

  // const [ voiceInputText, setVoiceInputText ] = useState("");
  // const [ voiceInputLoading, setVoiceInputLoading ] = useState(false);

  // useEffect(() => {
  //   if (voiceInputLoading) {
  //     // 正在进行语音输入，输入框应该显示原有文本加上语音输入的。
  //     setUserInput(userInput + voiceInputText);
  //   } else {
  //     // 但是语音输入结束，应该清理多余字符。
  //     console.log('end', userInput, voiceInputText)
  //   }
  //
  //   // eslint-disable-next-line react-hooks/exhaustive-deps
  // }, [voiceInputLoading, voiceInputText]);

  return (
    <div className={styles.chat} key={session.id}>
      <div className="window-header" data-tauri-drag-region>
        {isMobileScreen && (
          <div className="window-actions">
            <div className={"window-action-button"}>
              <IconButton
                icon={<ReturnIcon />}
                bordered
                title={Locale.Chat.Actions.ChatList}
                onClick={() => navigate(Path.Home)}
              />
            </div>
          </div>
        )}

        <div className={`window-header-title ${styles["chat-body-title"]}`}>
          <div
            className={`window-header-main-title ${styles["chat-body-main-title"]}`}
            onClickCapture={() => setIsEditingMessage(true)}
          >
            {!session.topic ? DEFAULT_TOPIC : session.topic}
          </div>
          <div className="window-header-sub-title">
            {/*{Locale.Chat.SubTitle(session.messages.length)}&nbsp;&nbsp;*/}
            <Tooltip
              title={
                <span style={{ color: "black" }}>
                  {localStorage.getItem("current_day_token") ?? 0}{" "}
                  <span style={{ color: "black" }}>/ 200000</span>
                </span>
              }
              color={"var(--second)"}
              placement="bottom"
            >
              当天使用：
              <Progress
                percent={
                  (parseInt(localStorage.getItem("current_day_token") ?? "0") /
                    200000) *
                  100
                }
                size="small"
                showInfo={false}
                strokeColor={{ from: "green", to: "red" }}
              />
            </Tooltip>
          </div>
        </div>
        <div className="window-actions">
          {!isMobileScreen && (
            <div className="window-action-button">
              <IconButton
                icon={<RenameIcon />}
                bordered
                onClick={() => setIsEditingMessage(true)}
              />
            </div>
          )}
          <div className="window-action-button">
            <IconButton
              icon={<ExportIcon />}
              bordered
              title={Locale.Chat.Actions.Export}
              onClick={() => {
                setShowExport(true);
              }}
            />
          </div>
          {showMaxIcon && (
            <div className="window-action-button">
              <IconButton
                icon={config.tightBorder ? <MinIcon /> : <MaxIcon />}
                bordered
                onClick={() => {
                  config.update(
                    (config) => (config.tightBorder = !config.tightBorder),
                  );
                }}
              />
            </div>
          )}
        </div>

        <PromptToast
          showToast={!hitBottom}
          showModal={showPromptModal}
          setShowModal={setShowPromptModal}
        />
      </div>

      <div
        className={styles["chat-body"]}
        ref={scrollRef}
        onScroll={(e) => onChatBodyScroll(e.currentTarget)}
        onMouseDown={() => inputRef.current?.blur()}
        onTouchStart={() => {
          inputRef.current?.blur();
          setAutoScroll(false);
        }}
      >
        {messages.map((message, i) => {
          const isUser = message.role === "user";
          const isContext = i < context.length;
          const showActions =
            i > 0 &&
            !(message.preview || message.content.length === 0) &&
            !isContext;
          const showTyping = message.preview || message.streaming;

          const shouldShowClearContextDivider = i === clearContextIndex - 1;

          return (
            <Fragment key={message.id}>
              <div
                className={
                  isUser ? styles["chat-message-user"] : styles["chat-message"]
                }
              >
                <div className={styles["chat-message-container"]}>
                  <div className={styles["chat-message-header"]}>
                    <div className={styles["chat-message-avatar"]}>
                      <div className={styles["chat-message-edit"]}>
                        <IconButton
                          icon={<EditIcon />}
                          onClick={async () => {
                            const newMessage = await showPrompt(
                              Locale.Chat.Actions.Edit,
                              getMessageTextContent(message),
                              10,
                            );
                            let newContent: string | MultimodalContent[] =
                              newMessage;
                            const images = getMessageImages(message);
                            if (images.length > 0) {
                              newContent = [{ type: "text", text: newMessage }];
                              for (let i = 0; i < images.length; i++) {
                                newContent.push({
                                  type: "image_url",
                                  image_url: {
                                    url: images[i],
                                  },
                                });
                              }
                            }
                            chatStore.updateCurrentSession((session) => {
                              const m = session.mask.context
                                .concat(session.messages)
                                .find((m) => m.id === message.id);
                              if (m) {
                                m.content = newContent;
                              }
                            });
                          }}
                        ></IconButton>
                      </div>
                      {isUser ? (
                        <Avatar avatar={config.avatar} />
                      ) : (
                        <>
                          {/*{["system"].includes(message.role) ? (*/}
                          {/*  <Avatar avatar="2699-fe0f" />*/}
                          {/*) : (*/}
                          {/*  <MaskAvatar*/}
                          {/*    avatar={session.mask.avatar}*/}
                          {/*    model={*/}
                          {/*      message.model || session.mask.modelConfig.model*/}
                          {/*    }*/}
                          {/*  />*/}
                          {/*)}*/}
                        </>
                      )}
                    </div>

                    <div className={styles["chat-message-action-date"]}>
                      {isContext
                        ? Locale.Chat.IsContext
                        : message.date.toLocaleString()}
                    </div>
                  </div>
                  {showTyping && (
                    <div className={styles["chat-message-status"]}>
                      {Locale.Chat.Typing}
                    </div>
                  )}
                  <div className={styles["chat-message-item"]}>
                    <Markdown
                      content={getMessageTextContent(message)}
                      loading={
                        (message.preview || message.streaming) &&
                        message.content.length === 0 &&
                        !isUser
                      }
                      // onContextMenu={(e) => onRightClick(e, message)}
                      // onDoubleClickCapture={() => {
                      //   if (!isMobileScreen) return;
                      //   setUserInput(getMessageTextContent(message));
                      // }}
                      fontSize={fontSize}
                      parentRef={scrollRef}
                      defaultShow={i >= messages.length - 6}
                    />
                    {getMessageImages(message).length == 1 && (
                      <Image
                        className={styles["chat-message-item-image"]}
                        src={getMessageImages(message)[0]}
                        alt=""
                        width={100}
                        height={100}
                      />
                    )}
                    {getMessageImages(message).length > 1 && (
                      <div
                        className={styles["chat-message-item-images"]}
                        style={
                          {
                            "--image-count": getMessageImages(message).length,
                          } as React.CSSProperties
                        }
                      >
                        {getMessageImages(message).map((image, index) => {
                          return (
                            <Image
                              className={
                                styles["chat-message-item-image-multi"]
                              }
                              key={index}
                              src={image}
                              alt=""
                              width={20}
                              height={20}
                            />
                          );
                        })}
                      </div>
                    )}
                  </div>

                  {!isUser &&
                    message.model == "midjourney" &&
                    message.attr?.finished &&
                    ["VARIATION", "IMAGINE", "BLEND"].includes(
                      message.attr?.action,
                    ) && (
                      <div
                        className={[
                          styles["chat-message-actions"],
                          styles["column-flex"],
                        ].join(" ")}
                      >
                        <div>
                          <button
                            onClick={() =>
                              doSubmit(`/mj UPSCALE::1::${message.attr.taskId}`)
                            }
                            className={`${styles["chat-message-action-btn"]} clickable`}
                          >
                            U1
                          </button>
                          <button
                            onClick={() =>
                              doSubmit(`/mj UPSCALE::2::${message.attr.taskId}`)
                            }
                            className={`${styles["chat-message-action-btn"]} clickable`}
                          >
                            U2
                          </button>
                          <button
                            onClick={() =>
                              doSubmit(`/mj UPSCALE::3::${message.attr.taskId}`)
                            }
                            className={`${styles["chat-message-action-btn"]} clickable`}
                          >
                            U3
                          </button>
                          <button
                            onClick={() =>
                              doSubmit(`/mj UPSCALE::4::${message.attr.taskId}`)
                            }
                            className={`${styles["chat-message-action-btn"]} clickable`}
                          >
                            U4
                          </button>
                          {/*<button onClick={() => doSubmit(`/mj REROLL::0::${message.attr.taskId}`)} className={`${styles["chat-message-action-btn"]} clickable`}>RESET</button>*/}
                        </div>
                        <div>
                          <button
                            onClick={() =>
                              doSubmit(
                                `/mj VARIATION::1::${message.attr.taskId}`,
                              )
                            }
                            className={`${styles["chat-message-action-btn"]} clickable`}
                          >
                            V1
                          </button>
                          <button
                            onClick={() =>
                              doSubmit(
                                `/mj VARIATION::2::${message.attr.taskId}`,
                              )
                            }
                            className={`${styles["chat-message-action-btn"]} clickable`}
                          >
                            V2
                          </button>
                          <button
                            onClick={() =>
                              doSubmit(
                                `/mj VARIATION::3::${message.attr.taskId}`,
                              )
                            }
                            className={`${styles["chat-message-action-btn"]} clickable`}
                          >
                            V3
                          </button>
                          <button
                            onClick={() =>
                              doSubmit(
                                `/mj VARIATION::4::${message.attr.taskId}`,
                              )
                            }
                            className={`${styles["chat-message-action-btn"]} clickable`}
                          >
                            V4
                          </button>
                        </div>
                      </div>
                    )}

                  {showActions && (
                    <div
                      className={styles["chat-message-actions"]}
                      style={{
                        marginTop: "10px",
                        marginBottom: "0px",
                      }}
                    >
                      <div className={styles["chat-input-actions"]}>
                        {message.streaming ? (
                          <ChatAction
                            text={Locale.Chat.Actions.Stop}
                            icon={<StopIcon />}
                            onClick={() => onUserStop(message.id ?? i)}
                          />
                        ) : (
                          <>
                            <ChatAction
                              text={Locale.Chat.Actions.Retry}
                              icon={<ResetIcon />}
                              onClick={() => onResend(message)}
                            />

                            <ChatAction
                              text={Locale.Chat.Actions.Delete}
                              icon={<DeleteIcon />}
                              onClick={() => onDelete(message.id ?? i)}
                            />

                            <ChatAction
                              text={Locale.Chat.Actions.Pin}
                              icon={<PinIcon />}
                              onClick={() => onPinMessage(message)}
                            />
                            <ChatAction
                              text={Locale.Chat.Actions.Copy}
                              icon={<CopyIcon />}
                              onClick={() =>
                                copyToClipboard(getMessageTextContent(message))
                              }
                            />
                          </>
                        )}
                      </div>
                    </div>
                  )}
                </div>
              </div>
              {shouldShowClearContextDivider && <ClearContextDivider />}
            </Fragment>
          );
        })}
      </div>

      <div className={styles["chat-input-panel"]}>
        {/*<GptPrompts />*/}
        <PromptHints prompts={promptHints} onPromptSelect={onPromptSelect} />

        <ChatActions
          uploadImage={uploadImage}
          setAttachImages={setAttachImages}
          setUploading={setUploading}
          showPromptModal={() => setShowPromptModal(true)}
          scrollToBottom={scrollToBottom}
          hitBottom={hitBottom}
          uploading={uploading}
          showPromptHints={() => {
            // Click again to close
            if (promptHints.length > 0) {
              setPromptHints([]);
              return;
            }

            inputRef.current?.focus();
            setUserInput("/");
            onSearch("");
          }}
        />
        <label
          className={`${styles["chat-input-panel-inner"]} ${
            attachImages.length != 0
              ? styles["chat-input-panel-inner-attach"]
              : ""
          }`}
          htmlFor="chat-input"
        >
          <textarea
            id="chat-input"
            ref={inputRef}
            className={styles["chat-input"]}
            placeholder={Locale.Chat.Input(submitKey)}
            onInput={(e) => onInput(e.currentTarget.value)}
            value={userInput}
            onKeyDown={onInputKeyDown}
            onFocus={scrollToBottom}
            onClick={scrollToBottom}
            onPaste={handlePaste}
            rows={inputRows}
            autoFocus={autoFocus}
            style={{
              fontSize: config.fontSize,
            }}
          />
          {attachImages.length != 0 && (
            <div className={styles["attach-images"]}>
              {attachImages.map((image, index) => {
                return (
                  <div
                    key={index}
                    className={styles["attach-image"]}
                    style={{ backgroundImage: `url("${image}")` }}
                  >
                    <div className={styles["attach-image-mask"]}>
                      <DeleteImageButton
                        deleteImage={() => {
                          setAttachImages(
                            attachImages.filter((_, i) => i !== index),
                          );
                        }}
                      />
                    </div>
                  </div>
                );
              })}
            </div>
          )}
          <div className={styles["chat-input-send-area"]}>
            <VoiceInput
              // voiceInputText={voiceInputText}
              // setVoiceInputText={setVoiceInputText}
              // voiceInputLoading={voiceInputLoading}
              // setVoiceInputLoading={setVoiceInputLoading}
              userInput={userInput}
              setUserInput={setUserInput}
            />
          </div>
          <IconButton
            icon={<SendWhiteIcon />}
            text={Locale.Chat.Send}
            className={styles["chat-input-send"]}
            type="primary"
            onClick={() => doSubmit(userInput)}
          />
        </label>
      </div>
      <div className={styles["bottom-tip"]}>
        <span>AI 也可能会犯错。请核查重要信息。</span>
      </div>

      {showExport && (
        <ExportMessageModal onClose={() => setShowExport(false)} />
      )}

      {isEditingMessage && (
        <EditMessageModal
          onClose={() => {
            setIsEditingMessage(false);
          }}
        />
      )}
    </div>
  );
}

// function getCurrentDayToken(sessions: ChatSession[]): number {
//   try {
//     const currentTime = new Date();
//     const startOfTheDayInTimeZone = new Date(
//       currentTime.getFullYear(),
//       currentTime.getMonth(),
//       currentTime.getDate(),
//       0,
//       0,
//       0,
//     );
//     const current_day_message = sessions
//       .reduce((acc, item) => {
//         // @ts-ignore
//         return acc.concat(item.messages);
//       }, [])
//       .filter((item1) => {
//         // @ts-ignore
//         const dateToCheck = new Date(item1.date);
//         return startOfTheDayInTimeZone < dateToCheck;
//       });
//     const all_current_day_content = current_day_message
//       // @ts-ignore
//       .map((item) => item.content)
//       .join(" ");
//     // 获取会话之后，再整合content，
//     return getTokenLength(all_current_day_content);
//   } catch (e) {
//     return 0;
//   }
// }

export function Chat() {
  const chatStore = useChatStore();
  const sessionIndex = chatStore.currentSessionIndex;
  // 这里计先计算一下当天总token数。
  // localStorage.setItem(
  //   "current_day_token",
  //   String(getCurrentDayToken(chatStore.sessions)),
  // );
  return <_Chat key={sessionIndex}></_Chat>;
}<|MERGE_RESOLUTION|>--- conflicted
+++ resolved
@@ -651,28 +651,11 @@
         />
       )}
 
-<<<<<<< HEAD
       {/*<ChatAction*/}
-      {/*  onClick={() => false}*/}
-      {/*  text={"使用 " + current_day_token}*/}
-      {/*  icon={*/}
-      {/*    <img*/}
-      {/*      alt="😀"*/}
-      {/*      loading="lazy"*/}
-      {/*      width="20"*/}
-      {/*      height="20"*/}
-      {/*      decoding="async"*/}
-      {/*      srcSet="/grinning-face.webp"*/}
-      {/*      style={{ color: "transparent" }}*/}
-      {/*    />*/}
-      {/*  }*/}
+      {/*  onClick={() => setShowPluginSelector(true)}*/}
+      {/*  text={Locale.Plugin.Name}*/}
+      {/*  icon={<PluginIcon />}*/}
       {/*/>*/}
-=======
-      <ChatAction
-        onClick={() => setShowPluginSelector(true)}
-        text={Locale.Plugin.Name}
-        icon={<PluginIcon />}
-      />
       {showPluginSelector && (
         <Selector
           multiple
@@ -695,7 +678,6 @@
           }}
         />
       )}
->>>>>>> 35c55186
     </div>
   );
 }
