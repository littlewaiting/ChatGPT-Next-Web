import React, { useEffect, useRef, useMemo, useState, Fragment } from "react";

import styles from "./home.module.scss";

import { IconButton } from "./button";
import SettingsIcon from "../icons/settings.svg";
import GithubIcon from "../icons/github.svg";
import ChatGptIcon from "../icons/chatgpt.svg";
import AddIcon from "../icons/add.svg";
import CloseIcon from "../icons/close.svg";
import DeleteIcon from "../icons/delete.svg";
import MaskIcon from "../icons/mask.svg";
import DragIcon from "../icons/drag.svg";
import DiscoveryIcon from "../icons/discovery.svg";

import Locale from "../locales";

import { useAppConfig, useChatStore } from "../store";

import {
  DEFAULT_SIDEBAR_WIDTH,
  MAX_SIDEBAR_WIDTH,
  MIN_SIDEBAR_WIDTH,
  NARROW_SIDEBAR_WIDTH,
  Path,
  PLUGINS,
  REPO_URL,
} from "../constant";

import { Link, useNavigate } from "react-router-dom";
import { isIOS, useMobileScreen } from "../utils";
import dynamic from "next/dynamic";
import { showConfirm, Selector } from "./ui-lib";

const ChatList = dynamic(async () => (await import("./chat-list")).ChatList, {
  loading: () => null,
});

export function useHotKey() {
  const chatStore = useChatStore();

  useEffect(() => {
    const onKeyDown = (e: KeyboardEvent) => {
      if (e.altKey || e.ctrlKey) {
        if (e.key === "ArrowUp") {
          chatStore.nextSession(-1);
        } else if (e.key === "ArrowDown") {
          chatStore.nextSession(1);
        }
      }
    };

    window.addEventListener("keydown", onKeyDown);
    return () => window.removeEventListener("keydown", onKeyDown);
  });
}

export function useDragSideBar() {
  const limit = (x: number) => Math.min(MAX_SIDEBAR_WIDTH, x);

  const config = useAppConfig();
  const startX = useRef(0);
  const startDragWidth = useRef(config.sidebarWidth ?? DEFAULT_SIDEBAR_WIDTH);
  const lastUpdateTime = useRef(Date.now());

  const toggleSideBar = () => {
    config.update((config) => {
      if (config.sidebarWidth < MIN_SIDEBAR_WIDTH) {
        config.sidebarWidth = DEFAULT_SIDEBAR_WIDTH;
      } else {
        config.sidebarWidth = NARROW_SIDEBAR_WIDTH;
      }
    });
  };

  const onDragStart = (e: MouseEvent) => {
    // Remembers the initial width each time the mouse is pressed
    startX.current = e.clientX;
    startDragWidth.current = config.sidebarWidth;
    const dragStartTime = Date.now();

    const handleDragMove = (e: MouseEvent) => {
      if (Date.now() < lastUpdateTime.current + 20) {
        return;
      }
      lastUpdateTime.current = Date.now();
      const d = e.clientX - startX.current;
      const nextWidth = limit(startDragWidth.current + d);
      config.update((config) => {
        if (nextWidth < MIN_SIDEBAR_WIDTH) {
          config.sidebarWidth = NARROW_SIDEBAR_WIDTH;
        } else {
          config.sidebarWidth = nextWidth;
        }
      });
    };

    const handleDragEnd = () => {
      // In useRef the data is non-responsive, so `config.sidebarWidth` can't get the dynamic sidebarWidth
      window.removeEventListener("pointermove", handleDragMove);
      window.removeEventListener("pointerup", handleDragEnd);

      // if user click the drag icon, should toggle the sidebar
      const shouldFireClick = Date.now() - dragStartTime < 300;
      if (shouldFireClick) {
        toggleSideBar();
      }
    };

    window.addEventListener("pointermove", handleDragMove);
    window.addEventListener("pointerup", handleDragEnd);
  };

  const isMobileScreen = useMobileScreen();
  const shouldNarrow =
    !isMobileScreen && config.sidebarWidth < MIN_SIDEBAR_WIDTH;

  useEffect(() => {
    const barWidth = shouldNarrow
      ? NARROW_SIDEBAR_WIDTH
      : limit(config.sidebarWidth ?? DEFAULT_SIDEBAR_WIDTH);
    const sideBarWidth = isMobileScreen ? "100vw" : `${barWidth}px`;
    document.documentElement.style.setProperty("--sidebar-width", sideBarWidth);
  }, [config.sidebarWidth, isMobileScreen, shouldNarrow]);

  return {
    onDragStart,
    shouldNarrow,
  };
}
export function SideBarContainer(props: {
  children: React.ReactNode;
  onDragStart: (e: MouseEvent) => void;
  shouldNarrow: boolean;
  className?: string;
}) {
  const isMobileScreen = useMobileScreen();
  const isIOSMobile = useMemo(
    () => isIOS() && isMobileScreen,
    [isMobileScreen],
  );
  const { children, className, onDragStart, shouldNarrow } = props;
  return (
    <div
      className={`${styles.sidebar} ${className} ${
        shouldNarrow && styles["narrow-sidebar"]
      }`}
      style={{
        // #3016 disable transition on ios mobile screen
        transition: isMobileScreen && isIOSMobile ? "none" : undefined,
      }}
    >
      {children}
      <div
        className={styles["sidebar-drag"]}
        onPointerDown={(e) => onDragStart(e as any)}
      >
        <DragIcon />
      </div>
    </div>
  );
}

export function SideBarHeader(props: {
  title?: string | React.ReactNode;
  subTitle?: string | React.ReactNode;
  logo?: React.ReactNode;
  children?: React.ReactNode;
}) {
  const { title, subTitle, logo, children } = props;
  return (
    <Fragment>
      <div className={styles["sidebar-header"]} data-tauri-drag-region>
        <div className={styles["sidebar-title"]} data-tauri-drag-region>
<<<<<<< HEAD
          吼吼
        </div>
        <div className={styles["sidebar-sub-title"]}>
          打造属于你的人工智能助手。
        </div>
        <div className={styles["sidebar-logo"] + " no-dark"}>
          <ChatGptIcon />
=======
          {title}
>>>>>>> 941a03ed
        </div>
        <div className={styles["sidebar-sub-title"]}>{subTitle}</div>
        <div className={styles["sidebar-logo"] + " no-dark"}>{logo}</div>
      </div>
      {children}
    </Fragment>
  );
}

export function SideBarBody(props: {
  children: React.ReactNode;
  onClick?: (e: React.MouseEvent<HTMLDivElement, MouseEvent>) => void;
}) {
  const { onClick, children } = props;
  return (
    <div className={styles["sidebar-body"]} onClick={onClick}>
      {children}
    </div>
  );
}

export function SideBarTail(props: {
  primaryAction?: React.ReactNode;
  secondaryAction?: React.ReactNode;
}) {
  const { primaryAction, secondaryAction } = props;

  return (
    <div className={styles["sidebar-tail"]}>
      <div className={styles["sidebar-actions"]}>{primaryAction}</div>
      <div className={styles["sidebar-actions"]}>{secondaryAction}</div>
    </div>
  );
}

export function SideBar(props: { className?: string }) {
  useHotKey();
  const { onDragStart, shouldNarrow } = useDragSideBar();
  const [showPluginSelector, setShowPluginSelector] = useState(false);
  const navigate = useNavigate();
  const config = useAppConfig();
  const chatStore = useChatStore();

  return (
    <SideBarContainer
      onDragStart={onDragStart}
      shouldNarrow={shouldNarrow}
      {...props}
    >
      <SideBarHeader
        title="NextChat"
        subTitle="Build your own AI assistant."
        logo={<ChatGptIcon />}
      >
        <div className={styles["sidebar-header-bar"]}>
          <IconButton
            icon={<MaskIcon />}
            text={shouldNarrow ? undefined : Locale.Mask.Name}
            className={styles["sidebar-bar-button"]}
            onClick={() => {
              if (config.dontShowMaskSplashScreen !== true) {
                navigate(Path.NewChat, { state: { fromHome: true } });
              } else {
                navigate(Path.Masks, { state: { fromHome: true } });
              }
            }}
            shadow
          />
          <IconButton
            icon={<DiscoveryIcon />}
            text={shouldNarrow ? undefined : Locale.Discovery.Name}
            className={styles["sidebar-bar-button"]}
            onClick={() => setShowPluginSelector(true)}
            shadow
          />
        </div>
        {showPluginSelector && (
          <Selector
            items={[
              {
                title: "👇 Please select the plugin you need to use",
                value: "-",
                disable: true,
              },
              ...PLUGINS.map((item) => {
                return {
                  title: item.name,
                  value: item.path,
                };
              }),
            ]}
            onClose={() => setShowPluginSelector(false)}
            onSelection={(s) => {
              navigate(s[0], { state: { fromHome: true } });
            }}
          />
        )}
      </SideBarHeader>
      <SideBarBody
        onClick={(e) => {
          if (e.target === e.currentTarget) {
            navigate(Path.Home);
          }
        }}
      >
        <ChatList narrow={shouldNarrow} />
      </SideBarBody>
      <SideBarTail
        primaryAction={
          <>
            <div className={styles["sidebar-action"] + " " + styles.mobile}>
              <IconButton
                icon={<DeleteIcon />}
                onClick={async () => {
                  if (await showConfirm(Locale.Home.DeleteChat)) {
                    chatStore.deleteSession(chatStore.currentSessionIndex);
                  }
                }}
              />
            </div>
            <div className={styles["sidebar-action"]}>
              <Link to={Path.Settings}>
                <IconButton icon={<SettingsIcon />} shadow />
              </Link>
            </div>
            <div className={styles["sidebar-action"]}>
              <a href={REPO_URL} target="_blank" rel="noopener noreferrer">
                <IconButton icon={<GithubIcon />} shadow />
              </a>
            </div>
          </>
        }
        secondaryAction={
          <IconButton
            icon={<AddIcon />}
            text={shouldNarrow ? undefined : Locale.Home.NewChat}
            onClick={() => {
              if (config.dontShowMaskSplashScreen) {
                chatStore.newSession();
                navigate(Path.Chat);
              } else {
                navigate(Path.NewChat);
              }
            }}
            shadow
          />
        }
      />
    </SideBarContainer>
  );
}<|MERGE_RESOLUTION|>--- conflicted
+++ resolved
@@ -172,17 +172,7 @@
     <Fragment>
       <div className={styles["sidebar-header"]} data-tauri-drag-region>
         <div className={styles["sidebar-title"]} data-tauri-drag-region>
-<<<<<<< HEAD
-          吼吼
-        </div>
-        <div className={styles["sidebar-sub-title"]}>
-          打造属于你的人工智能助手。
-        </div>
-        <div className={styles["sidebar-logo"] + " no-dark"}>
-          <ChatGptIcon />
-=======
           {title}
->>>>>>> 941a03ed
         </div>
         <div className={styles["sidebar-sub-title"]}>{subTitle}</div>
         <div className={styles["sidebar-logo"] + " no-dark"}>{logo}</div>
