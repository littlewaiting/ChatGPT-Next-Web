import styles from "./home.module.scss";

import AddIcon from "../icons/add.svg";
import CloseIcon from "../icons/close.svg";
import DragIcon from "../icons/drag.svg";
import GithubIcon from "../icons/github.svg";
import MaskIcon from "../icons/mask.svg";
import PluginIcon from "../icons/plugin.svg";
import SettingsIcon from "../icons/settings.svg";
import SignoutIcon from "../icons/signout.svg";
import { IconButton } from "./button";

import Locale from "../locales";

import { useAppConfig, useChatStore } from "../store";

import {
  DEFAULT_SIDEBAR_WIDTH,
  MAX_SIDEBAR_WIDTH,
  MIN_SIDEBAR_WIDTH,
  NARROW_SIDEBAR_WIDTH,
  Path,
  REPO_URL,
} from "../constant";

import { signOut } from "next-auth/react";
import dynamic from "next/dynamic";
import { useEffect, useMemo, useRef } from "react";
import { Link, useNavigate } from "react-router-dom";
import { isIOS, useMobileScreen } from "../utils";
import { showConfirm, showToast } from "./ui-lib";

const ChatList = dynamic(async () => (await import("./chat-list")).ChatList, {
  loading: () => null,
});

function useHotKey() {
  const chatStore = useChatStore();

  useEffect(() => {
    const onKeyDown = (e: KeyboardEvent) => {
      if (e.altKey || e.ctrlKey) {
        if (e.key === "ArrowUp") {
          chatStore.nextSession(-1);
        } else if (e.key === "ArrowDown") {
          chatStore.nextSession(1);
        }
      }
    };

    window.addEventListener("keydown", onKeyDown);
    return () => window.removeEventListener("keydown", onKeyDown);
  });
}

function useDragSideBar() {
  const limit = (x: number) => Math.min(MAX_SIDEBAR_WIDTH, x);

  const config = useAppConfig();
  const startX = useRef(0);
  const startDragWidth = useRef(config.sidebarWidth ?? DEFAULT_SIDEBAR_WIDTH);
  const lastUpdateTime = useRef(Date.now());

  const toggleSideBar = () => {
    config.update((config) => {
      if (config.sidebarWidth < MIN_SIDEBAR_WIDTH) {
        config.sidebarWidth = DEFAULT_SIDEBAR_WIDTH;
      } else {
        config.sidebarWidth = NARROW_SIDEBAR_WIDTH;
      }
    });
  };

  const onDragStart = (e: MouseEvent) => {
    // Remembers the initial width each time the mouse is pressed
    startX.current = e.clientX;
    startDragWidth.current = config.sidebarWidth;
    const dragStartTime = Date.now();

    const handleDragMove = (e: MouseEvent) => {
      if (Date.now() < lastUpdateTime.current + 20) {
        return;
      }
      lastUpdateTime.current = Date.now();
      const d = e.clientX - startX.current;
      const nextWidth = limit(startDragWidth.current + d);
      config.update((config) => {
        if (nextWidth < MIN_SIDEBAR_WIDTH) {
          config.sidebarWidth = NARROW_SIDEBAR_WIDTH;
        } else {
          config.sidebarWidth = nextWidth;
        }
      });
    };

    const handleDragEnd = () => {
      // In useRef the data is non-responsive, so `config.sidebarWidth` can't get the dynamic sidebarWidth
      window.removeEventListener("pointermove", handleDragMove);
      window.removeEventListener("pointerup", handleDragEnd);

      // if user click the drag icon, should toggle the sidebar
      const shouldFireClick = Date.now() - dragStartTime < 300;
      if (shouldFireClick) {
        toggleSideBar();
      }
    };

    window.addEventListener("pointermove", handleDragMove);
    window.addEventListener("pointerup", handleDragEnd);
  };

  const isMobileScreen = useMobileScreen();
  const shouldNarrow =
    !isMobileScreen && config.sidebarWidth < MIN_SIDEBAR_WIDTH;

  useEffect(() => {
    const barWidth = shouldNarrow
      ? NARROW_SIDEBAR_WIDTH
      : limit(config.sidebarWidth ?? DEFAULT_SIDEBAR_WIDTH);
    const sideBarWidth = isMobileScreen ? "100vw" : `${barWidth}px`;
    document.documentElement.style.setProperty("--sidebar-width", sideBarWidth);
  }, [config.sidebarWidth, isMobileScreen, shouldNarrow]);

  return {
    onDragStart,
    shouldNarrow,
  };
}

export function SideBar(props: { className?: string }) {
  const chatStore = useChatStore();

  // drag side bar
  const { onDragStart, shouldNarrow } = useDragSideBar();
  const navigate = useNavigate();
  const config = useAppConfig();
  const isMobileScreen = useMobileScreen();
  const isIOSMobile = useMemo(
    () => isIOS() && isMobileScreen,
    [isMobileScreen],
  );

  useHotKey();

  return (
    <div
      className={`${styles.sidebar} ${props.className} ${
        shouldNarrow && styles["narrow-sidebar"]
      }`}
      style={{
        // #3016 disable transition on ios mobile screen
        transition: isMobileScreen && isIOSMobile ? "none" : undefined,
      }}
    >
      <div className={styles["sidebar-header"]} data-tauri-drag-region>
        <div className={styles["sidebar-title"]} data-tauri-drag-region>
          AdEx<b>GPT</b> - via API
        </div>
        <div className={styles["sidebar-sub-title"]}>
<<<<<<< HEAD
          secure local UI for OpenAI API<br />
          <a href="https://adexpartners.sharepoint.com/sites/AdExGPT/SitePages/AdExGPT.aspx">FAQ & Support</a>
        </div>
        <div className={styles["sidebar-logo"] + " no-dark"}>
          <img src="https://assets.cdn.personio.de/logos/85756/default/fc91989a7a2e899e3655593e271461aa.jpg" width="60" />
=======
          secure local UI for OpenAI API
          <br />
          <a href="https://adexpartners.sharepoint.com/sites/AdExGPT/SitePages/AdExGPT.aspx">
            FAQ & Support
          </a>
        </div>
        <div className={styles["sidebar-logo"] + " no-dark"}>
          <img
            src="https://assets.cdn.personio.de/logos/85756/default/fc91989a7a2e899e3655593e271461aa.jpg"
            width="60"
          />
>>>>>>> a99eed76
        </div>
      </div>

      <div className={styles["sidebar-header-bar"]}>
        <IconButton
          icon={<MaskIcon />}
          text={shouldNarrow ? undefined : Locale.Mask.Name}
          className={styles["sidebar-bar-button"]}
          onClick={() => {
            if (config.dontShowMaskSplashScreen !== true) {
              navigate(Path.NewChat, { state: { fromHome: true } });
            } else {
              navigate(Path.Masks, { state: { fromHome: true } });
            }
          }}
          shadow
        />
        <IconButton
          icon={<PluginIcon />}
          text={shouldNarrow ? undefined : Locale.Plugin.Name}
          className={styles["sidebar-bar-button"]}
          onClick={() => showToast(Locale.WIP)}
          shadow
        />
      </div>

      <div
        className={styles["sidebar-body"]}
        onClick={(e) => {
          if (e.target === e.currentTarget) {
            navigate(Path.Home);
          }
        }}
      >
        <ChatList narrow={shouldNarrow} />
      </div>

      <div className={styles["sidebar-tail"]}>
        <div className={styles["sidebar-actions"]}>
          <div className={styles["sidebar-action"] + " " + styles.mobile}>
            <IconButton
              icon={<CloseIcon />}
              onClick={async () => {
                if (await showConfirm(Locale.Home.DeleteChat)) {
                  chatStore.deleteSession(chatStore.currentSessionIndex);
                }
              }}
            />
          </div>

          <div className={styles["sidebar-action"]}>
            <Link to={Path.Settings}>
              <IconButton icon={<SettingsIcon />} shadow />
            </Link>
          </div>

          <div className={styles["sidebar-action"]}>
            <a href={REPO_URL} target="_blank" rel="noopener noreferrer">
              <IconButton icon={<GithubIcon />} shadow />
            </a>
          </div>

          <div className={styles["sidebar-action"]}>
            <IconButton
              icon={<SignoutIcon />}
              shadow
              onClick={() => signOut()}
            />
          </div>
        </div>
        <div>
          <IconButton
            icon={<AddIcon />}
            text={shouldNarrow ? undefined : Locale.Home.NewChat}
            onClick={() => {
              if (config.dontShowMaskSplashScreen) {
                chatStore.newSession();
                navigate(Path.Chat);
              } else {
                navigate(Path.NewChat);
              }
            }}
            shadow
          />
        </div>
      </div>

      <div
        className={styles["sidebar-drag"]}
        onPointerDown={(e) => onDragStart(e as any)}
      >
        <DragIcon />
      </div>
    </div>
  );
}<|MERGE_RESOLUTION|>--- conflicted
+++ resolved
@@ -157,13 +157,6 @@
           AdEx<b>GPT</b> - via API
         </div>
         <div className={styles["sidebar-sub-title"]}>
-<<<<<<< HEAD
-          secure local UI for OpenAI API<br />
-          <a href="https://adexpartners.sharepoint.com/sites/AdExGPT/SitePages/AdExGPT.aspx">FAQ & Support</a>
-        </div>
-        <div className={styles["sidebar-logo"] + " no-dark"}>
-          <img src="https://assets.cdn.personio.de/logos/85756/default/fc91989a7a2e899e3655593e271461aa.jpg" width="60" />
-=======
           secure local UI for OpenAI API
           <br />
           <a href="https://adexpartners.sharepoint.com/sites/AdExGPT/SitePages/AdExGPT.aspx">
@@ -175,7 +168,6 @@
             src="https://assets.cdn.personio.de/logos/85756/default/fc91989a7a2e899e3655593e271461aa.jpg"
             width="60"
           />
->>>>>>> a99eed76
         </div>
       </div>
 
