--- conflicted
+++ resolved
@@ -156,11 +156,7 @@
     >
       <div className={styles["sidebar-header"]} data-tauri-drag-region>
         <div className={styles["sidebar-title"]} data-tauri-drag-region>
-<<<<<<< HEAD
           你的专属GPT助手
-=======
-          NextChat
->>>>>>> cc0eae71
         </div>
         <div className={styles["sidebar-sub-title"]}>
           联系15262497595,部署您的专属企业AI助手.
@@ -222,11 +218,9 @@
             </Link>
           </div>
           <div className={styles["sidebar-action"]}>
-<<<<<<< HEAD
-            <a href={AIGC_URL} target="_blank">
-=======
+
             <a href={REPO_URL} target="_blank" rel="noopener noreferrer">
->>>>>>> cc0eae71
+
               <IconButton icon={<GithubIcon />} shadow />
             </a>
           </div>
