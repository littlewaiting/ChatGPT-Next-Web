--- conflicted
+++ resolved
@@ -181,14 +181,11 @@
               <IconButton icon={<SettingsIcon />} shadow />
             </Link>
           </div>
-<<<<<<< HEAD
-=======
           <div className={styles["sidebar-action"]}>
             <a href={REPO_URL} target="_blank" rel="noopener noreferrer">
               <IconButton icon={<GithubIcon />} shadow />
             </a>
           </div>
->>>>>>> e03db9c2
         </div>
         <div>
           <IconButton
