--- conflicted
+++ resolved
@@ -116,17 +116,12 @@
         shouldNarrow && styles["narrow-sidebar"]
       }`}
     >
-<<<<<<< HEAD
-      <div className={styles["sidebar-header"]}>
-        <div className={styles["sidebar-title"]}>人工智能写作GPT-4版本</div>
-=======
       <div className={styles["sidebar-header"]} data-tauri-drag-region>
         <div className={styles["sidebar-title"]} data-tauri-drag-region>
           ChatGPT Next
         </div>
->>>>>>> b7320e68
         <div className={styles["sidebar-sub-title"]}>
-        年度会员专用网站(ChatGPT-4)
+          Build your own AI assistant.
         </div>
         <div className={styles["sidebar-logo"] + " no-dark"}>
           <ChatGptIcon />
