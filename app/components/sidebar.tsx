import { useEffect, useRef, useMemo } from "react";

import styles from "./home.module.scss";

import { IconButton } from "./button";
import SettingsIcon from "../icons/settings.svg";
import GithubIcon from "../icons/github.svg";
import ChatGptIcon from "../icons/chatgpt.svg";
import AddIcon from "../icons/add.svg";
import CloseIcon from "../icons/close.svg";
import DeleteIcon from "../icons/delete.svg";
import MaskIcon from "../icons/mask.svg";
import PluginIcon from "../icons/plugin.svg";
import DragIcon from "../icons/drag.svg";

import Locale from "../locales";

import { useAppConfig, useChatStore } from "../store";

import {
  DEFAULT_SIDEBAR_WIDTH,
  MAX_SIDEBAR_WIDTH,
  MIN_SIDEBAR_WIDTH,
  NARROW_SIDEBAR_WIDTH,
  Path,
  REPO_URL,
} from "../constant";

import { Link, useNavigate } from "react-router-dom";
import { isIOS, useMobileScreen } from "../utils";
import dynamic from "next/dynamic";
import { showConfirm, showToast } from "./ui-lib";

const ChatList = dynamic(async () => (await import("./chat-list")).ChatList, {
  loading: () => null,
});

function useHotKey() {
  const chatStore = useChatStore();

  useEffect(() => {
    const onKeyDown = (e: KeyboardEvent) => {
      if (e.altKey || e.ctrlKey) {
        if (e.key === "ArrowUp") {
          chatStore.nextSession(-1);
        } else if (e.key === "ArrowDown") {
          chatStore.nextSession(1);
        }
      }
    };

    window.addEventListener("keydown", onKeyDown);
    return () => window.removeEventListener("keydown", onKeyDown);
  });
}

function useDragSideBar() {
  const limit = (x: number) => Math.min(MAX_SIDEBAR_WIDTH, x);

  const config = useAppConfig();
  const startX = useRef(0);
  const startDragWidth = useRef(config.sidebarWidth ?? DEFAULT_SIDEBAR_WIDTH);
  const lastUpdateTime = useRef(Date.now());

  const toggleSideBar = () => {
    config.update((config) => {
      if (config.sidebarWidth < MIN_SIDEBAR_WIDTH) {
        config.sidebarWidth = DEFAULT_SIDEBAR_WIDTH;
      } else {
        config.sidebarWidth = NARROW_SIDEBAR_WIDTH;
      }
    });
  };

  const onDragStart = (e: MouseEvent) => {
    // Remembers the initial width each time the mouse is pressed
    startX.current = e.clientX;
    startDragWidth.current = config.sidebarWidth;
    const dragStartTime = Date.now();

    const handleDragMove = (e: MouseEvent) => {
      if (Date.now() < lastUpdateTime.current + 20) {
        return;
      }
      lastUpdateTime.current = Date.now();
      const d = e.clientX - startX.current;
      const nextWidth = limit(startDragWidth.current + d);
      config.update((config) => {
        if (nextWidth < MIN_SIDEBAR_WIDTH) {
          config.sidebarWidth = NARROW_SIDEBAR_WIDTH;
        } else {
          config.sidebarWidth = nextWidth;
        }
      });
    };

    const handleDragEnd = () => {
      // In useRef the data is non-responsive, so `config.sidebarWidth` can't get the dynamic sidebarWidth
      window.removeEventListener("pointermove", handleDragMove);
      window.removeEventListener("pointerup", handleDragEnd);

      // if user click the drag icon, should toggle the sidebar
      const shouldFireClick = Date.now() - dragStartTime < 300;
      if (shouldFireClick) {
        toggleSideBar();
      }
    };

    window.addEventListener("pointermove", handleDragMove);
    window.addEventListener("pointerup", handleDragEnd);
  };

  const isMobileScreen = useMobileScreen();
  const shouldNarrow =
    !isMobileScreen && config.sidebarWidth < MIN_SIDEBAR_WIDTH;

  useEffect(() => {
    const barWidth = shouldNarrow
      ? NARROW_SIDEBAR_WIDTH
      : limit(config.sidebarWidth ?? DEFAULT_SIDEBAR_WIDTH);
    const sideBarWidth = isMobileScreen ? "100vw" : `${barWidth}px`;
    document.documentElement.style.setProperty("--sidebar-width", sideBarWidth);
  }, [config.sidebarWidth, isMobileScreen, shouldNarrow]);

  return {
    onDragStart,
    shouldNarrow,
  };
}

export function SideBar(props: { className?: string }) {
  const chatStore = useChatStore();

  // drag side bar
  const { onDragStart, shouldNarrow } = useDragSideBar();
  const navigate = useNavigate();
  const config = useAppConfig();
  const isMobileScreen = useMobileScreen();
  const isIOSMobile = useMemo(
    () => isIOS() && isMobileScreen,
    [isMobileScreen],
  );

  useHotKey();

  return (
    <div
      className={`${styles.sidebar} ${props.className} ${
        shouldNarrow && styles["narrow-sidebar"]
      }`}
      style={{
        // #3016 disable transition on ios mobile screen
        transition: isMobileScreen && isIOSMobile ? "none" : undefined,
      }}
    >
      <div className={styles["sidebar-header"]} data-tauri-drag-region>
        <div className={styles["sidebar-title"]} data-tauri-drag-region>
<<<<<<< HEAD
          聊天列表
=======
          NextChat
        </div>
        <div className={styles["sidebar-sub-title"]}>
          Build your own AI assistant.
>>>>>>> 506c17a0
        </div>
        <div className={styles["sidebar-logo"] + " no-dark"}>
          <ChatGptIcon />
        </div>
      </div>

<<<<<<< HEAD
=======
      <div className={styles["sidebar-header-bar"]}>
        <IconButton
          icon={<MaskIcon />}
          text={shouldNarrow ? undefined : Locale.Mask.Name}
          className={styles["sidebar-bar-button"]}
          onClick={() => {
            if (config.dontShowMaskSplashScreen !== true) {
              navigate(Path.NewChat, { state: { fromHome: true } });
            } else {
              navigate(Path.Masks, { state: { fromHome: true } });
            }
          }}
          shadow
        />
        <IconButton
          icon={<PluginIcon />}
          text={shouldNarrow ? undefined : Locale.Plugin.Name}
          className={styles["sidebar-bar-button"]}
          onClick={() => showToast(Locale.WIP)}
          shadow
        />
      </div>

>>>>>>> 506c17a0
      <div
        className={styles["sidebar-body"]}
        onClick={(e) => {
          if (e.target === e.currentTarget) {
            navigate(Path.Home);
          }
        }}
      >
        <ChatList narrow={shouldNarrow} />
      </div>

      <div className={styles["sidebar-tail"]}>
        <div className={styles["sidebar-actions"]}>
          <div className={styles["sidebar-action"] + " " + styles.mobile}>
            <IconButton
              icon={<DeleteIcon />}
              onClick={async () => {
                if (await showConfirm(Locale.Home.DeleteChat)) {
                  chatStore.deleteSession(chatStore.currentSessionIndex);
                }
              }}
            />
          </div>
        </div>
        <div>
          <IconButton
            icon={<AddIcon />}
            text={shouldNarrow ? undefined : Locale.Home.NewChat}
            onClick={() => {
              if (config.dontShowMaskSplashScreen) {
                chatStore.newSession();
                navigate(Path.Chat);
              } else {
                navigate(Path.NewChat);
              }
            }}
            shadow
          />
        </div>
      </div>

      <div
        className={styles["sidebar-drag"]}
        onPointerDown={(e) => onDragStart(e as any)}
      >
        <DragIcon />
      </div>
    </div>
  );
}<|MERGE_RESOLUTION|>--- conflicted
+++ resolved
@@ -155,46 +155,12 @@
     >
       <div className={styles["sidebar-header"]} data-tauri-drag-region>
         <div className={styles["sidebar-title"]} data-tauri-drag-region>
-<<<<<<< HEAD
           聊天列表
-=======
-          NextChat
-        </div>
-        <div className={styles["sidebar-sub-title"]}>
-          Build your own AI assistant.
->>>>>>> 506c17a0
         </div>
         <div className={styles["sidebar-logo"] + " no-dark"}>
           <ChatGptIcon />
         </div>
       </div>
-
-<<<<<<< HEAD
-=======
-      <div className={styles["sidebar-header-bar"]}>
-        <IconButton
-          icon={<MaskIcon />}
-          text={shouldNarrow ? undefined : Locale.Mask.Name}
-          className={styles["sidebar-bar-button"]}
-          onClick={() => {
-            if (config.dontShowMaskSplashScreen !== true) {
-              navigate(Path.NewChat, { state: { fromHome: true } });
-            } else {
-              navigate(Path.Masks, { state: { fromHome: true } });
-            }
-          }}
-          shadow
-        />
-        <IconButton
-          icon={<PluginIcon />}
-          text={shouldNarrow ? undefined : Locale.Plugin.Name}
-          className={styles["sidebar-bar-button"]}
-          onClick={() => showToast(Locale.WIP)}
-          shadow
-        />
-      </div>
-
->>>>>>> 506c17a0
       <div
         className={styles["sidebar-body"]}
         onClick={(e) => {
