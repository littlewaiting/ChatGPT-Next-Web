import { useEffect, useRef } from "react";

import styles from "./home.module.scss";

import { IconButton } from "./button";
import SettingsIcon from "../icons/settings.svg";
import GithubIcon from "../icons/github.svg";
import NetWork from "../icons/netWork.svg";
import ChatGptIcon from "../icons/chatgpt.svg";
import AddIcon from "../icons/add.svg";
import CloseIcon from "../icons/close.svg";
import MaskIcon from "../icons/mask.svg";
import PluginIcon from "../icons/plugin.svg";
import DragIcon from "../icons/drag.svg";

import Locale from "../locales";

import { useAppConfig, useChatStore } from "../store";

import {
  MAX_SIDEBAR_WIDTH,
  MIN_SIDEBAR_WIDTH,
  NARROW_SIDEBAR_WIDTH,
  Path,
  REPO_URL,
} from "../constant";

import { Link, useNavigate } from "react-router-dom";
import { useMobileScreen } from "../utils";
import dynamic from "next/dynamic";
import { showConfirm, showToast } from "./ui-lib";

const ChatList = dynamic(async () => (await import("./chat-list")).ChatList, {
  loading: () => null,
});

function useHotKey() {
  const chatStore = useChatStore();

  useEffect(() => {
    const onKeyDown = (e: KeyboardEvent) => {
      if (e.altKey || e.ctrlKey) {
        if (e.key === "ArrowUp") {
          chatStore.nextSession(-1);
        } else if (e.key === "ArrowDown") {
          chatStore.nextSession(1);
        }
      }
    };

    window.addEventListener("keydown", onKeyDown);
    return () => window.removeEventListener("keydown", onKeyDown);
  });
}

function useDragSideBar() {
  const limit = (x: number) => Math.min(MAX_SIDEBAR_WIDTH, x);

  const config = useAppConfig();
  const startX = useRef(0);
  const startDragWidth = useRef(config.sidebarWidth ?? 300);
  const lastUpdateTime = useRef(Date.now());

  const handleMouseMove = useRef((e: MouseEvent) => {
    if (Date.now() < lastUpdateTime.current + 50) {
      return;
    }
    lastUpdateTime.current = Date.now();
    const d = e.clientX - startX.current;
    const nextWidth = limit(startDragWidth.current + d);
    config.update((config) => (config.sidebarWidth = nextWidth));
  });

  const handleMouseUp = useRef(() => {
    startDragWidth.current = config.sidebarWidth ?? 300;
    window.removeEventListener("mousemove", handleMouseMove.current);
    window.removeEventListener("mouseup", handleMouseUp.current);
  });

  const onDragMouseDown = (e: MouseEvent) => {
    startX.current = e.clientX;

    window.addEventListener("mousemove", handleMouseMove.current);
    window.addEventListener("mouseup", handleMouseUp.current);
  };
  const isMobileScreen = useMobileScreen();
  const shouldNarrow =
    !isMobileScreen && config.sidebarWidth < MIN_SIDEBAR_WIDTH;

  useEffect(() => {
    const barWidth = shouldNarrow
      ? NARROW_SIDEBAR_WIDTH
      : limit(config.sidebarWidth ?? 300);
    const sideBarWidth = isMobileScreen ? "100vw" : `${barWidth}px`;
    document.documentElement.style.setProperty("--sidebar-width", sideBarWidth);
  }, [config.sidebarWidth, isMobileScreen, shouldNarrow]);

  return {
    onDragMouseDown,
    shouldNarrow,
  };
}

export function SideBar(props: { className?: string }) {
  const chatStore = useChatStore();

  // drag side bar
  const { onDragMouseDown, shouldNarrow } = useDragSideBar();
  const navigate = useNavigate();
  const config = useAppConfig();

  useHotKey();

  return (
    <div
      className={`${styles.sidebar} ${props.className} ${
        shouldNarrow && styles["narrow-sidebar"]
      }`}
    >
      <div className={styles["sidebar-header"]} data-tauri-drag-region>
        <div className={styles["sidebar-title"]} data-tauri-drag-region>
          ChatKore Next
        </div>
        <div className={styles["sidebar-sub-title"]}>
          Build your own AI assistant.
        </div>
        <div className={styles["sidebar-logo"] + " no-dark"}>
          <ChatGptIcon />
        </div>
      </div>

      <div className={styles["sidebar-header-bar"]}>
        <IconButton
          icon={<MaskIcon />}
          text={shouldNarrow ? undefined : Locale.Mask.Name}
          className={styles["sidebar-bar-button"]}
          onClick={() => navigate(Path.NewChat, { state: { fromHome: true } })}
          shadow
        />
        <IconButton
          icon={<PluginIcon />}
          text={shouldNarrow ? undefined : Locale.Plugin.Name}
          className={styles["sidebar-bar-button"]}
          onClick={() => showToast(Locale.WIP)}
          shadow
        />
      </div>

      <div
        className={styles["sidebar-body"]}
        onClick={(e) => {
          if (e.target === e.currentTarget) {
            navigate(Path.Home);
          }
        }}
      >
        <ChatList narrow={shouldNarrow} />
      </div>

      <div className={styles["sidebar-tail"]}>
        <div className={styles["sidebar-actions"]}>
          <div className={styles["sidebar-action"] + " " + styles.mobile}>
            <IconButton
              icon={<CloseIcon />}
              onClick={async () => {
                if (await showConfirm(Locale.Home.DeleteChat)) {
                  chatStore.deleteSession(chatStore.currentSessionIndex);
                }
              }}
            />
          </div>
          <div className={styles["sidebar-action"]}>
            <Link to={Path.Settings}>
              <IconButton icon={<SettingsIcon />} shadow />
            </Link>
          </div>
          <div className={styles["sidebar-action"]}>
<<<<<<< HEAD
            <a href={REPO_URL} target="_blank">
              <IconButton icon={<NetWork />} shadow />
=======
            <a href={REPO_URL} target="_blank" rel="noopener noreferrer">
              <IconButton icon={<GithubIcon />} shadow />
>>>>>>> 1f94ae78
            </a>
          </div>
        </div>
        <div>
          <IconButton
            icon={<AddIcon />}
            text={shouldNarrow ? undefined : Locale.Home.NewChat}
            onClick={() => {
              if (config.dontShowMaskSplashScreen) {
                chatStore.newSession();
                navigate(Path.Chat);
              } else {
                navigate(Path.NewChat);
              }
            }}
            shadow
          />
        </div>
      </div>

      <div
        className={styles["sidebar-drag"]}
        onMouseDown={(e) => onDragMouseDown(e as any)}
      >
        <DragIcon />
      </div>
    </div>
  );
}<|MERGE_RESOLUTION|>--- conflicted
+++ resolved
@@ -175,13 +175,8 @@
             </Link>
           </div>
           <div className={styles["sidebar-action"]}>
-<<<<<<< HEAD
-            <a href={REPO_URL} target="_blank">
+            <a href={REPO_URL} target="_blank" rel="noopener noreferrer">
               <IconButton icon={<NetWork />} shadow />
-=======
-            <a href={REPO_URL} target="_blank" rel="noopener noreferrer">
-              <IconButton icon={<GithubIcon />} shadow />
->>>>>>> 1f94ae78
             </a>
           </div>
         </div>
