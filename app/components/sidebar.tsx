--- conflicted
+++ resolved
@@ -1,9 +1,4 @@
-<<<<<<< HEAD
-import { useEffect, useRef, useMemo, useCallback, useState } from "react";
-//import Image from 'next/image'; // Import the Image component from Next.js
-=======
 import React, { useEffect, useRef, useMemo, useState, Fragment } from "react";
->>>>>>> 35c55186
 
 import styles from "./home.module.scss";
 
@@ -12,15 +7,8 @@
 import DragIcon from "../icons/drag.svg";
 import GithubIcon from "../icons/github.svg";
 import MaskIcon from "../icons/mask.svg";
-<<<<<<< HEAD
-import PluginIcon from "../icons/plugin.svg";
-import SettingsIcon from "../icons/settings.svg";
-import SignoutIcon from "../icons/signout.svg";
-import { IconButton } from "./button";
-=======
 import DragIcon from "../icons/drag.svg";
 import DiscoveryIcon from "../icons/discovery.svg";
->>>>>>> 35c55186
 
 import Locale from "../locales";
 
@@ -40,15 +28,8 @@
 import dynamic from "next/dynamic";
 import { Link, useNavigate } from "react-router-dom";
 import { isIOS, useMobileScreen } from "../utils";
-<<<<<<< HEAD
-import { showConfirm, showToast } from "./ui-lib";
-=======
 import dynamic from "next/dynamic";
 import { showConfirm, Selector } from "./ui-lib";
->>>>>>> 35c55186
-
-import UsageStats from './usage-stats/UsageStats';
-
 
 const ChatList = dynamic(async () => (await import("./chat-list")).ChatList, {
   loading: () => null,
@@ -146,82 +127,17 @@
     shouldNarrow,
   };
 }
-<<<<<<< HEAD
-
-export function SideBar(props: { className?: string }) {
-  const chatStore = useChatStore();
-
-  const [showUsageStats, setShowUsageStats] = useState(false); // State to control the visibility of the usage stats
-  const toggleUsageStats = () => setShowUsageStats(!showUsageStats); // Function to toggle the usage stats UI
-
-
-  // drag side bar
-  const { onDragStart, shouldNarrow } = useDragSideBar();
-  const navigate = useNavigate();
-  const config = useAppConfig();
-=======
 export function SideBarContainer(props: {
   children: React.ReactNode;
   onDragStart: (e: MouseEvent) => void;
   shouldNarrow: boolean;
   className?: string;
 }) {
->>>>>>> 35c55186
   const isMobileScreen = useMobileScreen();
   const isIOSMobile = useMemo(
     () => isIOS() && isMobileScreen,
     [isMobileScreen],
   );
-<<<<<<< HEAD
-
-  const usageStatsComponent = showUsageStats && <UsageStats onClose={() => setShowUsageStats(false)} />;
-
-  useHotKey();
-
-  return (
-    <>
-      {usageStatsComponent} {/* This is where the UsageStats component gets rendered */}
-      <div
-        className={`${styles.sidebar} ${props.className} ${
-          shouldNarrow && styles["narrow-sidebar"]
-        }`}
-        style={{
-          // #3016 disable transition on ios mobile screen
-          transition: isMobileScreen && isIOSMobile ? "none" : undefined,
-        }}
-      >
-        <div className={styles["sidebar-header"]} data-tauri-drag-region>
-          <div className={styles["sidebar-title"]} data-tauri-drag-region>
-            AdEx<b>GPT</b> - via API
-          </div>
-          <div className={styles["sidebar-sub-title"]}>
-            secure local UI for&nbsp;
-            <span 
-              className={styles["api-link"]} // You might need to define this style
-              onClick={toggleUsageStats}
-              role="button" // Accessibility improvement
-              tabIndex={0} // Accessibility improvement
-            >
-              OpenAI API
-            </span>
-            <br />
-            <a href="https://adexpartners.sharepoint.com/sites/AdExGPT/SitePages/AdExGPT.aspx">
-              FAQ & Support
-            </a>
-          </div>
-          <div className={styles["sidebar-logo"] + " no-dark"}>
-            {/* Replace img with Image component and add an alt attribute */}
-            <img
-              src="https://assets.cdn.personio.de/logos/85756/default/fc91989a7a2e899e3655593e271461aa.jpg"
-              width="60"
-              height="60" // You need to add the height property as well
-              alt="AdEx Logo" // Provide a meaningful alt text or an empty string if the image is decorative
-            />
-          </div>
-        </div>
-
-        <div className={styles["sidebar-header-bar"]}>
-=======
   const { children, className, onDragStart, shouldNarrow } = props;
   return (
     <div
@@ -389,104 +305,21 @@
           </>
         }
         secondaryAction={
->>>>>>> 35c55186
           <IconButton
-            icon={<MaskIcon />}
-            text={shouldNarrow ? undefined : Locale.Mask.Name}
-            className={styles["sidebar-bar-button"]}
+            icon={<AddIcon />}
+            text={shouldNarrow ? undefined : Locale.Home.NewChat}
             onClick={() => {
-              if (config.dontShowMaskSplashScreen !== true) {
-                navigate(Path.NewChat, { state: { fromHome: true } });
+              if (config.dontShowMaskSplashScreen) {
+                chatStore.newSession();
+                navigate(Path.Chat);
               } else {
-                navigate(Path.Masks, { state: { fromHome: true } });
+                navigate(Path.NewChat);
               }
             }}
             shadow
           />
-<<<<<<< HEAD
-          <IconButton
-            icon={<PluginIcon />}
-            text={shouldNarrow ? undefined : Locale.Plugin.Name}
-            className={styles["sidebar-bar-button"]}
-            onClick={() => showToast(Locale.WIP)}
-            shadow
-          />
-        </div>
-
-        <div
-          className={styles["sidebar-body"]}
-          onClick={(e) => {
-            if (e.target === e.currentTarget) {
-              navigate(Path.Home);
-            }
-          }}
-        >
-          <ChatList narrow={shouldNarrow} />
-        </div>
-
-        <div className={styles["sidebar-tail"]}>
-          <div className={styles["sidebar-actions"]}>
-            <div className={styles["sidebar-action"] + " " + styles.mobile}>
-              <IconButton
-                icon={<CloseIcon />}
-                onClick={async () => {
-                  if (await showConfirm(Locale.Home.DeleteChat)) {
-                    chatStore.deleteSession(chatStore.currentSessionIndex);
-                  }
-                }}
-              />
-            </div>
-
-            <div className={styles["sidebar-action"]}>
-              <Link to={Path.Settings}>
-                <IconButton icon={<SettingsIcon />} shadow />
-              </Link>
-            </div>
-
-            <div className={styles["sidebar-action"]}>
-              <a href={REPO_URL} target="_blank" rel="noopener noreferrer">
-                <IconButton icon={<GithubIcon />} shadow />
-              </a>
-            </div>
-
-            <div className={styles["sidebar-action"]}>
-              <IconButton
-                icon={<SignoutIcon />}
-                shadow
-                onClick={() => signOut()}
-              />
-            </div>
-          </div>
-          <div>
-            <IconButton
-              icon={<AddIcon />}
-              text={shouldNarrow ? undefined : Locale.Home.NewChat}
-              onClick={() => {
-                if (config.dontShowMaskSplashScreen) {
-                  chatStore.newSession();
-                  navigate(Path.Chat);
-                } else {
-                  navigate(Path.NewChat);
-                }
-              }}
-              shadow
-            />
-          </div>
-        </div>
-
-        <div
-          className={styles["sidebar-drag"]}
-          onPointerDown={(e) => onDragStart(e as any)}
-        >
-          <DragIcon />
-        </div>
-      </div>
-    </>
-    
-=======
         }
       />
     </SideBarContainer>
->>>>>>> 35c55186
   );
 }