--- conflicted
+++ resolved
@@ -7,14 +7,10 @@
 import ChatGptIcon from "../icons/chatgpt.svg";
 import AddIcon from "../icons/add.svg";
 import CloseIcon from "../icons/close.svg";
-<<<<<<< HEAD
 import DeleteIcon from "../icons/clear.svg";
 // import MaskIcon from "../icons/mask.svg";
 import CoffeeIcon from "../icons/coffee.svg";
-=======
-import DeleteIcon from "../icons/delete.svg";
 import MaskIcon from "../icons/mask.svg";
->>>>>>> f5499ff6
 import DragIcon from "../icons/drag.svg";
 import DiscoveryIcon from "../icons/discovery.svg";
 
@@ -134,28 +130,17 @@
     shouldNarrow,
   };
 }
-<<<<<<< HEAD
-
-export function SideBar(props: { className?: string }) {
-  const chatStore = useChatStore();
-
-  const currentModel = chatStore.currentSession().mask.modelConfig.model;
-  const currentProviderName =
-    chatStore.currentSession().mask.modelConfig?.providerName ||
-    ServiceProvider.OpenAI;
-
-  // drag side bar
-  const { onDragStart, shouldNarrow } = useDragSideBar();
-  const navigate = useNavigate();
-  const config = useAppConfig();
-=======
 export function SideBarContainer(props: {
   children: React.ReactNode;
   onDragStart: (e: MouseEvent) => void;
   shouldNarrow: boolean;
   className?: string;
 }) {
->>>>>>> f5499ff6
+  // const chatStore = useChatStore();
+  // const currentModel = chatStore.currentSession().mask.modelConfig.model;
+  // const currentProviderName =
+  //     chatStore.currentSession().mask.modelConfig?.providerName ||
+  //     ServiceProvider.OpenAI;
   const isMobileScreen = useMobileScreen();
   const isIOSMobile = useMemo(
     () => isIOS() && isMobileScreen,
@@ -172,7 +157,6 @@
         transition: isMobileScreen && isIOSMobile ? "none" : undefined,
       }}
     >
-<<<<<<< HEAD
       <div className={styles["sidebar-header"]}>
         <div className={styles["sidebar-title"]}>这里开始……</div>
         <div className={styles["sidebar-sub-title"]}>
@@ -188,7 +172,9 @@
         </div>
         <div className={styles["sidebar-logo"] + " no-dark"}>
           <ChatGptIcon />
-=======
+        </div>
+      </div>
+
       {children}
       <div
         className={styles["sidebar-drag"]}
@@ -212,7 +198,6 @@
       <div className={styles["sidebar-header"]} data-tauri-drag-region>
         <div className={styles["sidebar-title"]} data-tauri-drag-region>
           {title}
->>>>>>> f5499ff6
         </div>
         <div className={styles["sidebar-sub-title"]}>{subTitle}</div>
         <div className={styles["sidebar-logo"] + " no-dark"}>{logo}</div>
@@ -222,37 +207,6 @@
   );
 }
 
-<<<<<<< HEAD
-      <div className={styles["sidebar-header-bar"]}>
-        {/*<IconButton*/}
-        {/*  icon={<MaskIcon />}*/}
-        {/*  text={shouldNarrow ? undefined : Locale.Mask.Name}*/}
-        {/*  className={styles["sidebar-bar-button"]}*/}
-        {/*  onClick={() => {*/}
-        {/*    if (config.dontShowMaskSplashScreen !== true) {*/}
-        {/*      navigate(Path.NewChat, { state: { fromHome: true } });*/}
-        {/*    } else {*/}
-        {/*      navigate(Path.Masks, { state: { fromHome: true } });*/}
-        {/*    }*/}
-        {/*  }}*/}
-        {/*  shadow*/}
-        {/*/>*/}
-        <IconButton
-          icon={<CoffeeIcon />}
-          text={shouldNarrow ? undefined : "赏杯咖啡️"}
-          className={styles["sidebar-bar-button"]}
-          onClick={() => navigate(Path.Reward)}
-          shadow
-        />
-        {/*<IconButton*/}
-        {/*  icon={<PluginIcon />}*/}
-        {/*  text={shouldNarrow ? undefined : Locale.Plugin.Name}*/}
-        {/*  className={styles["sidebar-bar-button"]}*/}
-        {/*  onClick={() => showToast(Locale.WIP)}*/}
-        {/*  shadow*/}
-        {/*/>*/}
-      </div>
-=======
 export function SideBarBody(props: {
   children: React.ReactNode;
   onClick?: (e: React.MouseEvent<HTMLDivElement, MouseEvent>) => void;
@@ -264,7 +218,6 @@
     </div>
   );
 }
->>>>>>> f5499ff6
 
 export function SideBarTail(props: {
   primaryAction?: React.ReactNode;
@@ -301,25 +254,32 @@
       >
         <div className={styles["sidebar-header-bar"]}>
           <IconButton
-            icon={<MaskIcon />}
-            text={shouldNarrow ? undefined : Locale.Mask.Name}
+            icon={<CoffeeIcon />}
+            text={shouldNarrow ? undefined : "赏杯咖啡️"}
             className={styles["sidebar-bar-button"]}
-            onClick={() => {
-              if (config.dontShowMaskSplashScreen !== true) {
-                navigate(Path.NewChat, { state: { fromHome: true } });
-              } else {
-                navigate(Path.Masks, { state: { fromHome: true } });
-              }
-            }}
+            onClick={() => navigate(Path.Reward)}
             shadow
           />
-          <IconButton
-            icon={<DiscoveryIcon />}
-            text={shouldNarrow ? undefined : Locale.Discovery.Name}
-            className={styles["sidebar-bar-button"]}
-            onClick={() => setShowPluginSelector(true)}
-            shadow
-          />
+          {/*<IconButton*/}
+          {/*  icon={<MaskIcon />}*/}
+          {/*  text={shouldNarrow ? undefined : Locale.Mask.Name}*/}
+          {/*  className={styles["sidebar-bar-button"]}*/}
+          {/*  onClick={() => {*/}
+          {/*    if (config.dontShowMaskSplashScreen !== true) {*/}
+          {/*      navigate(Path.NewChat, { state: { fromHome: true } });*/}
+          {/*    } else {*/}
+          {/*      navigate(Path.Masks, { state: { fromHome: true } });*/}
+          {/*    }*/}
+          {/*  }}*/}
+          {/*  shadow*/}
+          {/*/>*/}
+          {/*<IconButton*/}
+          {/*  icon={<DiscoveryIcon />}*/}
+          {/*  text={shouldNarrow ? undefined : Locale.Discovery.Name}*/}
+          {/*  className={styles["sidebar-bar-button"]}*/}
+          {/*  onClick={() => setShowPluginSelector(true)}*/}
+          {/*  shadow*/}
+          {/*/>*/}
         </div>
         {showPluginSelector && (
           <Selector
@@ -351,42 +311,6 @@
         }}
       >
         <ChatList narrow={shouldNarrow} />
-<<<<<<< HEAD
-      </div>
-
-      <div className={styles["sidebar-tail"]}>
-        <div className={styles["sidebar-actions"]}>
-          <div className={styles["sidebar-action"] + " " + styles.mobile}>
-            <IconButton
-              icon={<DeleteIcon />}
-              onClick={async () => {
-                if (await showConfirm(Locale.Home.DeleteChat)) {
-                  chatStore.deleteSession(chatStore.currentSessionIndex);
-                }
-              }}
-            />
-          </div>
-          <div className={styles["sidebar-action"]}>
-            <Link to={Path.Settings}>
-              <IconButton icon={<SettingsIcon />} shadow />
-            </Link>
-          </div>
-          <div className={styles["sidebar-action"] + " " + styles.browser}>
-            <IconButton
-              onClick={async () => {
-                if (await showConfirm(Locale.Settings.Danger.Clear.Confirm)) {
-                  chatStore.clearAllData();
-                }
-              }}
-              title={Locale.Settings.Danger.Clear.Title}
-              icon={<DeleteIcon />}
-              type="danger"
-              className={styles["custom-sidebar-clear-button"]}
-            />
-          </div>
-        </div>
-        <div>
-=======
       </SideBarBody>
       <SideBarTail
         primaryAction={
@@ -407,14 +331,24 @@
               </Link>
             </div>
             <div className={styles["sidebar-action"]}>
-              <a href={REPO_URL} target="_blank" rel="noopener noreferrer">
-                <IconButton icon={<GithubIcon />} shadow />
-              </a>
+              {/*<a href={REPO_URL} target="_blank" rel="noopener noreferrer">*/}
+              {/*  <IconButton icon={<GithubIcon />} shadow />*/}
+              {/*</a>*/}
+              <IconButton
+                onClick={async () => {
+                  if (await showConfirm(Locale.Settings.Danger.Clear.Confirm)) {
+                    chatStore.clearAllData();
+                  }
+                }}
+                title={Locale.Settings.Danger.Clear.Title}
+                icon={<DeleteIcon />}
+                type="danger"
+                className={styles["custom-sidebar-clear-button"]}
+              />
             </div>
           </>
         }
         secondaryAction={
->>>>>>> f5499ff6
           <IconButton
             icon={<AddIcon />}
             text={shouldNarrow ? undefined : Locale.Home.NewChat}
