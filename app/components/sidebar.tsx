import React, { useEffect, useRef, useMemo, useState, Fragment } from "react";

import styles from "./home.module.scss";

import { IconButton } from "./button";
import SettingsIcon from "../icons/settings.svg";
import GithubIcon from "../icons/github.svg";
import ChatGptIcon from "../icons/chatgpt.svg";
import AddIcon from "../icons/add.svg";
import CloseIcon from "../icons/close.svg";
import DeleteIcon from "../icons/delete.svg";
import MaskIcon from "../icons/mask.svg";
import DragIcon from "../icons/drag.svg";
import DiscoveryIcon from "../icons/discovery.svg";

import Locale from "../locales";

import { useAppConfig, useChatStore } from "../store";

import {
  DEFAULT_SIDEBAR_WIDTH,
  MAX_SIDEBAR_WIDTH,
  MIN_SIDEBAR_WIDTH,
  NARROW_SIDEBAR_WIDTH,
  Path,
  PLUGINS,
  REPO_URL,
} from "../constant";

import { Link, useNavigate } from "react-router-dom";
import { isIOS, useMobileScreen } from "../utils";
import dynamic from "next/dynamic";
import { showConfirm, Selector } from "./ui-lib";

const ChatList = dynamic(async () => (await import("./chat-list")).ChatList, {
  loading: () => null,
});

export function useHotKey() {
  const chatStore = useChatStore();

  useEffect(() => {
    const onKeyDown = (e: KeyboardEvent) => {
      if (e.altKey || e.ctrlKey) {
        if (e.key === "ArrowUp") {
          chatStore.nextSession(-1);
        } else if (e.key === "ArrowDown") {
          chatStore.nextSession(1);
        }
      }
    };

    window.addEventListener("keydown", onKeyDown);
    return () => window.removeEventListener("keydown", onKeyDown);
  });
}

export function useDragSideBar() {
  const limit = (x: number) => Math.min(MAX_SIDEBAR_WIDTH, x);

  const config = useAppConfig();
  const startX = useRef(0);
  const startDragWidth = useRef(config.sidebarWidth ?? DEFAULT_SIDEBAR_WIDTH);
  const lastUpdateTime = useRef(Date.now());

  const toggleSideBar = () => {
    config.update((config) => {
      if (config.sidebarWidth < MIN_SIDEBAR_WIDTH) {
        config.sidebarWidth = DEFAULT_SIDEBAR_WIDTH;
      } else {
        config.sidebarWidth = NARROW_SIDEBAR_WIDTH;
      }
    });
  };

  const onDragStart = (e: MouseEvent) => {
    // Remembers the initial width each time the mouse is pressed
    startX.current = e.clientX;
    startDragWidth.current = config.sidebarWidth;
    const dragStartTime = Date.now();

    const handleDragMove = (e: MouseEvent) => {
      if (Date.now() < lastUpdateTime.current + 20) {
        return;
      }
      lastUpdateTime.current = Date.now();
      const d = e.clientX - startX.current;
      const nextWidth = limit(startDragWidth.current + d);
      config.update((config) => {
        if (nextWidth < MIN_SIDEBAR_WIDTH) {
          config.sidebarWidth = NARROW_SIDEBAR_WIDTH;
        } else {
          config.sidebarWidth = nextWidth;
        }
      });
    };

    const handleDragEnd = () => {
      // In useRef the data is non-responsive, so `config.sidebarWidth` can't get the dynamic sidebarWidth
      window.removeEventListener("pointermove", handleDragMove);
      window.removeEventListener("pointerup", handleDragEnd);

      // if user click the drag icon, should toggle the sidebar
      const shouldFireClick = Date.now() - dragStartTime < 300;
      if (shouldFireClick) {
        toggleSideBar();
      }
    };

    window.addEventListener("pointermove", handleDragMove);
    window.addEventListener("pointerup", handleDragEnd);
  };

  const isMobileScreen = useMobileScreen();
  const shouldNarrow =
    !isMobileScreen && config.sidebarWidth < MIN_SIDEBAR_WIDTH;

  useEffect(() => {
    const barWidth = shouldNarrow
      ? NARROW_SIDEBAR_WIDTH
      : limit(config.sidebarWidth ?? DEFAULT_SIDEBAR_WIDTH);
    const sideBarWidth = isMobileScreen ? "100vw" : `${barWidth}px`;
    document.documentElement.style.setProperty("--sidebar-width", sideBarWidth);
  }, [config.sidebarWidth, isMobileScreen, shouldNarrow]);

  return {
    onDragStart,
    shouldNarrow,
  };
}
export function SideBarContainer(props: {
  children: React.ReactNode;
  onDragStart: (e: MouseEvent) => void;
  shouldNarrow: boolean;
  className?: string;
}) {
  const isMobileScreen = useMobileScreen();
  const isIOSMobile = useMemo(
    () => isIOS() && isMobileScreen,
    [isMobileScreen],
  );
  const { children, className, onDragStart, shouldNarrow } = props;
  return (
    <div
      className={`${styles.sidebar} ${className} ${
        shouldNarrow && styles["narrow-sidebar"]
      }`}
      style={{
        // #3016 disable transition on ios mobile screen
        transition: isMobileScreen && isIOSMobile ? "none" : undefined,
      }}
    >
      {children}
      <div
        className={styles["sidebar-drag"]}
        onPointerDown={(e) => onDragStart(e as any)}
      >
        <DragIcon />
      </div>
    </div>
  );
}

export function SideBarHeader(props: {
  title?: string | React.ReactNode;
  subTitle?: string | React.ReactNode;
  logo?: React.ReactNode;
  children?: React.ReactNode;
}) {
  const { title, subTitle, logo, children } = props;
  return (
    <Fragment>
      <div className={styles["sidebar-header"]} data-tauri-drag-region>
<<<<<<< HEAD
        <div className={styles["sidebar-title"]} data-tauri-drag-region>
          SoulShellGPT
        </div>
        <div className={styles["sidebar-sub-title"]}>
          有温度的AI助理
        </div>
        <div className={styles["sidebar-logo"] + " no-dark"}>
          <ChatGptIcon />
=======
        <div className={styles["sidebar-title-container"]}>
          <div className={styles["sidebar-title"]} data-tauri-drag-region>
            {title}
          </div>
          <div className={styles["sidebar-sub-title"]}>{subTitle}</div>
>>>>>>> 027e5adf
        </div>
        <div className={styles["sidebar-logo"] + " no-dark"}>{logo}</div>
      </div>
      {children}
    </Fragment>
  );
}

export function SideBarBody(props: {
  children: React.ReactNode;
  onClick?: (e: React.MouseEvent<HTMLDivElement, MouseEvent>) => void;
}) {
  const { onClick, children } = props;
  return (
    <div className={styles["sidebar-body"]} onClick={onClick}>
      {children}
    </div>
  );
}

export function SideBarTail(props: {
  primaryAction?: React.ReactNode;
  secondaryAction?: React.ReactNode;
}) {
  const { primaryAction, secondaryAction } = props;

  return (
    <div className={styles["sidebar-tail"]}>
      <div className={styles["sidebar-actions"]}>{primaryAction}</div>
      <div className={styles["sidebar-actions"]}>{secondaryAction}</div>
    </div>
  );
}

export function SideBar(props: { className?: string }) {
  useHotKey();
  const { onDragStart, shouldNarrow } = useDragSideBar();
  const [showPluginSelector, setShowPluginSelector] = useState(false);
  const navigate = useNavigate();
  const config = useAppConfig();
  const chatStore = useChatStore();

  return (
    <SideBarContainer
      onDragStart={onDragStart}
      shouldNarrow={shouldNarrow}
      {...props}
    >
      <SideBarHeader
        title="NextChat"
        subTitle="Build your own AI assistant."
        logo={<ChatGptIcon />}
      >
        <div className={styles["sidebar-header-bar"]}>
          <IconButton
            icon={<MaskIcon />}
            text={shouldNarrow ? undefined : Locale.Mask.Name}
            className={styles["sidebar-bar-button"]}
            onClick={() => {
              if (config.dontShowMaskSplashScreen !== true) {
                navigate(Path.NewChat, { state: { fromHome: true } });
              } else {
                navigate(Path.Masks, { state: { fromHome: true } });
              }
            }}
            shadow
          />
          <IconButton
            icon={<DiscoveryIcon />}
            text={shouldNarrow ? undefined : Locale.Discovery.Name}
            className={styles["sidebar-bar-button"]}
            onClick={() => setShowPluginSelector(true)}
            shadow
          />
        </div>
        {showPluginSelector && (
          <Selector
            items={[
              {
                title: "👇 Please select the plugin you need to use",
                value: "-",
                disable: true,
              },
              ...PLUGINS.map((item) => {
                return {
                  title: item.name,
                  value: item.path,
                };
              }),
            ]}
            onClose={() => setShowPluginSelector(false)}
            onSelection={(s) => {
              navigate(s[0], { state: { fromHome: true } });
            }}
          />
        )}
      </SideBarHeader>
      <SideBarBody
        onClick={(e) => {
          if (e.target === e.currentTarget) {
            navigate(Path.Home);
          }
        }}
      >
        <ChatList narrow={shouldNarrow} />
      </SideBarBody>
      <SideBarTail
        primaryAction={
          <>
            <div className={styles["sidebar-action"] + " " + styles.mobile}>
              <IconButton
                icon={<DeleteIcon />}
                onClick={async () => {
                  if (await showConfirm(Locale.Home.DeleteChat)) {
                    chatStore.deleteSession(chatStore.currentSessionIndex);
                  }
                }}
              />
            </div>
            <div className={styles["sidebar-action"]}>
              <Link to={Path.Settings}>
                <IconButton
                  aria={Locale.Settings.Title}
                  icon={<SettingsIcon />}
                  shadow
                />
              </Link>
            </div>
            <div className={styles["sidebar-action"]}>
              <a href={REPO_URL} target="_blank" rel="noopener noreferrer">
                <IconButton
                  aria={Locale.Export.MessageFromChatGPT}
                  icon={<GithubIcon />}
                  shadow
                />
              </a>
            </div>
          </>
        }
        secondaryAction={
          <IconButton
            icon={<AddIcon />}
            text={shouldNarrow ? undefined : Locale.Home.NewChat}
            onClick={() => {
              if (config.dontShowMaskSplashScreen) {
                chatStore.newSession();
                navigate(Path.Chat);
              } else {
                navigate(Path.NewChat);
              }
            }}
            shadow
          />
        }
      />
    </SideBarContainer>
  );
}<|MERGE_RESOLUTION|>--- conflicted
+++ resolved
@@ -171,22 +171,11 @@
   return (
     <Fragment>
       <div className={styles["sidebar-header"]} data-tauri-drag-region>
-<<<<<<< HEAD
-        <div className={styles["sidebar-title"]} data-tauri-drag-region>
-          SoulShellGPT
-        </div>
-        <div className={styles["sidebar-sub-title"]}>
-          有温度的AI助理
-        </div>
-        <div className={styles["sidebar-logo"] + " no-dark"}>
-          <ChatGptIcon />
-=======
         <div className={styles["sidebar-title-container"]}>
           <div className={styles["sidebar-title"]} data-tauri-drag-region>
             {title}
           </div>
           <div className={styles["sidebar-sub-title"]}>{subTitle}</div>
->>>>>>> 027e5adf
         </div>
         <div className={styles["sidebar-logo"] + " no-dark"}>{logo}</div>
       </div>
