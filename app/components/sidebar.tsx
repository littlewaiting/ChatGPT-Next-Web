--- conflicted
+++ resolved
@@ -171,19 +171,11 @@
   return (
     <Fragment>
       <div className={styles["sidebar-header"]} data-tauri-drag-region>
-<<<<<<< HEAD
-        <div className={styles["sidebar-title"]} data-tauri-drag-region>
-          7li-AI
-        </div>
-        <div className={styles["sidebar-sub-title"]}>
-        本站由7li7li提供支持，公众号“享生活爱羊毛”回复“7liai”获取访问密码，点击<a href="https://www.7li7li.cn/support/" target="_blank" rel="noopener noreferrer">赞助本站</a>。
-=======
         <div className={styles["sidebar-title-container"]}>
           <div className={styles["sidebar-title"]} data-tauri-drag-region>
             {title}
           </div>
           <div className={styles["sidebar-sub-title"]}>{subTitle}</div>
->>>>>>> 764c0cb8
         </div>
         <div className={styles["sidebar-logo"] + " no-dark"}>{logo}</div>
       </div>
@@ -233,7 +225,7 @@
       {...props}
     >
       <SideBarHeader
-        title="7li-AI"
+        title="NextChat"
         subTitle="Build your own AI assistant."
         logo={<ChatGptIcon />}
       >
@@ -309,7 +301,7 @@
               </Link>
             </div>
             <div className={styles["sidebar-action"]}>
-              <a href="https://www.7li7li.cn"  target="_blank" rel="noopener noreferrer">
+              <a href={REPO_URL} target="_blank" rel="noopener noreferrer">
                 <IconButton icon={<GithubIcon />} shadow />
               </a>
             </div>
