--- conflicted
+++ resolved
@@ -1,9 +1,3 @@
-<<<<<<< HEAD
-import { useEffect, useRef } from "react";
-=======
-import { useEffect, useRef, useCallback, useMemo } from "react";
->>>>>>> 60e33126
-
 import styles from "./home.module.scss";
 
 import AddIcon from "../icons/add.svg";
@@ -31,13 +25,9 @@
 
 import { signOut } from "next-auth/react";
 import dynamic from "next/dynamic";
+import { useEffect, useMemo, useRef } from "react";
 import { Link, useNavigate } from "react-router-dom";
-<<<<<<< HEAD
-import { useMobileScreen } from "../utils";
-=======
 import { isIOS, useMobileScreen } from "../utils";
-import dynamic from "next/dynamic";
->>>>>>> 60e33126
 import { showConfirm, showToast } from "./ui-lib";
 
 const ChatList = dynamic(async () => (await import("./chat-list")).ChatList, {
