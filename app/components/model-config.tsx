--- conflicted
+++ resolved
@@ -2,26 +2,19 @@
 
 import Locale from "../locales";
 import { InputRange } from "./input-range";
-<<<<<<< HEAD
 import { ListItem, Select, showPrompt } from "./ui-lib";
 import { IconButton } from "./button";
 import { useState } from "react";
-=======
-import { ListItem, Select } from "./ui-lib";
 import { useAllModels } from "../utils/hooks";
->>>>>>> 78d68a99
 
 export function ModelConfigList(props: {
   modelConfig: ModelConfig;
   updateConfig: (updater: (config: ModelConfig) => void) => void;
 }) {
-<<<<<<< HEAD
   const [authorizationCode, setAuthorizationCode] = useState("");
   const [isAuthorized, setIsAuthorized] = useState(false);
-  const config = useAppConfig();
-=======
+  // const config = useAppConfig();
   const allModels = useAllModels();
->>>>>>> 78d68a99
 
   const handleAuthorization = (code: string) => {
     // 在这里进行授权码的验证逻辑
