"use client";

import { useState, useRef, useEffect, useLayoutEffect } from "react";
import { useDebouncedCallback } from "use-debounce";

import { IconButton } from "./button";
import styles from "./home.module.scss";

import SettingsIcon from "../icons/settings.svg";
import GithubIcon from "../icons/github.svg";
import ChatGptIcon from "../icons/chatgpt.svg";
import SendWhiteIcon from "../icons/send-white.svg";
import BrainIcon from "../icons/brain.svg";
import ExportIcon from "../icons/export.svg";
import BotIcon from "../icons/bot.svg";
import AddIcon from "../icons/add.svg";
import DeleteIcon from "../icons/delete.svg";
import LoadingIcon from "../icons/three-dots.svg";
import MenuIcon from "../icons/menu.svg";
//import CloseIcon from "../icons/close.svg";
import CopyIcon from "../icons/copy.svg";
import DownloadIcon from "../icons/download.svg";
import LeftIcon from "../icons/left.svg";
import RightIcon from "../icons/right.svg";

import { Message, SubmitKey, useChatStore, ChatSession } from "../store";
<<<<<<< HEAD
import { showModal } from "./ui-lib";
import { copyToClipboard, downloadAs, isIOS, selectOrCopy } from "../utils";
=======
import { showModal, showToast } from "./ui-lib";
import {
  copyToClipboard,
  downloadAs,
  isIOS,
  isMobileScreen,
  selectOrCopy,
} from "../utils";
>>>>>>> ba08b10d
import Locale from "../locales";

import dynamic from "next/dynamic";
import { REPO_URL } from "../constant";
import { ControllerPool } from "../requests";
import { Prompt, usePromptStore } from "../store/prompt";

export function Loading(props: { noLogo?: boolean }) {
  return (
    <div className={styles["loading-content"]}>
      {!props.noLogo && <BotIcon />}
      <LoadingIcon />
    </div>
  );
}

const Markdown = dynamic(async () => (await import("./markdown")).Markdown, {
  loading: () => <LoadingIcon />,
});

const Settings = dynamic(async () => (await import("./settings")).Settings, {
  loading: () => <Loading noLogo />,
});

const Emoji = dynamic(async () => (await import("emoji-picker-react")).Emoji, {
  loading: () => <LoadingIcon />,
});

export function Avatar(props: { role: Message["role"] }) {
  const config = useChatStore((state) => state.config);

  if (props.role === "assistant") {
    return <BotIcon className={styles["user-avtar"]} />;
  }

  return (
    <div className={styles["user-avtar"]}>
      <Emoji unified={config.avatar} size={18} />
    </div>
  );
}

export function ChatItem(props: {
  onClick?: () => void;
  onDelete?: () => void;
  title: string;
  count: number;
  time: string;
  selected: boolean;
}) {
  const [sidebarCollapse] = useChatStore((state) => [state.sidebarCollapse]);
  return sidebarCollapse ? (
    <div
      className={`${styles["chat-item-collapse"]} ${
        props.selected && styles["chat-item-selected"]
      }`}
      onClick={props.onClick}
    >
      <div className={styles["chat-item-info-collapse"]}>
        {Locale.ChatItem.ChatItemCount(props.count).replace(/[^0-9]/g, "")}
      </div>
      <div
        className={
          sidebarCollapse
            ? styles["chat-item-delete-collapse"]
            : styles["chat-item-delete"]
        }
        onClick={props.onDelete}
      >
        <DeleteIcon />
      </div>
    </div>
  ) : (
    <div
      className={`${styles["chat-item"]} ${
        props.selected && styles["chat-item-selected"]
      }`}
      onClick={props.onClick}
    >
      <div>{props.title}</div>
      <div className={styles["chat-item-info"]}>
        <div className={styles["chat-item-count"]}>
          {Locale.ChatItem.ChatItemCount(props.count)}
        </div>
        <div className={styles["chat-item-date"]}>{props.time}</div>
      </div>
      <div className={styles["chat-item-delete"]} onClick={props.onDelete}>
        <DeleteIcon />
      </div>
    </div>
  );
}

export function ChatList() {
  const [
    sidebarCollapse,
    sessions,
    selectedIndex,
    selectSession,
    removeSession,
  ] = useChatStore((state) => [
    state.sidebarCollapse,
    state.sessions,
    state.currentSessionIndex,
    state.selectSession,
    state.removeSession,
  ]);

  return (
    <>
      <div className={styles["gpt-logo-collapse"]}>
        {sidebarCollapse ? <BotIcon /> : null}
      </div>

      <div className={styles["chat-list-collapse"]}>
        {sessions.map((item, i) => (
          <ChatItem
            title={item.topic}
            time={item.lastUpdate}
            count={item.messages.length}
            key={i}
            selected={i === selectedIndex}
            onClick={() => selectSession(i)}
            onDelete={() => removeSession(i)}
          />
        ))}
      </div>
    </>
  );
}

function useSubmitHandler() {
  const config = useChatStore((state) => state.config);
  const submitKey = config.submitKey;

  const shouldSubmit = (e: KeyboardEvent) => {
    if (e.key !== "Enter") return false;

    return (
      (config.submitKey === SubmitKey.AltEnter && e.altKey) ||
      (config.submitKey === SubmitKey.CtrlEnter && e.ctrlKey) ||
      (config.submitKey === SubmitKey.ShiftEnter && e.shiftKey) ||
      (config.submitKey === SubmitKey.MetaEnter && e.metaKey) ||
      (config.submitKey === SubmitKey.Enter &&
        !e.altKey &&
        !e.ctrlKey &&
        !e.shiftKey &&
        !e.metaKey)
    );
  };

  return {
    submitKey,
    shouldSubmit,
  };
}

export function PromptHints(props: {
  prompts: Prompt[];
  onPromptSelect: (prompt: Prompt) => void;
}) {
  if (props.prompts.length === 0) return null;

  return (
    <div className={styles["prompt-hints"]}>
      {props.prompts.map((prompt, i) => (
        <div
          className={styles["prompt-hint"]}
          key={prompt.title + i.toString()}
          onClick={() => props.onPromptSelect(prompt)}
        >
          <div className={styles["hint-title"]}>{prompt.title}</div>
          <div className={styles["hint-content"]}>{prompt.content}</div>
        </div>
      ))}
    </div>
  );
}

export function Chat(props: {
  showSideBar?: () => void;
  sidebarShowing?: boolean;
}) {
  type RenderMessage = Message & { preview?: boolean };

  const chatStore = useChatStore();
  const [session, sessionIndex] = useChatStore((state) => [
    state.currentSession(),
    state.currentSessionIndex,
  ]);
  const fontSize = useChatStore((state) => state.config.fontSize);

  const inputRef = useRef<HTMLTextAreaElement>(null);
  const [userInput, setUserInput] = useState("");
  const [isLoading, setIsLoading] = useState(false);
  const { submitKey, shouldSubmit } = useSubmitHandler();

  // prompt hints
  const promptStore = usePromptStore();
  const [promptHints, setPromptHints] = useState<Prompt[]>([]);
  const onSearch = useDebouncedCallback(
    (text: string) => {
      setPromptHints(promptStore.search(text));
    },
    100,
    { leading: true, trailing: true },
  );

  const onPromptSelect = (prompt: Prompt) => {
    setUserInput(prompt.content);
    setPromptHints([]);
    inputRef.current?.focus();
  };

  const scrollInput = () => {
    const dom = inputRef.current;
    if (!dom) return;
    const paddingBottomNum: number = parseInt(
      window.getComputedStyle(dom).paddingBottom,
      10,
    );
    dom.scrollTop = dom.scrollHeight - dom.offsetHeight + paddingBottomNum;
  };

  // only search prompts when user input is short
  const SEARCH_TEXT_LIMIT = 30;
  const onInput = (text: string) => {
    scrollInput();
    setUserInput(text);
    const n = text.trim().length;

    // clear search results
    if (n === 0) {
      setPromptHints([]);
    } else if (!chatStore.config.disablePromptHint && n < SEARCH_TEXT_LIMIT) {
      // check if need to trigger auto completion
      if (text.startsWith("/") && text.length > 1) {
        onSearch(text.slice(1));
      }
    }
  };

  // submit user input
  const onUserSubmit = () => {
    if (userInput.length <= 0) return;
    setIsLoading(true);
    chatStore.onUserInput(userInput).then(() => setIsLoading(false));
    setUserInput("");
    setPromptHints([]);
    inputRef.current?.focus();
  };

  // stop response
  const onUserStop = (messageIndex: number) => {
    console.log(ControllerPool, sessionIndex, messageIndex);
    ControllerPool.stop(sessionIndex, messageIndex);
  };

  // check if should send message
  const onInputKeyDown = (e: KeyboardEvent) => {
    if (shouldSubmit(e)) {
      onUserSubmit();
      e.preventDefault();
    }
  };
  const onRightClick = (e: any, message: Message) => {
    // auto fill user input
    if (message.role === "user") {
      setUserInput(message.content);
    }

    // copy to clipboard
    if (selectOrCopy(e.currentTarget, message.content)) {
      e.preventDefault();
    }
  };

  const onResend = (botIndex: number) => {
    // find last user input message and resend
    for (let i = botIndex; i >= 0; i -= 1) {
      if (messages[i].role === "user") {
        setIsLoading(true);
        chatStore
          .onUserInput(messages[i].content)
          .then(() => setIsLoading(false));
        inputRef.current?.focus();
        return;
      }
    }
  };

  // for auto-scroll
  const latestMessageRef = useRef<HTMLDivElement>(null);
  const [autoScroll, setAutoScroll] = useState(true);

  // preview messages
  const messages = (session.messages as RenderMessage[])
    .concat(
      isLoading
        ? [
            {
              role: "assistant",
              content: "……",
              date: new Date().toLocaleString(),
              preview: true,
            },
          ]
        : [],
    )
    .concat(
      userInput.length > 0
        ? [
            {
              role: "user",
              content: userInput,
              date: new Date().toLocaleString(),
              preview: true,
            },
          ]
        : [],
    );

  // auto scroll
  useLayoutEffect(() => {
    setTimeout(() => {
      const dom = latestMessageRef.current;
      const inputDom = inputRef.current;

      // only scroll when input overlaped message body
      let shouldScroll = true;
      if (dom && inputDom) {
        const domRect = dom.getBoundingClientRect();
        const inputRect = inputDom.getBoundingClientRect();
        shouldScroll = domRect.top > inputRect.top;
      }

      if (dom && autoScroll && shouldScroll) {
        dom.scrollIntoView({
          block: "end",
        });
      }
    }, 500);
  });

  return (
    <div className={styles.chat} key={session.id}>
      <div className={styles["window-header"]}>
        <div
          className={styles["window-header-title"]}
          onClick={props?.showSideBar}
        >
          <div
            className={`${styles["window-header-main-title"]} ${styles["chat-body-title"]}`}
            onClick={() => {
              const newTopic = prompt(Locale.Chat.Rename, session.topic);
              if (newTopic && newTopic !== session.topic) {
                chatStore.updateCurrentSession(
                  (session) => (session.topic = newTopic!),
                );
              }
            }}
          >
            {session.topic}
          </div>
          <div className={styles["window-header-sub-title"]}>
            {Locale.Chat.SubTitle(session.messages.length)}
          </div>
        </div>
        <div className={styles["window-actions"]}>
          <div className={styles["window-action-button"] + " " + styles.mobile}>
            <IconButton
              icon={<MenuIcon />}
              bordered
              title={Locale.Chat.Actions.ChatList}
              onClick={props?.showSideBar}
            />
          </div>
          <div className={styles["window-action-button"]}>
            <IconButton
              icon={<BrainIcon />}
              bordered
              title={Locale.Chat.Actions.CompressedHistory}
              onClick={() => {
                showMemoryPrompt(session);
              }}
            />
          </div>
          <div className={styles["window-action-button"]}>
            <IconButton
              icon={<ExportIcon />}
              bordered
              title={Locale.Chat.Actions.Export}
              onClick={() => {
                exportMessages(session.messages, session.topic);
              }}
            />
          </div>
        </div>
      </div>

      <div className={styles["chat-body"]}>
        {messages.map((message, i) => {
          const isUser = message.role === "user";

          return (
            <div
              key={i}
              className={
                isUser ? styles["chat-message-user"] : styles["chat-message"]
              }
            >
              <div className={styles["chat-message-container"]}>
                <div className={styles["chat-message-avatar"]}>
                  <Avatar role={message.role} />
                </div>
                {(message.preview || message.streaming) && (
                  <div className={styles["chat-message-status"]}>
                    {Locale.Chat.Typing}
                  </div>
                )}
                <div className={styles["chat-message-item"]}>
                  {!isUser &&
                    !(message.preview || message.content.length === 0) && (
                      <div className={styles["chat-message-top-actions"]}>
                        {message.streaming ? (
                          <div
                            className={styles["chat-message-top-action"]}
                            onClick={() => onUserStop(i)}
                          >
                            {Locale.Chat.Actions.Stop}
                          </div>
                        ) : (
                          <div
                            className={styles["chat-message-top-action"]}
                            onClick={() => onResend(i)}
                          >
                            {Locale.Chat.Actions.Retry}
                          </div>
                        )}

                        <div
                          className={styles["chat-message-top-action"]}
                          onClick={() => copyToClipboard(message.content)}
                        >
                          {Locale.Chat.Actions.Copy}
                        </div>
                      </div>
                    )}
                  {(message.preview || message.content.length === 0) &&
                  !isUser ? (
                    <LoadingIcon />
                  ) : (
                    <div
                      className="markdown-body"
                      style={{ fontSize: `${fontSize}px` }}
                      onContextMenu={(e) => onRightClick(e, message)}
                      onDoubleClickCapture={() => setUserInput(message.content)}
                    >
                      <Markdown content={message.content} />
                    </div>
                  )}
                </div>
                {!isUser && !message.preview && (
                  <div className={styles["chat-message-actions"]}>
                    <div className={styles["chat-message-action-date"]}>
                      {message.date.toLocaleString()}
                    </div>
                  </div>
                )}
              </div>
            </div>
          );
        })}
        <div ref={latestMessageRef} style={{ opacity: 0, height: "4em" }}>
          -
        </div>
      </div>

      <div className={styles["chat-input-panel"]}>
        <PromptHints prompts={promptHints} onPromptSelect={onPromptSelect} />
        <div className={styles["chat-input-panel-inner"]}>
          <textarea
            ref={inputRef}
            className={styles["chat-input"]}
            placeholder={Locale.Chat.Input(submitKey)}
            rows={4}
            onInput={(e) => onInput(e.currentTarget.value)}
            value={userInput}
            onKeyDown={(e) => onInputKeyDown(e as any)}
            onFocus={() => setAutoScroll(true)}
            onBlur={() => {
              setAutoScroll(false);
              setTimeout(() => setPromptHints([]), 500);
            }}
            autoFocus={!props?.sidebarShowing}
          />
          <IconButton
            icon={<SendWhiteIcon />}
            text={Locale.Chat.Send}
            className={styles["chat-input-send"] + " no-dark"}
            onClick={onUserSubmit}
          />
        </div>
      </div>
    </div>
  );
}

function useSwitchTheme() {
  const config = useChatStore((state) => state.config);

  useEffect(() => {
    document.body.classList.remove("light");
    document.body.classList.remove("dark");

    if (config.theme === "dark") {
      document.body.classList.add("dark");
    } else if (config.theme === "light") {
      document.body.classList.add("light");
    }

    const themeColor = getComputedStyle(document.body)
      .getPropertyValue("--theme-color")
      .trim();
    const metaDescription = document.querySelector('meta[name="theme-color"]');
    metaDescription?.setAttribute("content", themeColor);
  }, [config.theme]);
}

function exportMessages(messages: Message[], topic: string) {
  const mdText =
    `# ${topic}\n\n` +
    messages
      .map((m) => {
        return m.role === "user" ? `## ${m.content}` : m.content.trim();
      })
      .join("\n\n");
  const filename = `${topic}.md`;

  showModal({
    title: Locale.Export.Title,
    children: (
      <div className="markdown-body">
        <pre className={styles["export-content"]}>{mdText}</pre>
      </div>
    ),
    actions: [
      <IconButton
        key="copy"
        icon={<CopyIcon />}
        bordered
        text={Locale.Export.Copy}
        onClick={() => copyToClipboard(mdText)}
      />,
      <IconButton
        key="download"
        icon={<DownloadIcon />}
        bordered
        text={Locale.Export.Download}
        onClick={() => downloadAs(mdText, filename)}
      />,
    ],
  });
}

function showMemoryPrompt(session: ChatSession) {
  showModal({
    title: `${Locale.Memory.Title} (${session.lastSummarizeIndex} of ${session.messages.length})`,
    children: (
      <div className="markdown-body">
        <pre className={styles["export-content"]}>
          {session.memoryPrompt || Locale.Memory.EmptyContent}
        </pre>
      </div>
    ),
    actions: [
      <IconButton
        key="copy"
        icon={<CopyIcon />}
        bordered
        text={Locale.Memory.Copy}
        onClick={() => copyToClipboard(session.memoryPrompt)}
      />,
    ],
  });
}

const useHasHydrated = () => {
  const [hasHydrated, setHasHydrated] = useState<boolean>(false);

  useEffect(() => {
    setHasHydrated(true);
  }, []);

  return hasHydrated;
};

export function Home() {
  const [createNewSession, currentIndex, removeSession] = useChatStore(
    (state) => [
      state.newSession,
      state.currentSessionIndex,
      state.removeSession,
    ],
  );
  const loading = !useHasHydrated();
  const [showSideBar, setShowSideBar] = useState(true);
  const [sidebarCollapse, setSideBarCollapse] = useChatStore((state) => [
    state.sidebarCollapse,
    state.setSidebarCollapse,
  ]);

  // setting
  const [openSettings, setOpenSettings] = useState(false);
  const config = useChatStore((state) => state.config);

  useSwitchTheme();

  if (loading) {
    return <Loading />;
  }

  return (
    <div
      className={`${
        config.tightBorder && !isMobileScreen()
          ? styles["tight-container"]
          : styles.container
      }`}
    >
      <div
        className={
          sidebarCollapse
            ? ` ${styles["sidebar-collapse"]}`
            : styles.sidebar + ` ${showSideBar && styles["sidebar-show"]}`
        }
      >
        <div
          className={
            sidebarCollapse
              ? styles["sidebar-header-collapse"]
              : styles["sidebar-header"]
          }
        >
          {sidebarCollapse ? null : (
            <>
              <div className={styles["sidebar-title"]}>ChatGPT Next</div>
              <div className={styles["sidebar-sub-title"]}>
                Build your own AI assistant.
              </div>
            </>
          )}
          {sidebarCollapse ? (
            <div className={styles["sidebar-logo-collapse"]}>
              <ChatGptIcon />
            </div>
          ) : (
            <div className={styles["sidebar-logo"]}>
              <ChatGptIcon />
            </div>
          )}
        </div>

        <div
          className={styles["sidebar-body"]}
          onClick={() => {
            setOpenSettings(false);
            setShowSideBar(false);
          }}
        >
          <ChatList />
        </div>

        <div
          className={
            sidebarCollapse
              ? styles["sidebar-tail-collapse"]
              : styles["sidebar-tail"]
          }
        >
          <div
            className={
              sidebarCollapse
                ? styles["sidebar-actions-collapse"]
                : styles["sidebar-actions"]
            }
          >
            {/*
            <div className={styles["sidebar-action"] + " " + styles.mobile}>
              <IconButton
                icon={<CloseIcon />}
                onClick={() => {
                  if (confirm(Locale.Home.DeleteChat)) {
                    removeSession(currentIndex);
                  }
                }}
              />
							</div>*/}
            <div
              className={
                sidebarCollapse
                  ? styles["sidebar-action-collapse"]
                  : styles["sidebar-action"]
              }
            >
              {sidebarCollapse ? (
                <IconButton
                  icon={<RightIcon />}
                  onClick={() => {
                    setSideBarCollapse(false);
                  }}
                />
              ) : (
                <IconButton
                  icon={<LeftIcon />}
                  onClick={() => {
                    setSideBarCollapse(true);
                  }}
                />
              )}
            </div>
            <div
              className={
                sidebarCollapse
                  ? styles["sidebar-action-collapse"]
                  : styles["sidebar-action"]
              }
            >
              <IconButton
                icon={<SettingsIcon />}
                onClick={() => {
                  setOpenSettings(true);
                  setShowSideBar(false);
                }}
              />
            </div>
            <div
              className={
                sidebarCollapse
                  ? styles["sidebar-action-collapse"]
                  : styles["sidebar-action"]
              }
            >
              <a href={REPO_URL} target="_blank">
                <IconButton icon={<GithubIcon />} />
              </a>
            </div>
          </div>
          <div
            className={
              sidebarCollapse ? styles["sidebar-action-collapse"] : undefined
            }
          >
            <IconButton
              icon={<AddIcon />}
              text={sidebarCollapse ? undefined : Locale.Home.NewChat}
              onClick={() => {
                createNewSession();
                setShowSideBar(false);
              }}
            />
          </div>
        </div>
      </div>

      <div
        className={
          sidebarCollapse
            ? styles["window-content-collapse"]
            : styles["window-content-collapse"]
        }
      >
        {openSettings ? (
          <Settings
            closeSettings={() => {
              setOpenSettings(false);
              setShowSideBar(true);
            }}
          />
        ) : (
          <Chat
            key="chat"
            showSideBar={() => setShowSideBar(true)}
            sidebarShowing={showSideBar}
          />
        )}
      </div>
    </div>
  );
}<|MERGE_RESOLUTION|>--- conflicted
+++ resolved
@@ -24,10 +24,6 @@
 import RightIcon from "../icons/right.svg";
 
 import { Message, SubmitKey, useChatStore, ChatSession } from "../store";
-<<<<<<< HEAD
-import { showModal } from "./ui-lib";
-import { copyToClipboard, downloadAs, isIOS, selectOrCopy } from "../utils";
-=======
 import { showModal, showToast } from "./ui-lib";
 import {
   copyToClipboard,
@@ -36,7 +32,6 @@
   isMobileScreen,
   selectOrCopy,
 } from "../utils";
->>>>>>> ba08b10d
 import Locale from "../locales";
 
 import dynamic from "next/dynamic";
