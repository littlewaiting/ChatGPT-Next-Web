"use client";

import { useState, useRef, useEffect, useLayoutEffect } from "react";
import { useDebouncedCallback } from "use-debounce";

import { IconButton } from "./button";
import styles from "./home.module.scss";

import SettingsIcon from "../icons/settings.svg";
import GithubIcon from "../icons/github.svg";
import ChatGptIcon from "../icons/chatgpt.svg";
import SendWhiteIcon from "../icons/send-white.svg";
import BrainIcon from "../icons/brain.svg";
import ExportIcon from "../icons/export.svg";
import BotIcon from "../icons/bot.svg";
import AddIcon from "../icons/add.svg";
import DeleteIcon from "../icons/delete.svg";
import LoadingIcon from "../icons/three-dots.svg";
import MenuIcon from "../icons/menu.svg";
import CloseIcon from "../icons/close.svg";
import CopyIcon from "../icons/copy.svg";
import DownloadIcon from "../icons/download.svg";
import LeftIcon from "../icons/left.svg";
import RightIcon from "../icons/right.svg";

import { Message, SubmitKey, useChatStore, ChatSession } from "../store";
import { showModal, showToast } from "./ui-lib";
import {
  copyToClipboard,
  downloadAs,
  isIOS,
  isMobileScreen,
  selectOrCopy,
} from "../utils";
import Locale from "../locales";

import dynamic from "next/dynamic";
import { REPO_URL } from "../constant";
import { ControllerPool } from "../requests";
import { Prompt, usePromptStore } from "../store/prompt";

export function Loading(props: { noLogo?: boolean }) {
  return (
    <div className={styles["loading-content"]}>
      {!props.noLogo && <BotIcon />}
      <LoadingIcon />
    </div>
  );
}

const Markdown = dynamic(async () => (await import("./markdown")).Markdown, {
  loading: () => <LoadingIcon />,
});

const Settings = dynamic(async () => (await import("./settings")).Settings, {
  loading: () => <Loading noLogo />,
});

const Emoji = dynamic(async () => (await import("emoji-picker-react")).Emoji, {
  loading: () => <LoadingIcon />,
});

export function Avatar(props: { role: Message["role"] }) {
  const config = useChatStore((state) => state.config);

  if (props.role === "assistant") {
    return <BotIcon className={styles["user-avtar"]} />;
  }

  return (
    <div className={styles["user-avtar"]}>
      <Emoji unified={config.avatar} size={18} />
    </div>
  );
}

export function ChatItem(props: {
  onClick?: () => void;
  onDelete?: () => void;
  title: string;
  count: number;
  time: string;
  selected: boolean;
}) {
  const [sidebarCollapse] = useChatStore((state) => [state.sidebarCollapse]);
  return sidebarCollapse ? (
    <div
      className={`${styles["chat-item-collapse"]} ${
        props.selected && styles["chat-item-selected"]
      }`}
      onClick={props.onClick}
    >
      <div className={styles["chat-item-info-collapse"]}>
        {Locale.ChatItem.ChatItemCount(props.count).replace(/[^0-9]/g, "")}
      </div>
      <div
        className={
          sidebarCollapse
            ? styles["chat-item-delete-collapse"]
            : styles["chat-item-delete"]
        }
        onClick={props.onDelete}
      >
        <DeleteIcon />
      </div>
    </div>
  ) : (
    <div
      className={`${styles["chat-item"]} ${
        props.selected && styles["chat-item-selected"]
      }`}
      onClick={props.onClick}
    >
      <div>{props.title}</div>
      <div className={styles["chat-item-info"]}>
        <div className={styles["chat-item-count"]}>
          {Locale.ChatItem.ChatItemCount(props.count)}
        </div>
        <div className={styles["chat-item-date"]}>{props.time}</div>
      </div>
      <div className={styles["chat-item-delete"]} onClick={props.onDelete}>
        <DeleteIcon />
      </div>
    </div>
  );
}

export function ChatList() {
<<<<<<< HEAD
  const [
    sidebarCollapse,
    sessions,
    selectedIndex,
    selectSession,
    removeSession,
  ] = useChatStore((state) => [
    state.sidebarCollapse,
    state.sessions,
    state.currentSessionIndex,
    state.selectSession,
    state.removeSession,
  ]);

  return (
    <>
      <div className={styles["gpt-logo-collapse"]}>
        {sidebarCollapse ? <BotIcon /> : null}
      </div>

      <div className={styles["chat-list-collapse"]}>
        {sessions.map((item, i) => (
          <ChatItem
            title={item.topic}
            time={item.lastUpdate}
            count={item.messages.length}
            key={i}
            selected={i === selectedIndex}
            onClick={() => selectSession(i)}
            onDelete={() => removeSession(i)}
          />
        ))}
      </div>
    </>
=======
  const [sessions, selectedIndex, selectSession, removeSession] = useChatStore(
    (state) => [
      state.sessions,
      state.currentSessionIndex,
      state.selectSession,
      state.removeSession,
    ]
  );

  return (
    <div className={styles["chat-list"]}>
      {sessions.map((item, i) => (
        <ChatItem
          title={item.topic}
          time={item.lastUpdate}
          count={item.messages.length}
          key={i}
          selected={i === selectedIndex}
          onClick={() => selectSession(i)}
          onDelete={() => confirm(Locale.Home.DeleteChat) && removeSession(i)}
        />
      ))}
    </div>
>>>>>>> 44145f11
  );
}

function useSubmitHandler() {
  const config = useChatStore((state) => state.config);
  const submitKey = config.submitKey;

  const shouldSubmit = (e: KeyboardEvent) => {
    if (e.key !== "Enter") return false;

    return (
      (config.submitKey === SubmitKey.AltEnter && e.altKey) ||
      (config.submitKey === SubmitKey.CtrlEnter && e.ctrlKey) ||
      (config.submitKey === SubmitKey.ShiftEnter && e.shiftKey) ||
      (config.submitKey === SubmitKey.MetaEnter && e.metaKey) ||
      (config.submitKey === SubmitKey.Enter &&
        !e.altKey &&
        !e.ctrlKey &&
        !e.shiftKey &&
        !e.metaKey)
    );
  };

  return {
    submitKey,
    shouldSubmit,
  };
}

export function PromptHints(props: {
  prompts: Prompt[];
  onPromptSelect: (prompt: Prompt) => void;
}) {
  if (props.prompts.length === 0) return null;

  return (
    <div className={styles["prompt-hints"]}>
      {props.prompts.map((prompt, i) => (
        <div
          className={styles["prompt-hint"]}
          key={prompt.title + i.toString()}
          onClick={() => props.onPromptSelect(prompt)}
        >
          <div className={styles["hint-title"]}>{prompt.title}</div>
          <div className={styles["hint-content"]}>{prompt.content}</div>
        </div>
      ))}
    </div>
  );
}

export function Chat() {
  type RenderMessage = Message & { preview?: boolean };

  const chatStore = useChatStore();
  const [sidebarCollapse, setSideBarCollapse, session, sessionIndex] =
    useChatStore((state) => [
      state.sidebarCollapse,
      state.setSidebarCollapse,
      state.currentSession(),
      state.currentSessionIndex,
    ]);
  const fontSize = useChatStore((state) => state.config.fontSize);

  const inputRef = useRef<HTMLTextAreaElement>(null);
  const [userInput, setUserInput] = useState("");
  const [isLoading, setIsLoading] = useState(false);
  const { submitKey, shouldSubmit } = useSubmitHandler();

  // prompt hints
  const promptStore = usePromptStore();
  const [promptHints, setPromptHints] = useState<Prompt[]>([]);
  const onSearch = useDebouncedCallback(
    (text: string) => {
      setPromptHints(promptStore.search(text));
    },
    100,
    { leading: true, trailing: true }
  );

  const onPromptSelect = (prompt: Prompt) => {
    setUserInput(prompt.content);
    setPromptHints([]);
    inputRef.current?.focus();
  };

  const scrollInput = () => {
    const dom = inputRef.current;
    if (!dom) return;
    const paddingBottomNum: number = parseInt(
      window.getComputedStyle(dom).paddingBottom,
      10
    );
    dom.scrollTop = dom.scrollHeight - dom.offsetHeight + paddingBottomNum;
  };

  // only search prompts when user input is short
  const SEARCH_TEXT_LIMIT = 30;
  const onInput = (text: string) => {
    scrollInput();
    setUserInput(text);
    const n = text.trim().length;

    // clear search results
    if (n === 0) {
      setPromptHints([]);
    } else if (!chatStore.config.disablePromptHint && n < SEARCH_TEXT_LIMIT) {
      // check if need to trigger auto completion
      if (text.startsWith("/") && text.length > 1) {
        onSearch(text.slice(1));
      }
    }
  };

  // submit user input
  const onUserSubmit = () => {
    if (userInput.length <= 0) return;
    setIsLoading(true);
    chatStore.onUserInput(userInput).then(() => setIsLoading(false));
    setUserInput("");
    setPromptHints([]);
    inputRef.current?.focus();
  };

  // stop response
  const onUserStop = (messageIndex: number) => {
    console.log(ControllerPool, sessionIndex, messageIndex);
    ControllerPool.stop(sessionIndex, messageIndex);
  };

  // check if should send message
  const onInputKeyDown = (e: KeyboardEvent) => {
    if (shouldSubmit(e)) {
      onUserSubmit();
      e.preventDefault();
    }
  };
  const onRightClick = (e: any, message: Message) => {
    // auto fill user input
    if (message.role === "user") {
      setUserInput(message.content);
    }

    // copy to clipboard
    if (selectOrCopy(e.currentTarget, message.content)) {
      e.preventDefault();
    }
  };

  const onResend = (botIndex: number) => {
    // find last user input message and resend
    for (let i = botIndex; i >= 0; i -= 1) {
      if (messages[i].role === "user") {
        setIsLoading(true);
        chatStore
          .onUserInput(messages[i].content)
          .then(() => setIsLoading(false));
        inputRef.current?.focus();
        return;
      }
    }
  };

  // for auto-scroll
  const latestMessageRef = useRef<HTMLDivElement>(null);
  const [autoScroll, setAutoScroll] = useState(true);

  // preview messages
  const messages = (session.messages as RenderMessage[])
    .concat(
      isLoading
        ? [
            {
              role: "assistant",
              content: "……",
              date: new Date().toLocaleString(),
              preview: true,
            },
          ]
        : []
    )
    .concat(
      userInput.length > 0
        ? [
            {
              role: "user",
              content: userInput,
              date: new Date().toLocaleString(),
              preview: true,
            },
          ]
        : []
    );

  // auto scroll
  useLayoutEffect(() => {
    setTimeout(() => {
      const dom = latestMessageRef.current;
      const inputDom = inputRef.current;

      // only scroll when input overlaped message body
      let shouldScroll = true;
      if (dom && inputDom) {
        const domRect = dom.getBoundingClientRect();
        const inputRect = inputDom.getBoundingClientRect();
        shouldScroll = domRect.top > inputRect.top;
      }

      if (dom && autoScroll && shouldScroll) {
        dom.scrollIntoView({
          block: "end",
        });
      }
    }, 500);
  });

  return (
    <div className={styles.chat} key={session.id}>
      <div className={styles["window-header"]}>
        <div
          className={styles["window-header-title"]}
          //onClick={() => {
          //  if (window.innerWidth < 768) {
          //    setSideBarCollapse(!sidebarCollapse);
          //  }
          //}}
        >
          <div
            className={`${styles["window-header-main-title"]} ${styles["chat-body-title"]}`}
            onClick={() => {
              const newTopic = prompt(Locale.Chat.Rename, session.topic);
              if (newTopic && newTopic !== session.topic) {
                chatStore.updateCurrentSession(
                  (session) => (session.topic = newTopic!)
                );
              }
            }}
          >
            {session.topic}
          </div>
          <div className={styles["window-header-sub-title"]}>
            {Locale.Chat.SubTitle(session.messages.length)}
          </div>
        </div>
        <div className={styles["window-actions"]}>
          <div className={styles["window-action-button"] + " " + styles.mobile}>
            <IconButton
              icon={<MenuIcon />}
              bordered
              title={Locale.Chat.Actions.ChatList}
              onClick={() => {
                setSideBarCollapse(!sidebarCollapse);
              }}
            />
          </div>
          <div className={styles["window-action-button"]}>
            <IconButton
              icon={<BrainIcon />}
              bordered
              title={Locale.Chat.Actions.CompressedHistory}
              onClick={() => {
                showMemoryPrompt(session);
              }}
            />
          </div>
          <div className={styles["window-action-button"]}>
            <IconButton
              icon={<ExportIcon />}
              bordered
              title={Locale.Chat.Actions.Export}
              onClick={() => {
                exportMessages(session.messages, session.topic);
              }}
            />
          </div>
        </div>
      </div>

      <div className={styles["chat-body"]}>
        {messages.map((message, i) => {
          const isUser = message.role === "user";

          return (
            <div
              key={i}
              className={
                isUser ? styles["chat-message-user"] : styles["chat-message"]
              }
            >
              <div className={styles["chat-message-container"]}>
                <div className={styles["chat-message-avatar"]}>
                  <Avatar role={message.role} />
                </div>
                {(message.preview || message.streaming) && (
                  <div className={styles["chat-message-status"]}>
                    {Locale.Chat.Typing}
                  </div>
                )}
                <div className={styles["chat-message-item"]}>
                  {!isUser &&
                    !(message.preview || message.content.length === 0) && (
                      <div className={styles["chat-message-top-actions"]}>
                        {message.streaming ? (
                          <div
                            className={styles["chat-message-top-action"]}
                            onClick={() => onUserStop(i)}
                          >
                            {Locale.Chat.Actions.Stop}
                          </div>
                        ) : (
                          <div
                            className={styles["chat-message-top-action"]}
                            onClick={() => onResend(i)}
                          >
                            {Locale.Chat.Actions.Retry}
                          </div>
                        )}

                        <div
                          className={styles["chat-message-top-action"]}
                          onClick={() => copyToClipboard(message.content)}
                        >
                          {Locale.Chat.Actions.Copy}
                        </div>
                      </div>
                    )}
                  {(message.preview || message.content.length === 0) &&
                  !isUser ? (
                    <LoadingIcon />
                  ) : (
                    <div
                      className="markdown-body"
                      style={{ fontSize: `${fontSize}px` }}
                      onContextMenu={(e) => onRightClick(e, message)}
                      onDoubleClickCapture={() => {
                        if (!isMobileScreen()) return;
                        setUserInput(message.content);
                      }}
                    >
                      <Markdown content={message.content} />
                    </div>
                  )}
                </div>
                {!isUser && !message.preview && (
                  <div className={styles["chat-message-actions"]}>
                    <div className={styles["chat-message-action-date"]}>
                      {message.date.toLocaleString()}
                    </div>
                  </div>
                )}
              </div>
            </div>
          );
        })}
        <div ref={latestMessageRef} style={{ opacity: 0, height: "1px" }}>
          -
        </div>
      </div>

      <div className={styles["chat-input-panel"]}>
        <PromptHints prompts={promptHints} onPromptSelect={onPromptSelect} />
        <div className={styles["chat-input-panel-inner"]}>
          <textarea
            ref={inputRef}
            className={styles["chat-input"]}
            placeholder={Locale.Chat.Input(submitKey)}
            rows={4}
            onInput={(e) => onInput(e.currentTarget.value)}
            value={userInput}
            onKeyDown={(e) => onInputKeyDown(e as any)}
            onFocus={() => setAutoScroll(true)}
            onBlur={() => {
              setAutoScroll(false);
              setTimeout(() => setPromptHints([]), 500);
            }}
            autoFocus={sidebarCollapse}
          />
          <IconButton
            icon={<SendWhiteIcon />}
            text={Locale.Chat.Send}
            className={styles["chat-input-send"] + " no-dark"}
            onClick={onUserSubmit}
          />
        </div>
      </div>
    </div>
  );
}

function useSwitchTheme() {
  const config = useChatStore((state) => state.config);

  useEffect(() => {
    document.body.classList.remove("light");
    document.body.classList.remove("dark");

    if (config.theme === "dark") {
      document.body.classList.add("dark");
    } else if (config.theme === "light") {
      document.body.classList.add("light");
    }

    const themeColor = getComputedStyle(document.body)
      .getPropertyValue("--theme-color")
      .trim();
    const metaDescription = document.querySelector('meta[name="theme-color"]');
    metaDescription?.setAttribute("content", themeColor);
  }, [config.theme]);
}

function exportMessages(messages: Message[], topic: string) {
  const mdText =
    `# ${topic}\n\n` +
    messages
      .map((m) => {
        return m.role === "user" ? `## ${m.content}` : m.content.trim();
      })
      .join("\n\n");
  const filename = `${topic}.md`;

  showModal({
    title: Locale.Export.Title,
    children: (
      <div className="markdown-body">
        <pre className={styles["export-content"]}>{mdText}</pre>
      </div>
    ),
    actions: [
      <IconButton
        key="copy"
        icon={<CopyIcon />}
        bordered
        text={Locale.Export.Copy}
        onClick={() => copyToClipboard(mdText)}
      />,
      <IconButton
        key="download"
        icon={<DownloadIcon />}
        bordered
        text={Locale.Export.Download}
        onClick={() => downloadAs(mdText, filename)}
      />,
    ],
  });
}

function showMemoryPrompt(session: ChatSession) {
  showModal({
    title: `${Locale.Memory.Title} (${session.lastSummarizeIndex} of ${session.messages.length})`,
    children: (
      <div className="markdown-body">
        <pre className={styles["export-content"]}>
          {session.memoryPrompt || Locale.Memory.EmptyContent}
        </pre>
      </div>
    ),
    actions: [
      <IconButton
        key="copy"
        icon={<CopyIcon />}
        bordered
        text={Locale.Memory.Copy}
        onClick={() => copyToClipboard(session.memoryPrompt)}
      />,
    ],
  });
}

const useHasHydrated = () => {
  const [hasHydrated, setHasHydrated] = useState<boolean>(false);

  useEffect(() => {
    setHasHydrated(true);
  }, []);

  return hasHydrated;
};

export function Home() {
  const [createNewSession, currentIndex, removeSession] = useChatStore(
    (state) => [
      state.newSession,
      state.currentSessionIndex,
      state.removeSession,
    ]
  );
  const loading = !useHasHydrated();
  const [sidebarCollapse, setSideBarCollapse] = useChatStore((state) => [
    state.sidebarCollapse,
    state.setSidebarCollapse,
  ]);

  // setting
  const [openSettings, setOpenSettings] = useState(false);
  const config = useChatStore((state) => state.config);

  useSwitchTheme();

  if (loading) {
    return <Loading />;
  }

  return (
    <div
      className={`${
        config.tightBorder && !isMobileScreen()
          ? styles["tight-container"]
          : styles.container
      }`}
    >
      <div
        className={
          sidebarCollapse ? styles["sidebar-collapse"] : styles["sidebar"]
        }
      >
        <div
          className={
            sidebarCollapse
              ? styles["sidebar-header-collapse"]
              : styles["sidebar-header"]
          }
        >
          {sidebarCollapse ? null : (
            <>
              <div className={styles["sidebar-title"]}>ChatGPT Next</div>
              <div className={styles["sidebar-sub-title"]}>
                Build your own AI assistant.
              </div>
            </>
          )}
          {sidebarCollapse ? (
            <div className={styles["sidebar-logo-collapse"]}>
              <ChatGptIcon />
            </div>
          ) : (
            <div className={styles["sidebar-logo"]}>
              <ChatGptIcon />
            </div>
          )}
        </div>

        <div
          className={styles["sidebar-body"]}
          onClick={() => {
            setOpenSettings(false);
            if (window.innerWidth < 768) {
              setSideBarCollapse(true);
            }
          }}
        >
          <ChatList />
        </div>

        <div
          className={
            sidebarCollapse
              ? styles["sidebar-tail-collapse"]
              : styles["sidebar-tail"]
          }
        >
          <div
            className={
              sidebarCollapse
                ? styles["sidebar-actions-collapse"]
                : styles["sidebar-actions"]
            }
          >
            <div
              className={
                sidebarCollapse
                  ? styles["sidebar-action-collapse"]
                  : styles["sidebar-action"]
              }
            >
              {sidebarCollapse ? (
                <IconButton
                  icon={<RightIcon />}
                  onClick={() => {
                    setSideBarCollapse(false);
                  }}
                />
              ) : (
                <IconButton
                  icon={<LeftIcon />}
                  onClick={() => {
                    setSideBarCollapse(true);
                  }}
                />
              )}
            </div>
            <div
              className={
                sidebarCollapse
                  ? styles["sidebar-action-collapse"]
                  : styles["sidebar-action"] + " " + styles.mobile
              }
            >
              <IconButton
                icon={<CloseIcon />}
                onClick={() => {
                  if (confirm(Locale.Home.DeleteChat)) {
                    removeSession(currentIndex);
                  }
                }}
              />
            </div>

            <div
              className={
                sidebarCollapse
                  ? styles["sidebar-action-collapse"]
                  : styles["sidebar-action"]
              }
            >
              <IconButton
                icon={<SettingsIcon />}
                onClick={() => {
                  setOpenSettings(true);
                  setSideBarCollapse(true);
                }}
              />
            </div>
            <div
              className={
                sidebarCollapse
                  ? styles["sidebar-action-collapse"]
                  : styles["sidebar-action"]
              }
            >
              <a href={REPO_URL} target="_blank">
                <IconButton icon={<GithubIcon />} />
              </a>
            </div>
          </div>
          <div
            className={
              sidebarCollapse ? styles["sidebar-action-collapse"] : undefined
            }
          >
            <IconButton
              icon={<AddIcon />}
              text={sidebarCollapse ? undefined : Locale.Home.NewChat}
              onClick={() => {
                createNewSession();
                setSideBarCollapse(true);
              }}
            />
          </div>
        </div>
      </div>

      <div
        className={
          sidebarCollapse
            ? styles["window-content-collapse"]
            : styles["window-content-collapse"]
        }
      >
        {openSettings ? (
          <Settings
            closeSettings={() => {
              setOpenSettings(false);
              setSideBarCollapse(false);
            }}
          />
        ) : (
          <Chat key="chat" />
        )}
      </div>
    </div>
  );
}<|MERGE_RESOLUTION|>--- conflicted
+++ resolved
@@ -126,7 +126,6 @@
 }
 
 export function ChatList() {
-<<<<<<< HEAD
   const [
     sidebarCollapse,
     sessions,
@@ -147,7 +146,7 @@
         {sidebarCollapse ? <BotIcon /> : null}
       </div>
 
-      <div className={styles["chat-list-collapse"]}>
+      <div className={styles["chat-list"]}>
         {sessions.map((item, i) => (
           <ChatItem
             title={item.topic}
@@ -156,36 +155,11 @@
             key={i}
             selected={i === selectedIndex}
             onClick={() => selectSession(i)}
-            onDelete={() => removeSession(i)}
+            onDelete={() => confirm(Locale.Home.DeleteChat) && removeSession(i)}
           />
         ))}
       </div>
     </>
-=======
-  const [sessions, selectedIndex, selectSession, removeSession] = useChatStore(
-    (state) => [
-      state.sessions,
-      state.currentSessionIndex,
-      state.selectSession,
-      state.removeSession,
-    ]
-  );
-
-  return (
-    <div className={styles["chat-list"]}>
-      {sessions.map((item, i) => (
-        <ChatItem
-          title={item.topic}
-          time={item.lastUpdate}
-          count={item.messages.length}
-          key={i}
-          selected={i === selectedIndex}
-          onClick={() => selectSession(i)}
-          onDelete={() => confirm(Locale.Home.DeleteChat) && removeSession(i)}
-        />
-      ))}
-    </div>
->>>>>>> 44145f11
   );
 }
 
@@ -263,7 +237,7 @@
       setPromptHints(promptStore.search(text));
     },
     100,
-    { leading: true, trailing: true }
+    { leading: true, trailing: true },
   );
 
   const onPromptSelect = (prompt: Prompt) => {
@@ -277,7 +251,7 @@
     if (!dom) return;
     const paddingBottomNum: number = parseInt(
       window.getComputedStyle(dom).paddingBottom,
-      10
+      10,
     );
     dom.scrollTop = dom.scrollHeight - dom.offsetHeight + paddingBottomNum;
   };
@@ -365,7 +339,7 @@
               preview: true,
             },
           ]
-        : []
+        : [],
     )
     .concat(
       userInput.length > 0
@@ -377,7 +351,7 @@
               preview: true,
             },
           ]
-        : []
+        : [],
     );
 
   // auto scroll
@@ -419,7 +393,7 @@
               const newTopic = prompt(Locale.Chat.Rename, session.topic);
               if (newTopic && newTopic !== session.topic) {
                 chatStore.updateCurrentSession(
-                  (session) => (session.topic = newTopic!)
+                  (session) => (session.topic = newTopic!),
                 );
               }
             }}
@@ -670,7 +644,7 @@
       state.newSession,
       state.currentSessionIndex,
       state.removeSession,
-    ]
+    ],
   );
   const loading = !useHasHydrated();
   const [sidebarCollapse, setSideBarCollapse] = useChatStore((state) => [
