--- conflicted
+++ resolved
@@ -1,22 +1,14 @@
 "use client";
-
 require("../polyfill");
-
 import { useState, useEffect } from "react";
-
 import styles from "./home.module.scss";
-
 import BotIcon from "../icons/bot.svg";
 import LoadingIcon from "../icons/three-dots.svg";
-
 import { getCSSVar, useMobileScreen } from "../utils";
-
 import dynamic from "next/dynamic";
 import { Path, SlotID } from "../constant";
 import { ErrorBoundary } from "./error";
-
 import { getLang } from "../locales";
-
 import {
   HashRouter as Router,
   Routes,
@@ -130,18 +122,6 @@
         } ${getLang() === "ar" ? styles["rtl-screen"] : ""}`
       }
     >
-<<<<<<< HEAD
-      <div
-        className={styles.sidebar + ` ${showSideBar && styles["sidebar-show"]}`}
-      >
-        <div className={styles["sidebar-header"]}>
-          <div className={styles["sidebar-title"]}>ChatGPT 优燃佳科技</div>
-          <div className={styles["sidebar-sub-title"]}>
-            Build your own AI assistant. Designed on uranplus
-          </div>
-          <div className={styles["sidebar-logo"]}>
-            <ChatGptIcon />
-=======
       {isAuth ? (
         <>
           <AuthPage />
@@ -158,7 +138,6 @@
               <Route path={Path.Chat} element={<Chat />} />
               <Route path={Path.Settings} element={<Settings />} />
             </Routes>
->>>>>>> 9a285ab9
           </div>
         </>
       )}
