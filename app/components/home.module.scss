--- conflicted
+++ resolved
@@ -6,18 +6,10 @@
   border-radius: 4px;
   box-shadow: var(--shadow);
   color: var(--black);
-<<<<<<< HEAD
   background: #c7edcc; //rgb(199,237,204);//#7c9d42;// var(--white);
   min-width: 800px;
   min-height: 600px;
   //max-width: 90%;
-=======
-  background-color: var(--white);
-  min-width: 600px;
-  min-height: 480px;
-  max-width: 1200px;
-
->>>>>>> 150735b0
   display: flex;
   overflow: hidden;
   box-sizing: border-box;
