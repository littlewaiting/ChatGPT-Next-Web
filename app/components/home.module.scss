--- conflicted
+++ resolved
@@ -88,15 +88,8 @@
   }
 
   .sidebar {
-    //width: 100vw;
     position: absolute;
-<<<<<<< HEAD
-    //left: -100%;
-    z-index: 999;
-=======
-    left: -100%;
     z-index: 1000;
->>>>>>> f52bcc2a
     height: var(--full-height);
     transition: all ease 0.3s;
     box-shadow: none;
@@ -206,7 +199,6 @@
   overflow: hidden;
 }
 
-<<<<<<< HEAD
 @keyframes slide-in {
   from {
     opacity: 0;
@@ -222,8 +214,6 @@
   background-color: var(--hover-color);
 }
 
-=======
->>>>>>> f52bcc2a
 .chat-item:hover {
   background-color: var(--hover-color);
 }
