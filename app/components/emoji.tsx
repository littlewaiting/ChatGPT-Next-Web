import EmojiPicker, {
  Emoji,
  EmojiStyle,
  Theme as EmojiTheme,
} from "emoji-picker-react";

import { ModelType } from "../store";

import BotIcon from "../icons/bot.svg";
import BlackBotIcon from "../icons/black-bot.svg";

export function getEmojiUrl(unified: string, style: EmojiStyle) {
<<<<<<< HEAD
  return `https://cdn.staticfile.org/emoji-datasource-apple/14.0.0/img/${style}/64/${unified}.png`;
=======
  // Whoever owns this Content Delivery Network (CDN), I am using your CDN to serve emojis
  // Old CDN broken, so I had to switch to this one
  // Author: https://github.com/H0llyW00dzZ
  return `https://cdn.jsdelivr.net/npm/emoji-datasource-apple/img/${style}/64/${unified}.png`;
>>>>>>> 350ddd2a
}

export function AvatarPicker(props: {
  onEmojiClick: (emojiId: string) => void;
}) {
  return (
    <EmojiPicker
      lazyLoadEmojis
      theme={EmojiTheme.AUTO}
      getEmojiUrl={getEmojiUrl}
      onEmojiClick={(e) => {
        props.onEmojiClick(e.unified);
      }}
    />
  );
}

export function Avatar(props: { model?: ModelType; avatar?: string }) {
  if (props.model) {
    return (
      <div className="no-dark">
        {props.model?.startsWith("gpt-4") ? (
          <BlackBotIcon className="user-avatar" />
        ) : (
          <BotIcon className="user-avatar" />
        )}
      </div>
    );
  }

  return (
    <div className="user-avatar">
      {props.avatar && <EmojiAvatar avatar={props.avatar} />}
    </div>
  );
}

export function EmojiAvatar(props: { avatar: string; size?: number }) {
  return (
    <Emoji
      unified={props.avatar}
      size={props.size ?? 18}
      getEmojiUrl={getEmojiUrl}
    />
  );
}<|MERGE_RESOLUTION|>--- conflicted
+++ resolved
@@ -10,14 +10,10 @@
 import BlackBotIcon from "../icons/black-bot.svg";
 
 export function getEmojiUrl(unified: string, style: EmojiStyle) {
-<<<<<<< HEAD
-  return `https://cdn.staticfile.org/emoji-datasource-apple/14.0.0/img/${style}/64/${unified}.png`;
-=======
   // Whoever owns this Content Delivery Network (CDN), I am using your CDN to serve emojis
   // Old CDN broken, so I had to switch to this one
   // Author: https://github.com/H0llyW00dzZ
   return `https://cdn.jsdelivr.net/npm/emoji-datasource-apple/img/${style}/64/${unified}.png`;
->>>>>>> 350ddd2a
 }
 
 export function AvatarPicker(props: {
