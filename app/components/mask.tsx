--- conflicted
+++ resolved
@@ -259,11 +259,9 @@
                 role: "user",
                 content: "",
                 date: "",
-<<<<<<< HEAD
+
                 maskId: 0,
-=======
-                maskId: "",
->>>>>>> 36fbc651
+
               })
             }
           />
