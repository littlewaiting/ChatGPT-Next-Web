--- conflicted
+++ resolved
@@ -538,15 +538,8 @@
           </div>
 
           <div>
-<<<<<<< HEAD
             <div className={styles["main-title"]}>Aizpy</div>
-            <div className={styles["sub-title"]}>https://chat.aizpy.com/</div>
-=======
-            <div className={styles["main-title"]}>NextChat</div>
-            <div className={styles["sub-title"]}>
-              github.com/Yidadaa/ChatGPT-Next-Web
-            </div>
->>>>>>> bb3cc2c8
+            <div className={styles["sub-title"]}>chat.aizpy.com</div>
             <div className={styles["icons"]}>
               <ExportAvatar avatar={config.avatar} />
               <span className={styles["icon-space"]}>&</span>
