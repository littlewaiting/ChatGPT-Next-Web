--- conflicted
+++ resolved
@@ -8,15 +8,11 @@
 export const FETCH_TAG_URL = `https://api.github.com/repos/${OWNER}/${REPO}/tags?per_page=1`;
 export const RUNTIME_CONFIG_DOM = "danger-runtime-config";
 
-<<<<<<< HEAD
 export const DEFAULT_API_HOST = "https://api.nextchat.dev";
 export const OPENAI_BASE_URL = "https://api.openai.com";
+export const ANTHROPIC_BASE_URL = "https://api.anthropic.com";
 
 export const GEMINI_BASE_URL = "https://generativelanguage.googleapis.com/";
-=======
-export const REMOTE_CORS_HOST = "https://ab.nextweb.fun";
-export const REMOTE_API_HOST = `${REMOTE_CORS_HOST}/api/proxy`;
->>>>>>> 15e59583
 
 export enum Path {
   Home = "/",
@@ -27,18 +23,10 @@
   Auth = "/auth",
 }
 
-export const API_PREFIX = "/api";
-
 export enum ApiPath {
-<<<<<<< HEAD
   Cors = "",
   OpenAI = "/api/openai",
-=======
-  OpenAI = "/api/openai",
   Anthropic = "/api/anthropic",
-  Cors = "/api/cors",
-  Config = "/api/config",
->>>>>>> 15e59583
 }
 
 export enum SlotID {
@@ -77,17 +65,25 @@
 
 export const EXPORT_MESSAGE_CLASS_NAME = "export-markdown";
 
-<<<<<<< HEAD
 export enum ServiceProvider {
   OpenAI = "OpenAI",
   Azure = "Azure",
   Google = "Google",
+  Anthropic = "Anthropic",
 }
 
 export enum ModelProvider {
   GPT = "GPT",
   GeminiPro = "GeminiPro",
-}
+  Claude = "Claude",
+}
+
+export const Anthropic = {
+  ChatPath: "v1/messages",
+  ChatPath1: "v1/complete",
+  ExampleEndpoint: "https://api.anthropic.com",
+  Vision: "2023-06-01",
+};
 
 export const OpenaiPath = {
   ChatPath: "v1/chat/completions",
@@ -95,18 +91,6 @@
   SubsPath: "dashboard/billing/subscription",
   ListModelPath: "v1/models",
 };
-=======
-export enum OpenaiPath {
-  Chat = "v1/chat/completions",
-  Usage = "dashboard/billing/usage",
-  Subs = "dashboard/billing/subscription",
-  ListModel = "v1/models",
-}
-
-export enum AnthropicPath {
-  Chat = "v1/complete",
-}
->>>>>>> 15e59583
 
 export const Azure = {
   ExampleEndpoint: "https://{resource-url}/openai/deployments/{deploy-id}",
@@ -130,7 +114,6 @@
 Latex block: $$e=mc^2$$
 `;
 
-<<<<<<< HEAD
 export const SUMMARIZE_MODEL = "gpt-3.5-turbo";
 export const GEMINI_SUMMARIZE_MODEL = "gemini-pro";
 
@@ -317,9 +300,61 @@
       providerType: "google",
     },
   },
+  {
+    name: "claude-instant-1",
+    available: true,
+    provider: {
+      id: "anthropic",
+      providerName: "Anthropic",
+      providerType: "anthropic",
+    },
+  },
+  {
+    name: "claude-2",
+    available: true,
+    provider: {
+      id: "anthropic",
+      providerName: "Anthropic",
+      providerType: "anthropic",
+    },
+  },
+  {
+    name: "claude-3",
+    available: true,
+    provider: {
+      id: "anthropic",
+      providerName: "Anthropic",
+      providerType: "anthropic",
+    },
+  },
+  {
+    name: "claude-3-opus-20240229",
+    available: true,
+    provider: {
+      id: "anthropic",
+      providerName: "Anthropic",
+      providerType: "anthropic",
+    },
+  },
+  {
+    name: "claude-3-sonnet-20240229",
+    available: true,
+    provider: {
+      id: "anthropic",
+      providerName: "Anthropic",
+      providerType: "anthropic",
+    },
+  },
+  {
+    name: "claude-3-haiku-20240307",
+    available: true,
+    provider: {
+      id: "anthropic",
+      providerName: "Anthropic",
+      providerType: "anthropic",
+    },
+  },
 ] as const;
 
-=======
->>>>>>> 15e59583
 export const CHAT_PAGE_SIZE = 15;
 export const MAX_RENDER_MSG_COUNT = 45;