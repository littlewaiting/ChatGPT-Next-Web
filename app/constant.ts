--- conflicted
+++ resolved
@@ -121,11 +121,8 @@
   Stability = "Stability",
   Iflytek = "Iflytek",
   XAI = "XAI",
-<<<<<<< HEAD
   Bedrock = "Bedrock",
-=======
   ChatGLM = "ChatGLM",
->>>>>>> 00d6cb27
 }
 
 // Google API safety settings, see https://ai.google.dev/gemini-api/docs/safety-settings
@@ -238,14 +235,13 @@
   ChatPath: "v1/chat/completions",
 };
 
-<<<<<<< HEAD
-export const Bedrock = {
-  ChatPath: "converse",
-=======
 export const ChatGLM = {
   ExampleEndpoint: CHATGLM_BASE_URL,
   ChatPath: "/api/paas/v4/chat/completions",
->>>>>>> 00d6cb27
+};
+
+export const Bedrock = {
+  ChatPath: "converse",
 };
 
 export const DEFAULT_INPUT_TEMPLATE = `{{input}}`; // input / time / model / lang
@@ -553,26 +549,28 @@
       sorted: 11,
     },
   })),
-<<<<<<< HEAD
+
+  ...chatglmModels.map((name) => ({
+    name,
+    available: true,
+    sorted: seq++,
+    provider: {
+      id: "chatglm",
+      providerName: "ChatGLM",
+      providerType: "chatglm",
+      sorted: 12,
+    },
+  })),
+
   ...bedrockModels.map((name) => ({
-=======
-  ...chatglmModels.map((name) => ({
->>>>>>> 00d6cb27
-    name,
-    available: true,
-    sorted: seq++,
-    provider: {
-<<<<<<< HEAD
+    name,
+    available: true,
+    sorted: seq++,
+    provider: {
       id: "bedrock",
       providerName: "Bedrock",
       providerType: "bedrock",
       sorted: 13,
-=======
-      id: "chatglm",
-      providerName: "ChatGLM",
-      providerType: "chatglm",
-      sorted: 12,
->>>>>>> 00d6cb27
     },
   })),
 ] as const;
