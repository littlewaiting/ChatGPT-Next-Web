export const OWNER = "Yidadaa";
export const REPO = "ChatGPT-Next-Web";
export const REPO_URL = `https://github.com/${OWNER}/${REPO}`;
export const ISSUE_URL = `https://github.com/${OWNER}/${REPO}/issues`;
export const UPDATE_URL = `${REPO_URL}#keep-updated`;
export const RELEASE_URL = `${REPO_URL}/releases`;
export const FETCH_COMMIT_URL = `https://api.github.com/repos/${OWNER}/${REPO}/commits?per_page=1`;
export const FETCH_TAG_URL = `https://api.github.com/repos/${OWNER}/${REPO}/tags?per_page=1`;
export const RUNTIME_CONFIG_DOM = "danger-runtime-config";

export const DEFAULT_CORS_HOST = "https://ab.nextweb.fun";
export const DEFAULT_API_HOST = `${DEFAULT_CORS_HOST}/api/proxy`;
export const OPENAI_BASE_URL = "https://api.openai.com";

export enum Path {
  Home = "/",
  Chat = "/chat",
  Settings = "/settings",
  NewChat = "/new-chat",
  Masks = "/masks",
  Auth = "/auth",
}

export enum ApiPath {
  Cors = "/api/cors",
}

export enum SlotID {
  AppBody = "app-body",
}

export enum FileName {
  Masks = "masks.json",
  Prompts = "prompts.json",
}

export enum StoreKey {
  Chat = "chat-next-web-store",
  Access = "access-control",
  Config = "app-config",
  Mask = "mask-store",
  Prompt = "prompt-store",
  Update = "chat-update",
  Sync = "sync",
}

export const DEFAULT_SIDEBAR_WIDTH = 300;
export const MAX_SIDEBAR_WIDTH = 500;
export const MIN_SIDEBAR_WIDTH = 230;
export const NARROW_SIDEBAR_WIDTH = 100;

export const ACCESS_CODE_PREFIX = "nk-";

export const LAST_INPUT_KEY = "last-input";
export const UNFINISHED_INPUT = (id: string) => "unfinished-input-" + id;

export const STORAGE_KEY = "chatgpt-next-web";

export const REQUEST_TIMEOUT_MS = 80000;

export const EXPORT_MESSAGE_CLASS_NAME = "export-markdown";

export const OpenaiPath = {
  ChatPath: "v1/chat/completions",
  UsagePath: "dashboard/billing/usage",
  SubsPath: "dashboard/billing/subscription",
  ListModelPath: "v1/models",
};

export const DEFAULT_INPUT_TEMPLATE = `{{input}}`; // input / time / model / lang
export const DEFAULT_SYSTEM_TEMPLATE = `
<<<<<<< HEAD
You are GPT, a large language model (LLM) trained by OpenAI.
=======
You are ChatGPT, a large language model trained by OpenAI.
Knowledge cutoff: {{cutoff}}
>>>>>>> 8af164c9
Current model: {{model}}
Current time: {{time}}
`;

export const SUMMARIZE_MODEL = "gpt-3.5-turbo-16k";

export const KnowledgeCutOffDate: Record<string, string> = {
  default: "2021-09",
  "gpt-3.5-turbo-1106": "2023-04",
  "gpt-4-1106-preview": "2023-04",
  "gpt-4-vision-preview": "2023-04",
};

export const DEFAULT_MODELS = [
  {
    name: "gpt-4-1106-preview",
    available: true,
  },
  {
    name: "gpt-4-vision-preview",
    available: true,
  },
  {
    name: "gpt-3.5-turbo-1106",
    available: true,
  },
  {
    name: "gpt-4",
    available: true,
  },
  {
    name: "gpt-4-0314",
    available: true,
  },
  {
    name: "gpt-4-0613",
    available: true,
  },
  {
    name: "gpt-4-32k",
    available: true,
  },
  {
    name: "gpt-4-32k-0314",
    available: true,
  },
  {
    name: "gpt-4-32k-0613",
    available: true,
  },
  {
    name: "gpt-4-1106-preview",
    available: true,
  },
  {
    name: "gpt-4-vision-preview",
    available: true,
  },
  {
    name: "gpt-3.5-turbo",
    available: true,
  },
  {
    name: "gpt-3.5-turbo-1106",
    available: true,
  },
  {
    name: "gpt-3.5-turbo-0301",
    available: true,
  },
  {
    name: "gpt-3.5-turbo-0613",
    available: true,
  },
  {
    name: "gpt-3.5-turbo-1106",
    available: true,
  },
  {
    name: "gpt-3.5-turbo-16k",
    available: true,
  },
  {
    name: "gpt-3.5-turbo-16k-0613",
    available: true,
  },
] as const;

export const CHAT_PAGE_SIZE = 15;
export const MAX_RENDER_MSG_COUNT = 45;<|MERGE_RESOLUTION|>--- conflicted
+++ resolved
@@ -69,12 +69,8 @@
 
 export const DEFAULT_INPUT_TEMPLATE = `{{input}}`; // input / time / model / lang
 export const DEFAULT_SYSTEM_TEMPLATE = `
-<<<<<<< HEAD
-You are GPT, a large language model (LLM) trained by OpenAI.
-=======
 You are ChatGPT, a large language model trained by OpenAI.
 Knowledge cutoff: {{cutoff}}
->>>>>>> 8af164c9
 Current model: {{model}}
 Current time: {{time}}
 `;
