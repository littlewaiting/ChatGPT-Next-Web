export const OWNER = "aizpy";
export const REPO = "ChatGPT-Next-Web";
export const REPO_URL = `https://github.com/${OWNER}/${REPO}`;
export const ISSUE_URL = `https://github.com/${OWNER}/${REPO}/issues`;
export const UPDATE_URL = `${REPO_URL}#keep-updated`;
export const RELEASE_URL = `${REPO_URL}/releases`;
export const FETCH_COMMIT_URL = `https://api.github.com/repos/${OWNER}/${REPO}/commits?per_page=1`;
export const FETCH_TAG_URL = `https://api.github.com/repos/${OWNER}/${REPO}/tags?per_page=1`;
export const RUNTIME_CONFIG_DOM = "danger-runtime-config";

export const DEFAULT_CORS_HOST = "https://a.nextweb.fun";
export const DEFAULT_API_HOST = `${DEFAULT_CORS_HOST}/api/proxy`;
export const OPENAI_BASE_URL = "https://api.openai.com";

export enum Path {
  Home = "/",
  Chat = "/chat",
  Settings = "/settings",
  NewChat = "/new-chat",
  Masks = "/masks",
  Auth = "/auth",
}

export enum ApiPath {
  Cors = "/api/cors",
  OpenAI = "/api/openai",
}

export enum SlotID {
  AppBody = "app-body",
  CustomModel = "custom-model",
}

export enum FileName {
  Masks = "masks.json",
  Prompts = "prompts.json",
}

export enum StoreKey {
  Chat = "chat-next-web-store",
  Access = "access-control",
  Config = "app-config",
  Mask = "mask-store",
  Prompt = "prompt-store",
  Update = "chat-update",
  Sync = "sync",
}

export const DEFAULT_SIDEBAR_WIDTH = 300;
export const MAX_SIDEBAR_WIDTH = 500;
export const MIN_SIDEBAR_WIDTH = 230;
export const NARROW_SIDEBAR_WIDTH = 100;

export const ACCESS_CODE_PREFIX = "nk-";

export const LAST_INPUT_KEY = "last-input";
export const UNFINISHED_INPUT = (id: string) => "unfinished-input-" + id;

export const STORAGE_KEY = "chatgpt-next-web";

export const REQUEST_TIMEOUT_MS = 60000;

export const EXPORT_MESSAGE_CLASS_NAME = "export-markdown";

export enum ServiceProvider {
  OpenAI = "OpenAI",
  Azure = "Azure",
}

export const OpenaiPath = {
  ChatPath: "v1/chat/completions",
  UsagePath: "dashboard/billing/usage",
  SubsPath: "dashboard/billing/subscription",
  ListModelPath: "v1/models",
};

export const Azure = {
  ExampleEndpoint: "https://{resource-url}/openai/deployments/{deploy-id}",
};

export const DEFAULT_INPUT_TEMPLATE = `{{input}}`; // input / time / model / lang
export const DEFAULT_SYSTEM_TEMPLATE = `
<<<<<<< HEAD
The following information can be used to supplement your personal information, but you do not need to proactively tell others unless they ask: 
"Aizpy" is a name made up of the combination of the words "AI" (artificial intelligence) and "zippy".
Knowledge cutoff: 2021-09
=======
You are ChatGPT, a large language model trained by OpenAI.
Knowledge cutoff: {{cutoff}}
>>>>>>> cf50299b
Current model: {{model}}
Current time: {{time}}
Latex inline: $x^2$ 
Latex block: $$e=mc^2$$
`;

export const SUMMARIZE_MODEL = "gpt-3.5-turbo";

export const KnowledgeCutOffDate: Record<string, string> = {
  default: "2021-09",
  "gpt-4-1106-preview": "2023-04",
  "gpt-4-vision-preview": "2023-04",
};

export const DEFAULT_MODELS = [
  {
    name: "gpt-4",
    available: true,
  },
  {
    name: "gpt-4-0314",
    available: true,
  },
  {
    name: "gpt-4-0613",
    available: true,
  },
  {
    name: "gpt-4-32k",
    available: true,
  },
  {
    name: "gpt-4-32k-0314",
    available: true,
  },
  {
    name: "gpt-4-32k-0613",
    available: true,
  },
  {
    name: "gpt-4-1106-preview",
    available: true,
  },
  {
    name: "gpt-4-vision-preview",
    available: true,
  },
  {
    name: "gpt-3.5-turbo",
    available: true,
  },
  {
    name: "gpt-3.5-turbo-0301",
    available: true,
  },
  {
    name: "gpt-3.5-turbo-0613",
    available: true,
  },
  {
    name: "gpt-3.5-turbo-1106",
    available: true,
  },
  {
    name: "gpt-3.5-turbo-16k",
    available: true,
  },
  {
    name: "gpt-3.5-turbo-16k-0613",
    available: true,
  },
] as const;

export const CHAT_PAGE_SIZE = 15;
export const MAX_RENDER_MSG_COUNT = 45;<|MERGE_RESOLUTION|>--- conflicted
+++ resolved
@@ -80,14 +80,9 @@
 
 export const DEFAULT_INPUT_TEMPLATE = `{{input}}`; // input / time / model / lang
 export const DEFAULT_SYSTEM_TEMPLATE = `
-<<<<<<< HEAD
 The following information can be used to supplement your personal information, but you do not need to proactively tell others unless they ask: 
 "Aizpy" is a name made up of the combination of the words "AI" (artificial intelligence) and "zippy".
-Knowledge cutoff: 2021-09
-=======
-You are ChatGPT, a large language model trained by OpenAI.
 Knowledge cutoff: {{cutoff}}
->>>>>>> cf50299b
 Current model: {{model}}
 Current time: {{time}}
 Latex inline: $x^2$ 
