export const OWNER = "Hk-Gosuto";
export const REPO = "ChatGPT-Next-Web-LangChain";
export const REPO_URL = `https://github.com/${OWNER}/${REPO}`;
export const ISSUE_URL = `https://github.com/${OWNER}/${REPO}/issues`;
export const UPDATE_URL = `${REPO_URL}#keep-updated`;
export const RELEASE_URL = `${REPO_URL}/releases`;
export const FETCH_COMMIT_URL = `https://api.github.com/repos/${OWNER}/${REPO}/commits?per_page=1`;
export const FETCH_TAG_URL = `https://api.github.com/repos/${OWNER}/${REPO}/tags?per_page=1`;
export const RUNTIME_CONFIG_DOM = "danger-runtime-config";

export const DEFAULT_CORS_HOST = "https://a.nextweb.fun";
export const DEFAULT_API_HOST = `${DEFAULT_CORS_HOST}/api/proxy`;
export const OPENAI_BASE_URL = "https://api.openai.com";
export const GOOGLE_BASE_URL = "https://generativelanguage.googleapis.com";

export const GEMINI_BASE_URL = "https://generativelanguage.googleapis.com/";

export enum Path {
  Home = "/",
  Chat = "/chat",
  Settings = "/settings",
  NewChat = "/new-chat",
  Masks = "/masks",
  Plugins = "/plugins",
  Auth = "/auth",
}

export enum ApiPath {
  Cors = "/api/cors",
  OpenAI = "/api/openai",
  GoogleAI = "/api/google",
}

export enum SlotID {
  AppBody = "app-body",
  CustomModel = "custom-model",
}

export enum FileName {
  Masks = "masks.json",
  Plugins = "plugins.json",
  Prompts = "prompts.json",
}

export enum StoreKey {
  Chat = "chat-next-web-store",
  Access = "access-control",
  Config = "app-config",
  Mask = "mask-store",
  Plugin = "plugin-store",
  Prompt = "prompt-store",
  Update = "chat-update",
  Sync = "sync",
}

export const DEFAULT_SIDEBAR_WIDTH = 300;
export const MAX_SIDEBAR_WIDTH = 500;
export const MIN_SIDEBAR_WIDTH = 230;
export const NARROW_SIDEBAR_WIDTH = 100;

export const ACCESS_CODE_PREFIX = "nk-";

export const LAST_INPUT_KEY = "last-input";
export const LAST_INPUT_IMAGE_KEY = "last-input-image";
export const UNFINISHED_INPUT = (id: string) => "unfinished-input-" + id;

export const STORAGE_KEY = "chatgpt-next-web";

export const REQUEST_TIMEOUT_MS = 60000;

export const EXPORT_MESSAGE_CLASS_NAME = "export-markdown";

export enum ServiceProvider {
  OpenAI = "OpenAI",
  Azure = "Azure",
  Google = "Google",
}

export enum ModelProvider {
  GPT = "GPT",
  GeminiPro = "GeminiPro",
}

export const OpenaiPath = {
  ChatPath: "v1/chat/completions",
  UsagePath: "dashboard/billing/usage",
  SubsPath: "dashboard/billing/subscription",
  ListModelPath: "v1/models",
};

export const Azure = {
  ExampleEndpoint: "https://{resource-url}/openai/deployments",
};

export const Google = {
<<<<<<< HEAD
  ExampleEndpoint: "https://generativelanguage.googleapis.com",
  ChatPath: "v1/models/gemini-pro:generateContent",
=======
  ExampleEndpoint: "https://generativelanguage.googleapis.com/",
  ChatPath: "v1beta/models/gemini-pro:generateContent",
>>>>>>> 9eaf492d

  // /api/openai/v1/chat/completions
};

export const DEFAULT_INPUT_TEMPLATE = `{{input}}`; // input / time / model / lang
export const DEFAULT_SYSTEM_TEMPLATE = `
You are ChatGPT, a large language model trained by OpenAI.
Knowledge cutoff: {{cutoff}}
Current model: {{model}}
Current time: {{time}}
Latex inline: $x^2$ 
Latex block: $$e=mc^2$$
`;

export const SUMMARIZE_MODEL = "gpt-3.5-turbo";

export const KnowledgeCutOffDate: Record<string, string> = {
  default: "2021-09",
  "gpt-4-1106-preview": "2023-04",
  "gpt-4-vision-preview": "2023-04",
};

export const DEFAULT_MODELS = [
  {
    name: "gpt-4",
    available: true,
    provider: {
      id: "openai",
      providerName: "OpenAI",
      providerType: "openai",
    },
  },
  {
    name: "gpt-4-0613",
    available: true,
    provider: {
      id: "openai",
      providerName: "OpenAI",
      providerType: "openai",
    },
  },
  {
    name: "gpt-4-32k",
    available: true,
    provider: {
      id: "openai",
      providerName: "OpenAI",
      providerType: "openai",
    },
  },
  {
    name: "gpt-4-32k-0613",
    available: true,
    provider: {
      id: "openai",
      providerName: "OpenAI",
      providerType: "openai",
    },
  },
  {
    name: "gpt-4-1106-preview",
    available: true,
    provider: {
      id: "openai",
      providerName: "OpenAI",
      providerType: "openai",
    },
  },
  {
    name: "gpt-4-vision-preview",
    available: true,
    provider: {
      id: "openai",
      providerName: "OpenAI",
      providerType: "openai",
    },
  },
  {
    name: "gpt-3.5-turbo",
    available: true,
    provider: {
      id: "openai",
      providerName: "OpenAI",
      providerType: "openai",
    },
  },
  {
    name: "gpt-3.5-turbo-0613",
    available: true,
    provider: {
      id: "openai",
      providerName: "OpenAI",
      providerType: "openai",
    },
  },
  {
    name: "gpt-3.5-turbo-1106",
    available: true,
    provider: {
      id: "openai",
      providerName: "OpenAI",
      providerType: "openai",
    },
  },
  {
    name: "gpt-3.5-turbo-16k",
    available: true,
    provider: {
      id: "openai",
      providerName: "OpenAI",
      providerType: "openai",
    },
  },
  {
    name: "gpt-3.5-turbo-16k-0613",
    available: true,
    provider: {
      id: "openai",
      providerName: "OpenAI",
      providerType: "openai",
    },
  },
  {
    name: "gemini-pro",
    available: true,
    provider: {
      id: "google",
      providerName: "Google",
      providerType: "google",
    },
  },
] as const;

export const CHAT_PAGE_SIZE = 15;
export const MAX_RENDER_MSG_COUNT = 45;<|MERGE_RESOLUTION|>--- conflicted
+++ resolved
@@ -93,15 +93,8 @@
 };
 
 export const Google = {
-<<<<<<< HEAD
-  ExampleEndpoint: "https://generativelanguage.googleapis.com",
-  ChatPath: "v1/models/gemini-pro:generateContent",
-=======
   ExampleEndpoint: "https://generativelanguage.googleapis.com/",
   ChatPath: "v1beta/models/gemini-pro:generateContent",
->>>>>>> 9eaf492d
-
-  // /api/openai/v1/chat/completions
 };
 
 export const DEFAULT_INPUT_TEMPLATE = `{{input}}`; // input / time / model / lang
