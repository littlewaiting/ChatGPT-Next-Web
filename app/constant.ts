export const OWNER = "Yidadaa";
export const REPO = "ChatGPT-Next-Web";
export const REPO_URL = `https://github.com/${OWNER}/${REPO}`;
export const ISSUE_URL = `https://github.com/${OWNER}/${REPO}/issues`;
export const UPDATE_URL = `${REPO_URL}#keep-updated`;
export const RELEASE_URL = `${REPO_URL}/releases`;
export const FETCH_COMMIT_URL = `https://api.github.com/repos/${OWNER}/${REPO}/commits?per_page=1`;
export const FETCH_TAG_URL = `https://api.github.com/repos/${OWNER}/${REPO}/tags?per_page=1`;
export const RUNTIME_CONFIG_DOM = "danger-runtime-config";

export const DEFAULT_API_HOST = "https://api.nextchat.dev";
export const OPENAI_BASE_URL = "https://api.openai.com";
export const ANTHROPIC_BASE_URL = "https://api.anthropic.com";

export const GEMINI_BASE_URL = "https://generativelanguage.googleapis.com/";

export enum Path {
  Home = "/",
  Chat = "/chat",
  Settings = "/settings",
  NewChat = "/new-chat",
  Masks = "/masks",
  Auth = "/auth",
}

export enum ApiPath {
  Cors = "",
  OpenAI = "/api/openai",
  Anthropic = "/api/anthropic",
}

export enum SlotID {
  AppBody = "app-body",
  CustomModel = "custom-model",
}

export enum FileName {
  Masks = "masks.json",
  Prompts = "prompts.json",
}

export enum StoreKey {
  Chat = "chat-next-web-store",
  Access = "access-control",
  Config = "app-config",
  Mask = "mask-store",
  Prompt = "prompt-store",
  Update = "chat-update",
  Sync = "sync",
  Provider = "provider",
}

export const NARROW_SIDEBAR_WIDTH = 100;

export const DEFAULT_SIDEBAR_WIDTH = 340;
export const MAX_SIDEBAR_WIDTH = 440;
export const MIN_SIDEBAR_WIDTH = 230;

export const WINDOW_WIDTH_SM = 480;
export const WINDOW_WIDTH_MD = 768;
export const WINDOW_WIDTH_LG = 1120;
export const WINDOW_WIDTH_XL = 1440;
export const WINDOW_WIDTH_2XL = 1980;

export const ACCESS_CODE_PREFIX = "nk-";

export const LAST_INPUT_KEY = "last-input";
export const UNFINISHED_INPUT = (id: string) => "unfinished-input-" + id;

export const STORAGE_KEY = "chatgpt-next-web";

export const REQUEST_TIMEOUT_MS = 60000;

export const EXPORT_MESSAGE_CLASS_NAME = "export-markdown";

export enum ServiceProvider {
  OpenAI = "OpenAI",
  Azure = "Azure",
  Google = "Google",
  Anthropic = "Anthropic",
}

export enum ModelProvider {
  GPT = "GPT",
  GeminiPro = "GeminiPro",
  Claude = "Claude",
}

export const Anthropic = {
  ChatPath: "v1/messages",
  ChatPath1: "v1/complete",
  ExampleEndpoint: "https://api.anthropic.com",
  Vision: "2023-06-01",
};

export const OpenaiPath = {
  ChatPath: "v1/chat/completions",
  UsagePath: "dashboard/billing/usage",
  SubsPath: "dashboard/billing/subscription",
  ListModelPath: "v1/models",
};

export const Azure = {
  ExampleEndpoint: "https://{resource-url}/openai/deployments/{deploy-id}",
};

export const Google = {
  ExampleEndpoint: "https://generativelanguage.googleapis.com/",
  ChatPath: (modelName: string) => `v1beta/models/${modelName}:generateContent`,
<<<<<<< HEAD
  VisionChatPath: (modelName: string) =>
    `v1beta/models/${modelName}:generateContent`,
=======
>>>>>>> f55f04ab
};

export const DEFAULT_INPUT_TEMPLATE = `{{input}}`; // input / time / model / lang
// export const DEFAULT_SYSTEM_TEMPLATE = `
// You are ChatGPT, a large language model trained by {{ServiceProvider}}.
// Knowledge cutoff: {{cutoff}}
// Current model: {{model}}
// Current time: {{time}}
// Latex inline: $x^2$
// Latex block: $$e=mc^2$$
// `;
export const DEFAULT_SYSTEM_TEMPLATE = `
You are ChatGPT, a large language model trained by {{ServiceProvider}}.
Knowledge cutoff: {{cutoff}}
Current model: {{model}}
Current time: {{time}}
Latex inline: \\(x^2\\) 
Latex block: $$e=mc^2$$
`;

export const SUMMARIZE_MODEL = "gpt-3.5-turbo";
export const GEMINI_SUMMARIZE_MODEL = "gemini-pro";

export const KnowledgeCutOffDate: Record<string, string> = {
  default: "2021-09",
  "gpt-4-turbo": "2023-12",
  "gpt-4-turbo-2024-04-09": "2023-12",
  "gpt-4-turbo-preview": "2023-12",
  "gpt-4o": "2023-10",
  "gpt-4o-2024-05-13": "2023-10",
  "gpt-4-vision-preview": "2023-04",
  // After improvements,
  // it's now easier to add "KnowledgeCutOffDate" instead of stupid hardcoding it, as was done previously.
  "gemini-pro": "2023-12",
  "gemini-pro-vision": "2023-12",
};

const openaiModels = [
  "gpt-3.5-turbo",
  "gpt-3.5-turbo-1106",
  "gpt-3.5-turbo-0125",
  "gpt-4",
  "gpt-4-0613",
  "gpt-4-32k",
  "gpt-4-32k-0613",
  "gpt-4-turbo",
  "gpt-4-turbo-preview",
  "gpt-4o",
  "gpt-4o-2024-05-13",
  "gpt-4-vision-preview",
  "gpt-4-turbo-2024-04-09"
];

const googleModels = [
  "gemini-1.0-pro",
  "gemini-1.5-pro-latest",
  "gemini-1.5-flash-latest",
  "gemini-pro-vision",
];

const anthropicModels = [
  "claude-instant-1.2",
  "claude-2.0",
  "claude-2.1",
  "claude-3-sonnet-20240229",
  "claude-3-opus-20240229",
  "claude-3-haiku-20240307",
];

export const DEFAULT_MODELS = [
  ...openaiModels.map((name) => ({
    name,
    available: true,
    provider: {
      id: "openai",
      providerName: "OpenAI",
      providerType: "openai",
    },
  })),
  ...googleModels.map((name) => ({
    name,
    available: true,
    provider: {
      id: "google",
      providerName: "Google",
      providerType: "google",
    },
  })),
  ...anthropicModels.map((name) => ({
    name,
    available: true,
    provider: {
      id: "anthropic",
      providerName: "Anthropic",
      providerType: "anthropic",
    },
  })),
] as const;

export const CHAT_PAGE_SIZE = 15;
export const MAX_RENDER_MSG_COUNT = 45;

// some famous webdav endpoints
export const internalAllowedWebDavEndpoints = [
  "https://dav.jianguoyun.com/dav/",
  "https://dav.dropdav.com/",
  "https://dav.box.com/dav",
  "https://nanao.teracloud.jp/dav/",
  "https://webdav.4shared.com/",
  "https://dav.idrivesync.com",
  "https://webdav.yandex.com",
  "https://app.koofr.net/dav/Koofr",
];

export const SIDEBAR_ID = "sidebar";<|MERGE_RESOLUTION|>--- conflicted
+++ resolved
@@ -107,11 +107,6 @@
 export const Google = {
   ExampleEndpoint: "https://generativelanguage.googleapis.com/",
   ChatPath: (modelName: string) => `v1beta/models/${modelName}:generateContent`,
-<<<<<<< HEAD
-  VisionChatPath: (modelName: string) =>
-    `v1beta/models/${modelName}:generateContent`,
-=======
->>>>>>> f55f04ab
 };
 
 export const DEFAULT_INPUT_TEMPLATE = `{{input}}`; // input / time / model / lang
@@ -162,7 +157,7 @@
   "gpt-4o",
   "gpt-4o-2024-05-13",
   "gpt-4-vision-preview",
-  "gpt-4-turbo-2024-04-09"
+  "gpt-4-turbo-2024-04-09",
 ];
 
 const googleModels = [
