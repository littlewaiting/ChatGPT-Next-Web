export const OWNER = "Yidadaa";
export const REPO = "ChatGPT-Next-Web";
export const REPO_URL = `https://github.com/${OWNER}/${REPO}`;
export const ISSUE_URL = `https://github.com/${OWNER}/${REPO}/issues`;
export const UPDATE_URL = `${REPO_URL}#keep-updated`;
export const RELEASE_URL = `${REPO_URL}/releases`;
export const FETCH_COMMIT_URL = `https://api.github.com/repos/${OWNER}/${REPO}/commits?per_page=1`;
export const FETCH_TAG_URL = `https://api.github.com/repos/${OWNER}/${REPO}/tags?per_page=1`;
export const RUNTIME_CONFIG_DOM = "danger-runtime-config";

export const DEFAULT_CORS_HOST = "https://a.nextweb.fun";
export const DEFAULT_API_HOST = `${DEFAULT_CORS_HOST}/api/proxy`;
export const OPENAI_BASE_URL = "https://api.openai.com";

export const GEMINI_BASE_URL = "https://generativelanguage.googleapis.com/";

export enum Path {
  Home = "/",
  Chat = "/chat",
  Settings = "/settings",
  NewChat = "/new-chat",
  Masks = "/masks",
  Auth = "/auth",
  Reward = "/reward",
}

export enum ApiPath {
  Cors = "/api/cors",
  OpenAI = "/api/openai",
}

export enum SlotID {
  AppBody = "app-body",
  CustomModel = "custom-model",
}

export enum FileName {
  Masks = "masks.json",
  Prompts = "prompts.json",
}

export enum StoreKey {
  Chat = "chat-next-web-store",
  Access = "access-control",
  Config = "app-config",
  Mask = "mask-store",
  Prompt = "prompt-store",
  Update = "chat-update",
  Sync = "sync",
}

export const DEFAULT_SIDEBAR_WIDTH = 300;
export const MAX_SIDEBAR_WIDTH = 500;
export const MIN_SIDEBAR_WIDTH = 230;
export const NARROW_SIDEBAR_WIDTH = 100;

export const ACCESS_CODE_PREFIX = "nk-";

export const LAST_INPUT_KEY = "last-input";
export const UNFINISHED_INPUT = (id: string) => "unfinished-input-" + id;

export const STORAGE_KEY = "chatgpt-next-web";

export const REQUEST_TIMEOUT_MS = 120000;

export const EXPORT_MESSAGE_CLASS_NAME = "export-markdown";

export enum ServiceProvider {
  OpenAI = "OpenAI",
  Azure = "Azure",
  Google = "Google",
}

export enum ModelProvider {
  GPT = "GPT",
  GeminiPro = "GeminiPro",
}

export const OpenaiPath = {
  ChatPath: "v1/chat/completions",
  // Azure32kPath:
  //   "openai/deployments/gpt-4-32k/chat/completions?api-version=2023-05-15",
  // Azure32kPathCheck: "openai/deployments/gpt-4-32k/chat/completions",
  UsagePath: "dashboard/billing/usage",
  SubsPath: "dashboard/billing/subscription",
  ListModelPath: "v1/models",
};

export const Azure = {
  ExampleEndpoint: "https://{resource-url}/openai/deployments/{deploy-id}",
};

export const Google = {
  ExampleEndpoint:
    "https://generativelanguage.googleapis.com/v1beta/models/gemini-pro:generateContent",
  ChatPath: "v1beta/models/gemini-pro:generateContent",

  // /api/openai/v1/chat/completions
};

export const DEFAULT_INPUT_TEMPLATE = `{{input}}`; // input / time / model / lang
export const DEFAULT_SYSTEM_TEMPLATE = `
You are ChatGPT, a large language model trained by OpenAI.
Knowledge cutoff: {{cutoff}}
Current model: {{model}}
Current time: {{time}}
Latex inline: $x^2$ 
Latex block: $$e=mc^2$$
`;

export const SUMMARIZE_MODEL = "gpt-3.5-turbo-1106";

export const KnowledgeCutOffDate: Record<string, string> = {
  default: "2021-09",
  "gpt-4-1106-preview": "2023-04",
  "gpt-4-vision-preview": "2023-04",
};

export const DEFAULT_MODELS = [
  // {
  //   name: "gpt-4",
  //   available: true,
  // },
  {
<<<<<<< HEAD
    name: "gpt-3.5-turbo-16k",
    describe: "GPT-3,最快,笨",
    available: false,
=======
    name: "gpt-4",
    available: true,
    provider: {
      id: "openai",
      providerName: "OpenAI",
      providerType: "openai",
    },
  },
  {
    name: "gpt-4-0314",
    available: true,
    provider: {
      id: "openai",
      providerName: "OpenAI",
      providerType: "openai",
    },
  },
  {
    name: "gpt-4-0613",
    available: true,
    provider: {
      id: "openai",
      providerName: "OpenAI",
      providerType: "openai",
    },
  },
  {
    name: "gpt-4-32k",
    available: true,
    provider: {
      id: "openai",
      providerName: "OpenAI",
      providerType: "openai",
    },
>>>>>>> 350ddd2a
  },
  {
    name: "gpt-3.5-turbo-1106",
    describe: "GPT-3,最快,笨,最便宜",
    available: true,
    provider: {
      id: "openai",
      providerName: "OpenAI",
      providerType: "openai",
    },
  },
  {
<<<<<<< HEAD
    name: "gpt-4",
    describe: "GPT-4,聪明,贵,慢",
    available: false,
=======
    name: "gpt-4-32k-0613",
    available: true,
    provider: {
      id: "openai",
      providerName: "OpenAI",
      providerType: "openai",
    },
>>>>>>> 350ddd2a
  },
  {
    name: "gpt-4-1106-preview",
    describe: "GPT-4,又强又快,推荐",
    available: true,
    provider: {
      id: "openai",
      providerName: "OpenAI",
      providerType: "openai",
    },
  },
  {
<<<<<<< HEAD
    name: "gpt-4-32k",
    describe: "GPT-4,聪明,慢,但是白嫖",
    available: false,
  },
  {
    name: "gpt-4-all",
    describe: "GPT-4全能版,联网绘图多模态,又慢又贵",
    available: false,
=======
    name: "gpt-4-vision-preview",
    available: true,
    provider: {
      id: "openai",
      providerName: "OpenAI",
      providerType: "openai",
    },
  },
  {
    name: "gpt-3.5-turbo",
    available: true,
    provider: {
      id: "openai",
      providerName: "OpenAI",
      providerType: "openai",
    },
  },
  {
    name: "gpt-3.5-turbo-0301",
    available: true,
    provider: {
      id: "openai",
      providerName: "OpenAI",
      providerType: "openai",
    },
  },
  {
    name: "gpt-3.5-turbo-0613",
    available: true,
    provider: {
      id: "openai",
      providerName: "OpenAI",
      providerType: "openai",
    },
  },
  {
    name: "gpt-3.5-turbo-1106",
    available: true,
    provider: {
      id: "openai",
      providerName: "OpenAI",
      providerType: "openai",
    },
  },
  {
    name: "gpt-3.5-turbo-16k",
    available: true,
    provider: {
      id: "openai",
      providerName: "OpenAI",
      providerType: "openai",
    },
>>>>>>> 350ddd2a
  },
  // {
  //   name: "gpt-4v",
  //   describe: "GPT-4,官方网页版,最聪明,贵且慢",
  //   available: true,
  // },
  // {
  //   name: "net-gpt-4",
  //   describe: "GPT-4,联网版,最慢",
  //   available: true,
  // },
  {
<<<<<<< HEAD
    name: "midjourney",
    describe: "绘图用,不用选",
    available: false,
=======
    name: "gpt-3.5-turbo-16k-0613",
    available: true,
    provider: {
      id: "openai",
      providerName: "OpenAI",
      providerType: "openai",
    },
  },
  {
    name: "gemini-pro",
    available: true,
    provider: {
      id: "google",
      providerName: "Google",
      providerType: "google",
    },
>>>>>>> 350ddd2a
  },
] as const;

export const AZURE_MODELS: string[] = ["gpt-4-1106-preview"];
// export const AZURE_PATH = AZURE_MODELS.map((m) => { m: `openai/deployments/${m}/chat/completions`});
// export const AZURE_PATH = AZURE_MODELS.map((m) => ({ m: `openai/deployments/${m}/chat/completions`} ));
export const AZURE_PATH = AZURE_MODELS.reduce(
  (acc, item) => ({
    ...acc,
    [item]: `openai/deployments/${item}/chat/completions`,
  }),
  {},
);
// console.log(AZURE_PATH);

export const DISABLE_MODELS = DEFAULT_MODELS.filter(
  (item) => !item.available,
).map((item2) => item2.name);

// console.log('========', DISABLE_MODELS)
export const CHAT_PAGE_SIZE = 15;
export const MAX_RENDER_MSG_COUNT = 45;<|MERGE_RESOLUTION|>--- conflicted
+++ resolved
@@ -122,46 +122,9 @@
   //   available: true,
   // },
   {
-<<<<<<< HEAD
     name: "gpt-3.5-turbo-16k",
     describe: "GPT-3,最快,笨",
     available: false,
-=======
-    name: "gpt-4",
-    available: true,
-    provider: {
-      id: "openai",
-      providerName: "OpenAI",
-      providerType: "openai",
-    },
-  },
-  {
-    name: "gpt-4-0314",
-    available: true,
-    provider: {
-      id: "openai",
-      providerName: "OpenAI",
-      providerType: "openai",
-    },
-  },
-  {
-    name: "gpt-4-0613",
-    available: true,
-    provider: {
-      id: "openai",
-      providerName: "OpenAI",
-      providerType: "openai",
-    },
-  },
-  {
-    name: "gpt-4-32k",
-    available: true,
-    provider: {
-      id: "openai",
-      providerName: "OpenAI",
-      providerType: "openai",
-    },
->>>>>>> 350ddd2a
   },
   {
     name: "gpt-3.5-turbo-1106",
@@ -174,19 +137,9 @@
     },
   },
   {
-<<<<<<< HEAD
     name: "gpt-4",
     describe: "GPT-4,聪明,贵,慢",
     available: false,
-=======
-    name: "gpt-4-32k-0613",
-    available: true,
-    provider: {
-      id: "openai",
-      providerName: "OpenAI",
-      providerType: "openai",
-    },
->>>>>>> 350ddd2a
   },
   {
     name: "gpt-4-1106-preview",
@@ -199,7 +152,15 @@
     },
   },
   {
-<<<<<<< HEAD
+    name: "gemini-pro",
+    available: true,
+    provider: {
+      id: "google",
+      providerName: "Google",
+      providerType: "google",
+    },
+  },
+  {
     name: "gpt-4-32k",
     describe: "GPT-4,聪明,慢,但是白嫖",
     available: false,
@@ -208,60 +169,6 @@
     name: "gpt-4-all",
     describe: "GPT-4全能版,联网绘图多模态,又慢又贵",
     available: false,
-=======
-    name: "gpt-4-vision-preview",
-    available: true,
-    provider: {
-      id: "openai",
-      providerName: "OpenAI",
-      providerType: "openai",
-    },
-  },
-  {
-    name: "gpt-3.5-turbo",
-    available: true,
-    provider: {
-      id: "openai",
-      providerName: "OpenAI",
-      providerType: "openai",
-    },
-  },
-  {
-    name: "gpt-3.5-turbo-0301",
-    available: true,
-    provider: {
-      id: "openai",
-      providerName: "OpenAI",
-      providerType: "openai",
-    },
-  },
-  {
-    name: "gpt-3.5-turbo-0613",
-    available: true,
-    provider: {
-      id: "openai",
-      providerName: "OpenAI",
-      providerType: "openai",
-    },
-  },
-  {
-    name: "gpt-3.5-turbo-1106",
-    available: true,
-    provider: {
-      id: "openai",
-      providerName: "OpenAI",
-      providerType: "openai",
-    },
-  },
-  {
-    name: "gpt-3.5-turbo-16k",
-    available: true,
-    provider: {
-      id: "openai",
-      providerName: "OpenAI",
-      providerType: "openai",
-    },
->>>>>>> 350ddd2a
   },
   // {
   //   name: "gpt-4v",
@@ -274,28 +181,9 @@
   //   available: true,
   // },
   {
-<<<<<<< HEAD
     name: "midjourney",
     describe: "绘图用,不用选",
     available: false,
-=======
-    name: "gpt-3.5-turbo-16k-0613",
-    available: true,
-    provider: {
-      id: "openai",
-      providerName: "OpenAI",
-      providerType: "openai",
-    },
-  },
-  {
-    name: "gemini-pro",
-    available: true,
-    provider: {
-      id: "google",
-      providerName: "Google",
-      providerType: "google",
-    },
->>>>>>> 350ddd2a
   },
 ] as const;
 
