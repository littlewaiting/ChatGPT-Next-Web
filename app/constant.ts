--- conflicted
+++ resolved
@@ -148,15 +148,9 @@
   "gpt-4-turbo",
   // "gpt-4-turbo-preview",
   "gpt-4o",
-<<<<<<< HEAD
   // "gpt-4o-2024-05-13",
   // "gpt-4-vision-preview",
   // "gpt-4-turbo-2024-04-09"
-=======
-  "gpt-4o-2024-05-13",
-  "gpt-4-vision-preview",
-  "gpt-4-turbo-2024-04-09",
->>>>>>> b6735bff
 ];
 
 const googleModels = [
