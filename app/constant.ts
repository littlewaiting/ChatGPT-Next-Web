export const OWNER = "Arvato Systems";
export const REPO = "AILA-ChatGPT";
export const REPO_URL = `https://github.com/${OWNER}/${REPO}`;
export const ISSUE_URL = `https://github.com/${OWNER}/${REPO}/issues`;
export const UPDATE_URL = `${REPO_URL}#keep-updated`;
export const RELEASE_URL = `${REPO_URL}/releases`;
export const FETCH_COMMIT_URL = `https://api.github.com/repos/${OWNER}/${REPO}/commits?per_page=1`;
export const FETCH_TAG_URL = `https://api.github.com/repos/${OWNER}/${REPO}/tags?per_page=1`;
export const RUNTIME_CONFIG_DOM = "danger-runtime-config";

export const DEFAULT_CORS_HOST = "https://nb.nextweb.fun";
export const DEFAULT_API_HOST = `${DEFAULT_CORS_HOST}/api/proxy`;

export enum Path {
  Home = "/",
  Chat = "/chat",
  Settings = "/settings",
  NewChat = "/new-chat",
  Masks = "/masks",
  Auth = "/auth",
}

export enum ApiPath {
  Cors = "/api/cors",
}

export enum SlotID {
  AppBody = "app-body",
}

export enum FileName {
  Masks = "masks.json",
  Prompts = "prompts.json",
}

export enum StoreKey {
  Chat = "chat-next-web-store",
  Access = "access-control",
  Config = "app-config",
  Mask = "mask-store",
  Prompt = "prompt-store",
  Update = "chat-update",
  Sync = "sync",
}

export const DEFAULT_SIDEBAR_WIDTH = 300;
export const MAX_SIDEBAR_WIDTH = 500;
export const MIN_SIDEBAR_WIDTH = 230;
export const NARROW_SIDEBAR_WIDTH = 100;

export const ACCESS_CODE_PREFIX = "nk-";

export const LAST_INPUT_KEY = "last-input";
export const UNFINISHED_INPUT = (id: string) => "unfinished-input-" + id;

export const STORAGE_KEY = "chatgpt-next-web";

export const REQUEST_TIMEOUT_MS = 60000;

export const EXPORT_MESSAGE_CLASS_NAME = "export-markdown";

export const OpenaiPath = {
  ChatPath: "v1/chat/completions",
  UsagePath: "dashboard/billing/usage",
  SubsPath: "dashboard/billing/subscription",
  ListModelPath: "v1/models",
};

export const DEFAULT_INPUT_TEMPLATE = `{{input}}`; // input / time / model / lang
export const DEFAULT_SYSTEM_TEMPLATE = `
You are a friendly Bot, a large language model trained by OpenAI. You are helpful and kind.
Knowledge cutoff: 2021-09
Current model: {{model}}
Current time: {{time}}`;

export const SUMMARIZE_MODEL = "gpt-3.5-turbo";

export const DEFAULT_MODELS = [
  {
    name: "gpt-4",
    available: true,
  },
  {
    name: "gpt-4-32k",
    available: true,
  },
  {
    name: "gpt-3.5-turbo",
    available: true,
  },
  {
    name: "gpt-3.5-turbo-16k",
    available: true,
  },
<<<<<<< HEAD
] as const;
=======
  {
    name: "gpt-3.5-turbo-16k-0613",
    available: true,
  },
] as const;

export const CHAT_PAGE_SIZE = 15;
export const MAX_RENDER_MSG_COUNT = 45;
>>>>>>> 144200e3
<|MERGE_RESOLUTION|>--- conflicted
+++ resolved
@@ -92,15 +92,7 @@
     name: "gpt-3.5-turbo-16k",
     available: true,
   },
-<<<<<<< HEAD
-] as const;
-=======
-  {
-    name: "gpt-3.5-turbo-16k-0613",
-    available: true,
-  },
 ] as const;
 
 export const CHAT_PAGE_SIZE = 15;
-export const MAX_RENDER_MSG_COUNT = 45;
->>>>>>> 144200e3
+export const MAX_RENDER_MSG_COUNT = 45;