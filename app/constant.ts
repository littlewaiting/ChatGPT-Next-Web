--- conflicted
+++ resolved
@@ -98,55 +98,17 @@
 
 export const DEFAULT_MODELS = [
   {
-    name: "gpt-4",
+    name: "gpt-3.5-turbo",
     available: true,
   },
   {
-    name: "gpt-4-32k",
-    available: true,
-  },
-  {
-<<<<<<< HEAD
-=======
-    name: "gpt-4-32k-0314",
-    available: true,
-  },
-  {
-    name: "gpt-4-32k-0613",
-    available: true,
-  },
-  {
-    name: "gpt-4-1106-preview",
+    name: "gpt-4",
     available: true,
   },
   {
     name: "gpt-4-vision-preview",
     available: true,
   },
-  {
->>>>>>> 2c12be62
-    name: "gpt-3.5-turbo",
-    available: true,
-  },
-  {
-<<<<<<< HEAD
-=======
-    name: "gpt-3.5-turbo-0301",
-    available: true,
-  },
-  {
-    name: "gpt-3.5-turbo-0613",
-    available: true,
-  },
-  {
-    name: "gpt-3.5-turbo-1106",
-    available: true,
-  },
-  {
->>>>>>> 2c12be62
-    name: "gpt-3.5-turbo-16k",
-    available: true,
-  },
 ] as const;
 
 export const CHAT_PAGE_SIZE = 15;
