--- conflicted
+++ resolved
@@ -103,11 +103,8 @@
 export const Google = {
   ExampleEndpoint: "https://generativelanguage.googleapis.com/",
   ChatPath: (modelName: string) => `v1beta/models/${modelName}:generateContent`,
-<<<<<<< HEAD
-  VisionChatPath: (modelName: string) =>
-    `v1beta/models/${modelName}:generateContent`,
-=======
->>>>>>> 506c17a0
+  // VisionChatPath: (modelName: string) =>
+  //   `v1beta/models/${modelName}:generateContent`,
 };
 
 export const DEFAULT_INPUT_TEMPLATE = `{{input}}`; // input / time / model / lang
