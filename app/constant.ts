--- conflicted
+++ resolved
@@ -1,4 +1,4 @@
-export const OWNER = "ChatGPTNextWeb";
+export const OWNER = "Yidadaa";
 export const REPO = "ChatGPT-Next-Web";
 export const REPO_URL = `https://github.com/${OWNER}/${REPO}`;
 export const ISSUE_URL = `https://github.com/${OWNER}/${REPO}/issues`;
@@ -385,7 +385,6 @@
       providerName: "OpenAI",
       providerType: "openai",
     },
-<<<<<<< HEAD
   },
   {
     name: "midjourney",
@@ -397,18 +396,15 @@
       providerType: "openai",
     },
   },
-=======
-  })),
-  ...moonshotModes.map((name) => ({
-    name,
-    available: true,
-    provider: {
-      id: "moonshot",
-      providerName: "Moonshot",
-      providerType: "moonshot",
-    },
-  })),
->>>>>>> f6a6c51d
+  // ...moonshotModes.map((name) => ({
+  //   name,
+  //   available: true,
+  //   provider: {
+  //     id: "moonshot",
+  //     providerName: "Moonshot",
+  //     providerType: "moonshot",
+  //   },
+  // })),
 ] as const;
 
 // export const AZURE_MODELS: string[] = [
