--- conflicted
+++ resolved
@@ -222,37 +222,6 @@
   "claude-3-5-sonnet-20240620",
 ];
 
-<<<<<<< HEAD
-// export const DEFAULT_MODELS = [
-//   ...openaiModels.map((name) => ({
-//     name,
-//     available: true,
-//     provider: {
-//       id: "openai",
-//       providerName: "OpenAI",
-//       providerType: "openai",
-//     },
-//   })),
-//   ...googleModels.map((name) => ({
-//     name,
-//     available: true,
-//     provider: {
-//       id: "google",
-//       providerName: "Google",
-//       providerType: "google",
-//     },
-//   })),
-//   ...anthropicModels.map((name) => ({
-//     name,
-//     available: true,
-//     provider: {
-//       id: "anthropic",
-//       providerName: "Anthropic",
-//       providerType: "anthropic",
-//     },
-//   })),
-// ] as const;
-=======
 const baiduModels = [
   "ernie-4.0-turbo-8k",
   "ernie-4.0-8k",
@@ -281,7 +250,6 @@
   "qwen-max-0107",
   "qwen-max-longcontext",
 ];
->>>>>>> ba6039fc
 
 export const DEFAULT_MODELS = [
   {
@@ -314,16 +282,6 @@
       providerType: "openai",
     },
   },
-  // {
-  //   name: "gpt-35-turbo-0125",
-  //   describe: "GPT-3,微软,备用",
-  //   available: true,
-  //   provider: {
-  //     id: "openai",
-  //     providerName: "OpenAI",
-  //     providerType: "openai",
-  //   },
-  // },
   {
     name: "claude-3-5-sonnet-20240620",
     describe: "claude第三代模型最强版",
@@ -333,34 +291,9 @@
       providerName: "OpenAI",
       providerType: "openai",
     },
-<<<<<<< HEAD
-  },
-  // {
-  //   name: "gpt-4o-2024-05-13",
-  //   available: true,
-  //   describe: "GPT-4多模态,原生代理",
-  //   provider: {
-  //     id: "openai",
-  //     providerName: "OpenAI",
-  //     providerType: "openai",
-  //   },
-  // },
+  },
   {
     name: "gemini-1.5-pro-latest",
-=======
-  })),
-  ...openaiModels.map((name) => ({
-    name,
-    available: true,
-    provider: {
-      id: "azure",
-      providerName: "Azure",
-      providerType: "azure",
-    },
-  })),
-  ...googleModels.map((name) => ({
-    name,
->>>>>>> ba6039fc
     available: true,
     describe: "谷歌的,不要钱,质量还不错",
     provider: {
@@ -378,28 +311,7 @@
       providerName: "OpenAI",
       providerType: "openai",
     },
-<<<<<<< HEAD
-  },
-  // {
-  //   name: "gpt-4-32k",
-  //   describe: "GPT-4,聪明,慢,但是白嫖",
-  //   available: false,
-  // },
-  // {
-  //   name: "gpt-4-all",
-  //   describe: "GPT-4全能版,联网绘图多模态,又慢又贵",
-  //   available: false,
-  // },
-  // {
-  //   name: "gpt-4v",
-  //   describe: "GPT-4,官方网页版,最聪明,贵且慢",
-  //   available: true,
-  // },
-  // {
-  //   name: "net-gpt-4",
-  //   describe: "GPT-4,联网版,最慢",
-  //   available: true,
-  // },
+  },
   {
     name: "midjourney",
     describe: "绘图用,不用选",
@@ -410,36 +322,6 @@
       providerType: "openai",
     },
   },
-=======
-  })),
-  ...baiduModels.map((name) => ({
-    name,
-    available: true,
-    provider: {
-      id: "baidu",
-      providerName: "Baidu",
-      providerType: "baidu",
-    },
-  })),
-  ...bytedanceModels.map((name) => ({
-    name,
-    available: true,
-    provider: {
-      id: "bytedance",
-      providerName: "ByteDance",
-      providerType: "bytedance",
-    },
-  })),
-  ...alibabaModes.map((name) => ({
-    name,
-    available: true,
-    provider: {
-      id: "alibaba",
-      providerName: "Alibaba",
-      providerType: "alibaba",
-    },
-  })),
->>>>>>> ba6039fc
 ] as const;
 
 export const AZURE_MODELS: string[] = [
