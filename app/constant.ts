--- conflicted
+++ resolved
@@ -225,7 +225,6 @@
       providerType: "google",
     },
   },
-<<<<<<< HEAD
   // {
   //   name: "gpt-4-32k",
   //   describe: "GPT-4,聪明,慢,但是白嫖",
@@ -254,60 +253,6 @@
       id: "openai",
       providerName: "OpenAI",
       providerType: "openai",
-=======
-  {
-    name: "claude-instant-1.2",
-    available: true,
-    provider: {
-      id: "anthropic",
-      providerName: "Anthropic",
-      providerType: "anthropic",
-    },
-  },
-  {
-    name: "claude-2.0",
-    available: true,
-    provider: {
-      id: "anthropic",
-      providerName: "Anthropic",
-      providerType: "anthropic",
-    },
-  },
-  {
-    name: "claude-2.1",
-    available: true,
-    provider: {
-      id: "anthropic",
-      providerName: "Anthropic",
-      providerType: "anthropic",
-    },
-  },
-  {
-    name: "claude-3-opus-20240229",
-    available: true,
-    provider: {
-      id: "anthropic",
-      providerName: "Anthropic",
-      providerType: "anthropic",
-    },
-  },
-  {
-    name: "claude-3-sonnet-20240229",
-    available: true,
-    provider: {
-      id: "anthropic",
-      providerName: "Anthropic",
-      providerType: "anthropic",
-    },
-  },
-  {
-    name: "claude-3-haiku-20240307",
-    available: true,
-    provider: {
-      id: "anthropic",
-      providerName: "Anthropic",
-      providerType: "anthropic",
->>>>>>> 984c79e2
     },
   },
 ] as const;
