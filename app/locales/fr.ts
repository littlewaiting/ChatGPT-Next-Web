--- conflicted
+++ resolved
@@ -188,16 +188,6 @@
     },
 
     Update: {
-<<<<<<< HEAD
-      Version: (x: string) => `Version : ${x}`,
-      IsLatest: "Dernière version",
-      CheckUpdate: "Vérifier la mise à jour",
-      IsChecking: "Vérification de la mise à jour...",
-      FoundUpdate: (x: string) => `Nouvelle version disponible : ${x}`,
-      GoToUpdate: "Mise à jour",
-    },
-    SendKey: "Touche pour envoyer le message",
-=======
       Version: (x: string) => `Version actuelle : ${x}`,
       IsLatest: "Vous avez la dernière version",
       CheckUpdate: "Vérifier les mises à jour",
@@ -205,8 +195,7 @@
       FoundUpdate: (x: string) => `Nouvelle version trouvée : ${x}`,
       GoToUpdate: "Aller à la mise à jour",
     },
-    SendKey: "Touche d'envoi",
->>>>>>> 05e6e4bf
+    SendKey: "Touche pour envoyer le message",
     Theme: "Thème",
     TightBorder: "Mode sans bordure",
     SendPreviewBubble: {
@@ -577,16 +566,11 @@
   },
   NewChat: {
     Return: "Retour",
-<<<<<<< HEAD
     Skip: "Passer",
     Title: "Choisir un assitant",
     SubTitle: "Préconfigurez l'IA avec un prompt spécifique à un besoin",
     More: "En savoir plus",
     NotShow: "Ne pas afficher à nouveau",
-=======
-    Skip: "Commencer directement",
-    NotShow: "Ne plus afficher",
->>>>>>> 05e6e4bf
     ConfirmNoShow:
       "Confirmer la désactivation ? Vous pourrez réactiver cette option à tout moment dans les paramètres.",
     Title: "Choisir un masque",
