import { SubmitKey } from "../store/config";
import { PartialLocaleType } from "./index";

const id: PartialLocaleType = {
  WIP: "Coming Soon...",
  Error: {
    Unauthorized:
      "Akses tidak diizinkan. Silakan [otorisasi](/#/auth) dengan memasukkan kode akses.",
  },
  Auth: {
    Title: "Diperlukan Kode Akses",
    Tips: "Masukkan kode akses di bawah",
    Input: "Kode Akses",
    Confirm: "Konfirmasi",
    Later: "Nanti",
  },
  ChatItem: {
    ChatItemCount: (count: number) => `${count} pesan`,
  },
  Chat: {
    SubTitle: (count: number) => `${count} pesan`,
    Actions: {
      ChatList: "Buka Daftar Chat",
      CompressedHistory: "Ekspor Riwayat Terkompresi",
      Export: "Ekspor Semua Pesan sebagai Markdown",
      Copy: "Salin",
      Stop: "Berhenti",
      Retry: "Coba Lagi",
      Pin: "Pin",
      PinToastContent: "2 pesan telah ditandai",
      PinToastAction: "Lihat",
      Delete: "Hapus",
      Edit: "Edit",
    },
    Commands: {
      new: "Mulai Chat Baru",
      newm: "Mulai Chat Baru dengan Masks",
      next: "Chat Selanjutnya",
      prev: "Chat Sebelumnya",
      clear: "Bersihkan Percakapan",
      del: "Hapus Chat",
    },
    InputActions: {
      Stop: "Berhenti",
      ToBottom: "Ke Bagian Bawah",
      Theme: {
        auto: "Otomatis",
        light: "Tema Terang",
        dark: "Tema Gelap",
      },
      Prompt: "Prompts",
      Masks: "Masks",
      Clear: "Bersihkan Percakapan",
      Settings: "Pengaturan",
    },
    Rename: "Ubah Nama Chat",
    Typing: "Mengetik...",
    Input: (submitKey: string) => {
      var inputHints = `${submitKey} untuk mengirim`;
      if (submitKey === String(SubmitKey.Enter)) {
        inputHints += ", Shift + Enter untuk membalut";
      }
      return (
        inputHints + ", / untuk mencari prompt, : untuk menggunakan perintah"
      );
    },
    Send: "Kirim",
    Config: {
      Reset: "Reset ke Default",
      SaveAs: "Simpan sebagai Masks",
    },
  },
  Export: {
    Title: "Ekspor Pesan",
    Copy: "Salin Semua",
    Download: "Unduh",
    MessageFromYou: "Pesan dari Anda",
    MessageFromChatGPT: "Pesan dari ChatGPT",
    Share: "Bagikan ke ShareGPT",
    Format: {
      Title: "Format Ekspor",
      SubTitle: "Markdown atau Gambar PNG",
    },
    IncludeContext: {
      Title: "Sertakan Konteks",
      SubTitle: "Apakah akan menyertakan masks",
    },
    Steps: {
      Select: "Pilih",
      Preview: "Pratinjau",
    },
  },
  Select: {
    Search: "Cari",
    All: "Pilih Semua",
    Latest: "Pilih Terbaru",
    Clear: "Bersihkan",
  },
  Memory: {
    Title: "Prompt Memori",
    EmptyContent: "Belum ada yang tersedia.",
    Send: "Kirim Memori",
    Copy: "Salin Memori",
    Reset: "Reset",
    ResetConfirm:
      "Jika Anda mereset, riwayat obrolan saat ini dan memori historis akan dihapus. Apakah Anda yakin ingin melakukan reset?",
  },
  Home: {
    NewChat: "Obrolan Baru",
    DeleteChat: "Anda yakin ingin menghapus percakapan yang dipilih?",
    DeleteToast: "Percakapan telah dihapus",
    Revert: "Kembali",
  },
  Settings: {
    Title: "Pengaturan",
    SubTitle: "Semua Pengaturan",
    Danger: {
      Reset: {
        Title: "Setel Ulang Semua Pengaturan",
        SubTitle: "Mengembalikan semua pengaturan ke nilai default",
        Action: "Setel Ulang",
        Confirm:
          "Anda yakin ingin mengembalikan semua pengaturan ke nilai default?",
      },
      Clear: {
        Title: "Hapus Semua Data",
        SubTitle: "Semua data yang tersimpan secara lokal akan dihapus",
        Action: "Hapus",
        Confirm:
          "Apakah Anda yakin ingin menghapus semua data yang tersimpan secara lokal?",
      },
    },
    Lang: {
      Name: "Bahasa", // ATTENTION: if you wanna add a new translation, please do not translate this value, leave it as `Language`
      All: "Semua Bahasa",
    },
    Avatar: "Avatar",
    FontSize: {
      Title: "Ukuran Font",
      SubTitle: "Ubah ukuran font konten chat",
    },
    InjectSystemPrompts: {
      Title: "Suntikkan Petunjuk Sistem",
      SubTitle:
        "Tambahkan petunjuk simulasi sistem ChatGPT di awal daftar pesan yang diminta dalam setiap permintaan",
    },
    InputTemplate: {
      Title: "Template Input",
      SubTitle: "Pesan baru akan diisi menggunakan template ini",
    },

    Update: {
      Version: (x: string) => `Version: ${x}`,
      IsLatest: "Versi terbaru",
      CheckUpdate: "Periksa Pembaruan",
      IsChecking: "Memeriksa pembaruan...",
      FoundUpdate: (x: string) => `Versi terbaru ditemukan: ${x}`,
      GoToUpdate: "Perbarui Sekarang",
    },
    AutoGenerateTitle: {
      Title: "Hasilkan Judul Otomatis",
      SubTitle: "Hasilkan judul yang sesuai berdasarkan konten percakapan",
    },
<<<<<<< HEAD
=======
    Sync: {
      CloudState: "Pembaruan Terakhir",
      NotSyncYet: "Belum disinkronkan",
      Success: "Sinkronisasi Berhasil",
      Fail: "Sinkronisasi Gagal",

      Config: {
        Modal: {
          Title: "Konfigurasi Sinkronisasi",
        },
        SyncType: {
          Title: "Tipe Sinkronisasi",
          SubTitle: "Pilih layanan sinkronisasi favorit Anda",
        },
        Proxy: {
          Title: "Aktifkan Proxy CORS",
          SubTitle:
            "Aktifkan Proxy untuk menghindari pembatasan atau pemblokiran lintas sumber",
        },
        ProxyUrl: {
          Title: "Lokasi Titik Akhir Proxy CORS",
          SubTitle: "Hanya berlaku untuk Proxy CORS bawaan untuk proyek ini",
        },

        WebDav: {
          Endpoint: "Lokasi Titik Akhir WebDAV",
          UserName: "User Pengguna",
          Password: "Kata Sandi",
        },
      },
    },
>>>>>>> e03db9c2
    SendKey: "Kirim",
    Theme: "Tema",
    TightBorder: "Batas Ketat",
    SendPreviewBubble: {
      Title: "Pratinjau Obrolan",
      SubTitle: "Pratinjau Obrolan dengan markdown",
    },
    Mask: {
      Splash: {
        Title: "Layar Pembuka Masks",
        SubTitle:
          "Tampilkan layar pembuka masks sebelum memulai percakapan baru",
      },
      Builtin: {
        Title: "Sembunyikan Masks Bawaan",
        SubTitle: "Sembunyikan Masks bawaan dari daftar masks",
      },
    },
    Prompt: {
      Disable: {
        Title: "Nonaktifkan Otomatisasi",
        SubTitle: "Aktifkan/Matikan otomatisasi",
      },
      List: "Daftar Prompt",
      ListCount: (builtin: number, custom: number) =>
        `${builtin} bawaan, ${custom} penggunaan khusus`,
      Edit: "Edit",
      Modal: {
        Title: "Daftar Prompt",
        Add: "Tambahkan",
        Search: "Cari Prompt",
      },
      EditModal: {
        Title: "Edit Prompt",
      },
    },
    HistoryCount: {
      Title: "Jumlah Pesan Riwayat",
      SubTitle: "Jumlah pesan yang akan dikirim setiap permintaan",
    },
    CompressThreshold: {
      Title: "Batas Kompresi Riwayat",
      SubTitle:
        "Jika panjang pesan melebihi batas yang ditentukan, pesan tersebut akan dikompresi",
    },
    Token: {
      Title: "Kunci API",
      SubTitle: "Gunakan kunci Anda untuk melewati batas kode akses",
      Placeholder: "Kunci API OpenAI",
    },
    Usage: {
      Title: "Saldo Akun",
      SubTitle(used: any, total: any) {
        return `Digunakan bulan ini: ${used}, total langganan: ${total}`;
      },
      IsChecking: "Memeriksa...",
      Check: "Periksa",
      NoAccess: "Masukkan kunci API untuk memeriksa saldo",
    },
    AccessCode: {
      Title: "Kode Akses",
      SubTitle: "Kontrol akses diaktifkan",
      Placeholder: "Diperlukan kode akses",
    },
    Endpoint: {
      Title: "Endpoint",
      SubTitle: "Harus dimulai dengan http(s):// untuk endpoint kustom",
    },
    Model: "Model",
    Temperature: {
      Title: "Suhu",
      SubTitle: "Semakin tinggi nilainya, semakin acak keluarannya",
    },
    TopP: {
      Title: "Top P",
      SubTitle: "Tidak mengubah nilai dengan suhu",
    },
    MaxTokens: {
      Title: "Token Maksimum",
      SubTitle: "Panjang maksimum token input dan output",
    },
    PresencePenalty: {
      Title: "Penalti Kehadiran",
      SubTitle: "Semakin tinggi nilai, semakin mungkin topik baru muncul",
    },
    FrequencyPenalty: {
      Title: "Penalti Frekuensi",
      SubTitle:
        "Semakin tinggi nilai, semakin rendah kemungkinan penggunaan ulang baris yang sama",
    },
  },
  Store: {
    DefaultTopic: "Percakapan Baru",
    BotHello: "Halo! Bagaimana saya bisa membantu Anda hari ini?",
    Error: "Terjadi kesalahan, silakan coba lagi nanti.",
    Prompt: {
      History: (content: string) =>
        "Ini adalah ringkasan singkat dari riwayat percakapan: " + content,
      Topic:
        "Buat judul berisi empat hingga lima kata untuk percakapan kita yang tidak akan disertakan dalam ringkasan percakapan, seperti instruksi, format, kutipan, tanda baca awal, tanda kutip pendahuluan, atau karakter tambahan. Silakan coba dengan kutipan berakhir.",
      Summarize:
        "Buat ringkasan percakapan dalam 200 kata yang akan digunakan sebagai promp di masa depan.",
    },
  },
  Copy: {
    Success: "Tersalin ke clipboard",
    Failed:
      "Gagal menyalin, mohon berikan izin untuk mengakses clipboard atau Clipboard API tidak didukung (Tauri)",
  },
  Context: {
    Toast: (x: any) => `Dengan ${x} promp kontekstual`,
    Edit: "Pengaturan Obrolan Saat Ini",
    Add: "Tambahkan Promp",
    Clear: "Bersihkan Konteks",
    Revert: "Kembali ke Posisi Sebelumnya",
  },
  Plugin: {
    Name: "Plugin",
  },
  FineTuned: {
    Sysmessage: "Anda adalah asisten yang",
  },
  Mask: {
    Name: "Masks",
    Page: {
      Title: "Template Promp",
      SubTitle: (count: number) => `${count} template prompt`,
      Search: "Cari template",
      Create: "Buat",
    },
    Item: {
      Info: (count: number) => `${count} prompt`,
      Chat: "Obrolan",
      View: "Lihat",
      Edit: "Edit",
      Delete: "Hapus",
      DeleteConfirm: "Anda yakin ingin menghapus?",
    },
    EditModal: {
      Title: (readonly: boolean) =>
        `Edit Template Prompt ${readonly ? "(hanya baca)" : ""}`,
      Download: "Unduh",
      Clone: "Duplikat",
    },
    Config: {
      Avatar: "Avatar Bot",
      Name: "Nama Bot",
      Sync: {
        Title: "Gunakan Konfigurasi Global",
        SubTitle: "Gunakan konfigurasi global dalam percakapan ini",
        Confirm:
          "Pastikan untuk mengganti konfigurasi kustom dengan konfigurasi global?",
      },
      HideContext: {
        Title: "Sembunyikan Prompt Konteks",
        SubTitle: "Tidak menampilkan prompt konteks dalam obrolan",
      },
      Share: {
        Title: "Bagikan Masks Ini",
        SubTitle: "Buat tautan untuk masks ini",
        Action: "Salin Tautan",
      },
    },
  },
  NewChat: {
    Return: "Kembali",
    Skip: "Lewati",
    Title: "Pilih Masks",
    SubTitle: "Berkonversasilah dengan diri Anda di balik masks",
    More: "Lebih Lanjut",
    NotShow: "Jangan Tampilkan Sekarang",
    ConfirmNoShow:
      "Pastikan untuk menonaktifkannya? Anda dapat mengaktifkannya nanti melalui pengaturan.",
  },

  UI: {
    Confirm: "Konfirmasi",
    Cancel: "Batal",
    Close: "Tutup",
    Create: "Buat",
    Edit: "Edit",
  },
  Exporter: {
    Model: "Model",
    Messages: "Pesan",
    Topic: "Topik",
    Time: "Tanggal & Waktu",
  },
  URLCommand: {
    Code: "Kode akses terdeteksi dari url, konfirmasi untuk mendaftar ? ",
    Settings: "Pengaturan terdeteksi dari url, konfirmasi untuk diterapkan ?",
  },
};

export default id;<|MERGE_RESOLUTION|>--- conflicted
+++ resolved
@@ -161,8 +161,6 @@
       Title: "Hasilkan Judul Otomatis",
       SubTitle: "Hasilkan judul yang sesuai berdasarkan konten percakapan",
     },
-<<<<<<< HEAD
-=======
     Sync: {
       CloudState: "Pembaruan Terakhir",
       NotSyncYet: "Belum disinkronkan",
@@ -194,7 +192,6 @@
         },
       },
     },
->>>>>>> e03db9c2
     SendKey: "Kirim",
     Theme: "Tema",
     TightBorder: "Batas Ketat",
