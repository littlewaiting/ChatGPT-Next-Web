import { SubmitKey } from "../store/config";
import type { PartialLocaleType } from "./index";

const tr: PartialLocaleType = {
  WIP: "Çalışma devam ediyor...",
  Error: {
    Unauthorized:
      "Yetkisiz erişim, lütfen erişim kodunu [ayarlar sayfasından](/#/settings) giriniz.",
  },
  ChatItem: {
    ChatItemCount: (count: number) => `${count} mesaj`,
  },
  Chat: {
    SubTitle: (count: number) => `ChatGPT tarafından ${count} mesaj`,
    Actions: {
      ChatList: "Sohbet Listesine Git",
      CompressedHistory: "Sıkıştırılmış Geçmiş Bellek Komutu",
      Export: "Tüm Mesajları Markdown Olarak Dışa Aktar",
      Copy: "Kopyala",
      Stop: "Durdur",
      Retry: "Tekrar Dene",
      Delete: "Delete",
      Speak: "Konuş",
    },
    Rename: "Sohbeti Yeniden Adlandır",
    Typing: "Yazıyor…",
    Input: (submitKey: string) => {
      var inputHints = `Göndermek için ${submitKey}`;
      if (submitKey === String(SubmitKey.Enter)) {
        inputHints += ", kaydırmak için Shift + Enter";
      }
      return inputHints + ", komutları aramak için / (eğik çizgi)";
    },
    Send: "Gönder",
    Config: {
      Reset: "Reset to Default",
      SaveAs: "Save as Mask",
    },
  },
  Export: {
    Title: "Tüm Mesajlar",
    Copy: "Tümünü Kopyala",
    Download: "İndir",
    MessageFromYou: "Sizin Mesajınız",
    MessageFromChatGPT: "ChatGPT'nin Mesajı",
  },
  Memory: {
    Title: "Bellek Komutları",
    EmptyContent: "Henüz değil.",
    Send: "Belleği Gönder",
    Copy: "Belleği Kopyala",
    Reset: "Oturumu Sıfırla",
    ResetConfirm:
      "Sıfırlama, geçerli görüşme geçmişini ve geçmiş belleği siler. Sıfırlamak istediğinizden emin misiniz?",
  },
  Home: {
    NewChat: "Yeni Sohbet",
    DeleteChat: "Seçili sohbeti silmeyi onaylıyor musunuz?",
    DeleteToast: "Sohbet Silindi",
    Revert: "Geri Al",
  },
  Settings: {
    Title: "Ayarlar",
    SubTitle: "Tüm Ayarlar",

    Lang: {
      Name: "Language", // ATTENTION: if you wanna add a new translation, please do not translate this value, leave it as `Language`
      All: "Tüm Diller",
    },
    Avatar: "Avatar",
    FontSize: {
      Title: "Yazı Boyutu",
      SubTitle: "Sohbet içeriğinin yazı boyutunu ayarlayın",
    },
    InjectSystemPrompts: {
      Title: "Sistem İpucu Ekleyin",
      SubTitle:
        "Her istek için ileti listesinin başına simüle edilmiş bir ChatGPT sistem ipucu ekleyin",
    },
    Update: {
      Version: (x: string) => `Sürüm: ${x}`,
      IsLatest: "En son sürüm",
      CheckUpdate: "Güncellemeyi Kontrol Et",
      IsChecking: "Güncelleme kontrol ediliyor...",
      FoundUpdate: (x: string) => `Yeni sürüm bulundu: ${x}`,
      GoToUpdate: "Güncelle",
    },
    SendKey: "Gönder Tuşu",
    Theme: "Tema",
    TightBorder: "Tam Ekran",
    SendPreviewBubble: {
      Title: "Mesaj Önizleme Balonu",
      SubTitle: "Preview markdown in bubble",
    },
    Mask: {
      Splash: {
        Title: "Mask Splash Screen",
        SubTitle: "Show a mask splash screen before starting new chat",
      },
    },
    Prompt: {
      Disable: {
        Title: "Otomatik tamamlamayı devre dışı bırak",
        SubTitle: "Otomatik tamamlamayı kullanmak için / (eğik çizgi) girin",
      },
      List: "Komut Listesi",
      ListCount: (builtin: number, custom: number) =>
        `${builtin} yerleşik, ${custom} kullanıcı tanımlı`,
      Edit: "Düzenle",
      Modal: {
        Title: "Prompt List",
        Add: "Add One",
        Search: "Search Prompts",
      },
      EditModal: {
        Title: "Edit Prompt",
      },
    },
    HistoryCount: {
      Title: "Ekli Mesaj Sayısı",
      SubTitle: "İstek başına ekli gönderilen mesaj sayısı",
    },
    CompressThreshold: {
      Title: "Geçmiş Sıkıştırma Eşiği",
      SubTitle:
        "Sıkıştırılmamış mesajların uzunluğu bu değeri aşarsa sıkıştırılır",
    },
    Token: {
      Title: "API Anahtarı",
      SubTitle: "Erişim kodu sınırını yoksaymak için anahtarınızı kullanın",
      Placeholder: "OpenAI API Anahtarı",
    },
    Usage: {
      Title: "Hesap Bakiyesi",
      SubTitle(used: any, total: any) {
        return `Bu ay kullanılan $${used}, abonelik $${total}`;
      },
      IsChecking: "Kontrol ediliyor...",
      Check: "Tekrar Kontrol Et",
      NoAccess: "Bakiyeyi kontrol etmek için API anahtarını girin",
    },
    AccessCode: {
      Title: "Erişim Kodu",
      SubTitle: "Erişim kontrolü etkinleştirme",
      Placeholder: "Erişim Kodu Gerekiyor",
    },
    Model: "Model",
    Temperature: {
      Title: "Gerçeklik",
      SubTitle:
        "Daha büyük bir değer girildiğinde gerçeklik oranı düşer ve daha rastgele çıktılar üretir",
    },
    MaxTokens: {
      Title: "Maksimum Belirteç",
      SubTitle:
        "Girdi belirteçlerinin ve oluşturulan belirteçlerin maksimum uzunluğu",
    },
    PresencePenalty: {
      Title: "Varlık Cezası",
      SubTitle:
        "Daha büyük bir değer, yeni konular hakkında konuşma olasılığını artırır",
    },
<<<<<<< HEAD
    Voice: "Ses",
=======
    FrequencyPenalty: {
      Title: "Frekans Cezası",
      SubTitle:
        "Aynı satırı tekrar etme olasılığını azaltan daha büyük bir değer",
    },
>>>>>>> c98df330
  },
  Store: {
    DefaultTopic: "Yeni Konuşma",
    BotHello: "Merhaba! Size bugün nasıl yardımcı olabilirim?",
    Error: "Bir şeyler yanlış gitti. Lütfen daha sonra tekrar deneyiniz.",
    Prompt: {
      History: (content: string) =>
        "Bu, yapay zeka ile kullanıcı arasındaki sohbet geçmişinin bir özetidir: " +
        content,
      Topic:
        "Lütfen herhangi bir giriş, noktalama işareti, tırnak işareti, nokta, sembol veya ek metin olmadan konuşmamızı özetleyen dört ila beş kelimelik bir başlık oluşturun. Çevreleyen tırnak işaretlerini kaldırın.",
      Summarize:
        "Gelecekteki bağlam için bir bilgi istemi olarak kullanmak üzere tartışmamızı en fazla 200 kelimeyle özetleyin.",
    },
  },
  Copy: {
    Success: "Panoya kopyalandı",
    Failed: "Kopyalama başarısız oldu, lütfen panoya erişim izni verin",
  },
  Context: {
    Toast: (x: any) => `${x} bağlamsal bellek komutu`,
    Edit: "Bağlamsal ve Bellek Komutları",
    Add: "Yeni Ekle",
  },
  Voice: {
    Edit: "Ses Tercihi",
  },
  Plugin: {
    Name: "Plugin",
  },
  Mask: {
    Name: "Mask",
    Page: {
      Title: "Prompt Template",
      SubTitle: (count: number) => `${count} prompt templates`,
      Search: "Search Templates",
      Create: "Create",
    },
    Item: {
      Info: (count: number) => `${count} prompts`,
      Chat: "Chat",
      View: "View",
      Edit: "Edit",
      Delete: "Delete",
      DeleteConfirm: "Confirm to delete?",
    },
    EditModal: {
      Title: (readonly: boolean) =>
        `Edit Prompt Template ${readonly ? "(readonly)" : ""}`,
      Download: "Download",
      Clone: "Clone",
    },
    Config: {
      Avatar: "Bot Avatar",
      Name: "Bot Name",
    },
  },
  NewChat: {
    Return: "Return",
    Skip: "Skip",
    Title: "Pick a Mask",
    SubTitle: "Chat with the Soul behind the Mask",
    More: "Find More",
    NotShow: "Not Show Again",
    ConfirmNoShow: "Confirm to disable？You can enable it in settings later.",
  },

  UI: {
    Confirm: "Confirm",
    Cancel: "Cancel",
    Close: "Close",
    Create: "Create",
    Edit: "Edit",
  },
  Exporter: {
    Model: "Model",
    Messages: "Mesajlar",
    Topic: "Konu",
    Time: "Zaman",
  },
};

export default tr;<|MERGE_RESOLUTION|>--- conflicted
+++ resolved
@@ -160,15 +160,12 @@
       SubTitle:
         "Daha büyük bir değer, yeni konular hakkında konuşma olasılığını artırır",
     },
-<<<<<<< HEAD
     Voice: "Ses",
-=======
     FrequencyPenalty: {
       Title: "Frekans Cezası",
       SubTitle:
         "Aynı satırı tekrar etme olasılığını azaltan daha büyük bir değer",
     },
->>>>>>> c98df330
   },
   Store: {
     DefaultTopic: "Yeni Konuşma",
