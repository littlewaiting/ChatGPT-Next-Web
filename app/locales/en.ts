--- conflicted
+++ resolved
@@ -3,13 +3,9 @@
 //import { LocaleType } from "./index";
 
 // if you are adding a new translation, please use PartialLocaleType instead of LocaleType
-<<<<<<< HEAD
-const en = {
-=======
 
 const isApp = !!getClientConfig()?.isApp;
 const en: LocaleType = {
->>>>>>> 144200e3
   WIP: "Coming Soon...",
   Error: {
     Unauthorized: isApp
