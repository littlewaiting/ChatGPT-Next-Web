import { SubmitKey } from "../store/config";
import { RequiredLocaleType } from "./index";

const en: RequiredLocaleType = {
  WIP: "Coming Soon...",
  Error: {
    Unauthorized:
      "Unauthorized access, please enter access code in settings page.",
  },
  ChatItem: {
    ChatItemCount: (count: number) => `${count} messages`,
  },
  Chat: {
    SubTitle: (count: number) => `${count} messages with SoulShellGPT`,
    Actions: {
      ChatList: "Go To Chat List",
      CompressedHistory: "Compressed History Memory Prompt",
      Export: "Export All Messages as Markdown",
      Copy: "Copy",
      Stop: "Stop",
      Retry: "Retry",
      Delete: "Delete",
    },
    Rename: "Rename Chat",
    Typing: "Typing…",
    Input: (submitKey: string) => {
      var inputHints = `${submitKey} to send`;
      if (submitKey === String(SubmitKey.Enter)) {
        inputHints += ", Shift + Enter to wrap";
      }
      return inputHints + ", / to search prompts";
    },
    Send: "Send",
    Config: {
      Reset: "Reset to Default",
      SaveAs: "Save as Mask",
    },
  },
  Export: {
    Title: "Export Messages",
    Copy: "Copy All",
    Download: "Download",
    MessageFromYou: "Message From You",
<<<<<<< HEAD
    MessageFromChatGPT: "Message From SoulShellGPT",
=======
    MessageFromChatGPT: "Message From ChatGPT",
    Share: "Share to ShareGPT",
    Format: {
      Title: "Export Format",
      SubTitle: "Markdown or PNG Image",
    },
    IncludeContext: {
      Title: "Including Context",
      SubTitle: "Export context prompts in mask or not",
    },
    Steps: {
      Select: "Select",
      Preview: "Preview",
    },
  },
  Select: {
    Search: "Search",
    All: "Select All",
    Latest: "Select Latest",
    Clear: "Clear",
>>>>>>> f0b4ef59
  },
  Memory: {
    Title: "Memory Prompt",
    EmptyContent: "Nothing yet.",
    Send: "Send Memory",
    Copy: "Copy Memory",
    Reset: "Reset Session",
    ResetConfirm:
      "Resetting will clear the current conversation history and historical memory. Are you sure you want to reset?",
  },
  Home: {
    NewChat: "New Chat",
    DeleteChat: "Confirm to delete the selected conversation?",
    DeleteToast: "Chat Deleted",
    Revert: "Revert",
  },
  Settings: {
    Title: "Settings",
    SubTitle: "All Settings",
    Actions: {
      ClearAll: "Clear All Data",
      ResetAll: "Reset All Settings",
      Close: "Close",
      ConfirmResetAll: "Are you sure you want to reset all configurations?",
      ConfirmClearAll: "Are you sure you want to reset all data?",
    },
    Lang: {
      Name: "Language", // ATTENTION: if you wanna add a new translation, please do not translate this value, leave it as `Language`
      All: "All Languages",
    },
    Avatar: "Avatar",
    FontSize: {
      Title: "Font Size",
      SubTitle: "Adjust font size of chat content",
    },
    Update: {
      Version: (x: string) => `Version: ${x}`,
      IsLatest: "Latest version",
      CheckUpdate: "Check Update",
      IsChecking: "Checking update...",
      FoundUpdate: (x: string) => `Found new version: ${x}`,
      GoToUpdate: "Update",
    },
    SendKey: "Send Key",
    Theme: "Theme",
    TightBorder: "Tight Border",
    SendPreviewBubble: {
      Title: "Send Preview Bubble",
      SubTitle: "Preview markdown in bubble",
    },
    Mask: {
      Title: "Mask Splash Screen",
      SubTitle: "Show a mask splash screen before starting new chat",
    },
    Prompt: {
      Disable: {
        Title: "Disable auto-completion",
        SubTitle: "Input / to trigger auto-completion",
      },
      List: "Prompt List",
      ListCount: (builtin: number, custom: number) =>
        `${builtin} built-in, ${custom} user-defined`,
      Edit: "Edit",
      Modal: {
        Title: "Prompt List",
        Add: "Add One",
        Search: "Search Prompts",
      },
      EditModal: {
        Title: "Edit Prompt",
      },
    },
    HistoryCount: {
      Title: "Attached Messages Count",
      SubTitle: "Number of sent messages attached per request",
    },
    CompressThreshold: {
      Title: "History Compression Threshold",
      SubTitle:
        "Will compress if uncompressed messages length exceeds the value",
    },
    Token: {
      Title: "API Key",
      SubTitle: "Use your key to ignore access code limit",
      Placeholder: "OpenAI API Key",
    },
    Usage: {
      Title: "Account Balance",
      SubTitle(used: any, total: any) {
        return `Used this month $${used}, subscription $${total}`;
      },
      IsChecking: "Checking...",
      Check: "Check",
      NoAccess: "Enter API Key to check balance",
    },
    AccessCode: {
      Title: "Access Code",
      SubTitle: "Access control enabled",
      Placeholder: "Need Access Code",
    },
    Model: "Model",
    Temperature: {
      Title: "Temperature",
      SubTitle: "A larger value makes the more random output",
    },
    MaxTokens: {
      Title: "Max Tokens",
      SubTitle: "Maximum length of input tokens and generated tokens",
    },
    PresencePenalty: {
      Title: "Presence Penalty",
      SubTitle:
        "A larger value increases the likelihood to talk about new topics",
    },
  },
  Store: {
    DefaultTopic: "New Conversation",
    BotHello: "Hello! How can I assist you today?",
    Error: "Something went wrong, please try again later.",
    Prompt: {
      History: (content: string) =>
        "This is a summary of the chat history as a recap: " + content,
      Topic:
        "Please generate a four to five word title summarizing our conversation without any lead-in, punctuation, quotation marks, periods, symbols, or additional text. Remove enclosing quotation marks.",
      Summarize:
        "Summarize the discussion briefly in 200 words or less to use as a prompt for future context.",
    },
  },
  Copy: {
    Success: "Copied to clipboard",
    Failed: "Copy failed, please grant permission to access clipboard",
  },
  Context: {
    Toast: (x: any) => `With ${x} contextual prompts`,
    Edit: "Contextual and Memory Prompts",
    Add: "Add a Prompt",
    Clear: "Context Cleared",
    Revert: "Revert",
  },
  Plugin: {
    Name: "Plugin",
  },
  Mask: {
    Name: "Mask",
    Page: {
      Title: "Prompt Template",
      SubTitle: (count: number) => `${count} prompt templates`,
      Search: "Search Templates",
      Create: "Create",
    },
    Item: {
      Info: (count: number) => `${count} prompts`,
      Chat: "Chat",
      View: "View",
      Edit: "Edit",
      Delete: "Delete",
      DeleteConfirm: "Confirm to delete?",
    },
    EditModal: {
      Title: (readonly: boolean) =>
        `Edit Prompt Template ${readonly ? "(readonly)" : ""}`,
      Download: "Download",
      Clone: "Clone",
    },
    Config: {
      Avatar: "Bot Avatar",
      Name: "Bot Name",
      Sync: {
        Title: "Use Global Config",
        SubTitle: "Use global config in this chat",
        Confirm: "Confirm to override custom config with global config?",
      },
      HideContext: {
        Title: "Hide Context Prompts",
        SubTitle: "Do not show in-context prompts in chat",
      },
    },
  },
  NewChat: {
    Return: "Return",
    Skip: "Just Start",
    Title: "Pick a Mask",
    SubTitle: "Chat with the Soul behind the Mask",
    More: "Find More",
    NotShow: "Never Show Again",
    ConfirmNoShow: "Confirm to disable？You can enable it in settings later.",
  },

  UI: {
    Confirm: "Confirm",
    Cancel: "Cancel",
    Close: "Close",
    Create: "Create",
    Edit: "Edit",
  },
};

export default en;<|MERGE_RESOLUTION|>--- conflicted
+++ resolved
@@ -41,10 +41,7 @@
     Copy: "Copy All",
     Download: "Download",
     MessageFromYou: "Message From You",
-<<<<<<< HEAD
     MessageFromChatGPT: "Message From SoulShellGPT",
-=======
-    MessageFromChatGPT: "Message From ChatGPT",
     Share: "Share to ShareGPT",
     Format: {
       Title: "Export Format",
@@ -64,7 +61,6 @@
     All: "Select All",
     Latest: "Select Latest",
     Clear: "Clear",
->>>>>>> f0b4ef59
   },
   Memory: {
     Title: "Memory Prompt",
