--- conflicted
+++ resolved
@@ -44,21 +44,6 @@
 
   const lang = getLanguage();
 
-<<<<<<< HEAD
-  // if (lang.includes("zh") || lang.includes("cn")) {
-  //   return "cn";
-  // } else if (lang.includes("tw")) {
-  //   return "tw";
-  // } else if (lang.includes("es")) {
-  //   return "es";
-  // } else if (lang.includes("it")) {
-  //   return "it";
-  // } else {
-  //   return "en";
-  // }
-
-  return "en";
-=======
   if (lang.includes("zh") || lang.includes("cn")) {
     return "cn";
   } else if (lang.includes("tw")) {
@@ -74,7 +59,6 @@
   } else {
     return "en";
   }
->>>>>>> 8d2abe36
 }
 
 export function changeLang(lang: Lang) {
