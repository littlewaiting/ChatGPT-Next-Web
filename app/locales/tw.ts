--- conflicted
+++ resolved
@@ -88,9 +88,6 @@
     Download: "下載檔案",
     Share: "分享到 ShareGPT",
     MessageFromYou: "來自您的訊息",
-<<<<<<< HEAD
-    MessageFromChatGPT: "來自 SoulShellGPT 的訊息",
-=======
     MessageFromChatGPT: "來自 ChatGPT 的訊息",
     Format: {
       Title: "導出格式",
@@ -114,7 +111,6 @@
     All: "選取全部",
     Latest: "最近幾條",
     Clear: "清除選中",
->>>>>>> 113d9612
   },
   Memory: {
     Title: "上下文記憶 Prompt",
