--- conflicted
+++ resolved
@@ -78,12 +78,8 @@
         tr: "Türkçe",
         jp: "日本語",
         de: "Deutsch",
-<<<<<<< HEAD
-        cs: "Čeština",
-=======
         vi: "Vietnamese",
         ru: "Русский",
->>>>>>> b6cf03b3
       },
     },
     Avatar: "头像",
