--- conflicted
+++ resolved
@@ -159,15 +159,12 @@
       SubTitle:
         "Un valore maggiore aumenta la probabilità di parlare di nuovi argomenti",
     },
-<<<<<<< HEAD
     Voice: "La voce",
-=======
     FrequencyPenalty: {
       Title: "Penalità di frequenza",
       SubTitle:
         "Un valore maggiore che diminuisce la probabilità di ripetere la stessa riga",
     },
->>>>>>> c98df330
   },
   Store: {
     DefaultTopic: "Nuova conversazione",
