--- conflicted
+++ resolved
@@ -12,8 +12,6 @@
   },
   Chat: {
     SubTitle: (count: number) => `Aizpy との ${count} 通のチャット`,
-<<<<<<< HEAD
-=======
     EditMessage: {
       Title: "全てのメッセージを修正",
       Topic: {
@@ -21,7 +19,6 @@
         SubTitle: "このトピックを変える",
       },
     },
->>>>>>> cd1d6377
     Actions: {
       ChatList: "メッセージリストを表示",
       CompressedHistory: "圧縮された履歴プロンプトを表示",
@@ -57,8 +54,6 @@
     Download: "ファイルをダウンロード",
     MessageFromYou: "あなたからのメッセージ",
     MessageFromChatGPT: "Aizpy からのメッセージ",
-<<<<<<< HEAD
-=======
     Format: {
       Title: "フォーマットをエクスポート",
       SubTitle: "マークダウン形式、PNG画像形式を選択できます。",
@@ -81,7 +76,6 @@
     All: "すべて選択",
     Latest: "新しいメッセージを選択",
     Clear: "クリア",
->>>>>>> cd1d6377
   },
   Memory: {
     Title: "履歴メモリ",
