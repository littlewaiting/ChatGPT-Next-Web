--- conflicted
+++ resolved
@@ -1,13 +1,8 @@
-<<<<<<< HEAD
-1<div align="center">
-<img src="./docs/images/head-cover.png" alt="icon"/>
-=======
 <div align="center">
 
 <a href='#企业版'>
   <img src="./docs/images/ent.svg" alt="icon"/>
 </a>
->>>>>>> cf1c8e8f
 
 <h1 align="center">NextChat (ChatGPT Next Web)</h1>
 
