<div align="center">
<img src="./docs/images/head-cover.png" alt="icon"/>

<h1 align="center">NextChat (ChatGPT Next Web)</h1>

<<<<<<< HEAD
English
=======
English / [简体中文](./README_CN.md)
>>>>>>> af3ebace

One-Click to get a well-designed cross-platform ChatGPT web UI, with GPT3, GPT4 & Gemini Pro support.

一键免费部署你的跨平台私人 ChatGPT 应用, 支持 GPT3, GPT4 & Gemini Pro 模型。

[![Web][Web-image]][web-url]
[![Windows][Windows-image]][download-url]
[![MacOS][MacOS-image]][download-url]
[![Linux][Linux-image]][download-url]

[Web App](https://app.nextchat.dev/) / [Desktop App](https://github.com/Yidadaa/ChatGPT-Next-Web/releases) / [Discord](https://discord.gg/YCkeafCafC) / [Twitter](https://twitter.com/NextChatDev)

[网页版](https://app.nextchat.dev/) / [客户端](https://github.com/Yidadaa/ChatGPT-Next-Web/releases) / [反馈](https://github.com/Yidadaa/ChatGPT-Next-Web/issues)

[web-url]: https://chatgpt.nextweb.fun
[download-url]: https://github.com/Yidadaa/ChatGPT-Next-Web/releases
[Web-image]: https://img.shields.io/badge/Web-PWA-orange?logo=microsoftedge
[Windows-image]: https://img.shields.io/badge/-Windows-blue?logo=windows
[MacOS-image]: https://img.shields.io/badge/-MacOS-black?logo=apple
[Linux-image]: https://img.shields.io/badge/-Linux-333?logo=ubuntu

[![Deploy with Vercel](https://vercel.com/button)](https://vercel.com/new/clone?repository-url=https%3A%2F%2Fgithub.com%2FChatGPTNextWeb%2FChatGPT-Next-Web&env=OPENAI_API_KEY&env=CODE&project-name=nextchat&repository-name=NextChat)

[![Deploy on Zeabur](https://zeabur.com/button.svg)](https://zeabur.com/templates/ZBUEFA)

[![Open in Gitpod](https://gitpod.io/button/open-in-gitpod.svg)](https://gitpod.io/#https://github.com/Yidadaa/ChatGPT-Next-Web)

![cover](./docs/images/cover.png)

</div>

## Features

- **Deploy for free with one-click** on Vercel in under 1 minute
- Compact client (~5MB) on Linux/Windows/MacOS, [download it now](https://github.com/Yidadaa/ChatGPT-Next-Web/releases)
- Fully compatible with self-deployed LLMs, recommended for use with [RWKV-Runner](https://github.com/josStorer/RWKV-Runner) or [LocalAI](https://github.com/go-skynet/LocalAI)
- Privacy first, all data is stored locally in the browser
- Markdown support: LaTex, mermaid, code highlight, etc.
- Responsive design, dark mode and PWA
- Fast first screen loading speed (~100kb), support streaming response
- New in v2: create, share and debug your chat tools with prompt templates (mask)
- Awesome prompts powered by [awesome-chatgpt-prompts-zh](https://github.com/PlexPt/awesome-chatgpt-prompts-zh) and [awesome-chatgpt-prompts](https://github.com/f/awesome-chatgpt-prompts)
- Automatically compresses chat history to support long conversations while also saving your tokens
- I18n: English, 简体中文, 繁体中文, 日本語, Français, Español, Italiano, Türkçe, Deutsch, Tiếng Việt, Русский, Čeština, 한국어, Indonesia

## Roadmap

- [x] System Prompt: pin a user defined prompt as system prompt [#138](https://github.com/Yidadaa/ChatGPT-Next-Web/issues/138)
- [x] User Prompt: user can edit and save custom prompts to prompt list
- [x] Prompt Template: create a new chat with pre-defined in-context prompts [#993](https://github.com/Yidadaa/ChatGPT-Next-Web/issues/993)
- [x] Share as image, share to ShareGPT [#1741](https://github.com/Yidadaa/ChatGPT-Next-Web/pull/1741)
- [x] Desktop App with tauri
- [x] Self-host Model: Fully compatible with [RWKV-Runner](https://github.com/josStorer/RWKV-Runner), as well as server deployment of [LocalAI](https://github.com/go-skynet/LocalAI): llama/gpt4all/rwkv/vicuna/koala/gpt4all-j/cerebras/falcon/dolly etc.
- [ ] Plugins: support network search, calculator, any other apis etc. [#165](https://github.com/Yidadaa/ChatGPT-Next-Web/issues/165)

## What's New

- 🚀 v2.10.1 support Google Gemini Pro model.
- 🚀 v2.9.11 you can use azure endpoint now.
- 🚀 v2.8 now we have a client that runs across all platforms!
- 🚀 v2.7 let's share conversations as image, or share to ShareGPT!
- 🚀 v2.0 is released, now you can create prompt templates, turn your ideas into reality! Read this: [ChatGPT Prompt Engineering Tips: Zero, One and Few Shot Prompting](https://www.allabtai.com/prompt-engineering-tips-zero-one-and-few-shot-prompting/).

## 主要功能

- 在 1 分钟内使用 Vercel **免费一键部署**
- 提供体积极小（~5MB）的跨平台客户端（Linux/Windows/MacOS）, [下载地址](https://github.com/Yidadaa/ChatGPT-Next-Web/releases)
- 完整的 Markdown 支持：LaTex 公式、Mermaid 流程图、代码高亮等等
- 精心设计的 UI，响应式设计，支持深色模式，支持 PWA
- 极快的首屏加载速度（~100kb），支持流式响应
- 隐私安全，所有数据保存在用户浏览器本地
- 预制角色功能（面具），方便地创建、分享和调试你的个性化对话
- 海量的内置 prompt 列表，来自[中文](https://github.com/PlexPt/awesome-chatgpt-prompts-zh)和[英文](https://github.com/f/awesome-chatgpt-prompts)
- 自动压缩上下文聊天记录，在节省 Token 的同时支持超长对话
- 多国语言支持：English, 简体中文, 繁体中文, 日本語, Español, Italiano, Türkçe, Deutsch, Tiếng Việt, Русский, Čeština, 한국어, Indonesia
- 拥有自己的域名？好上加好，绑定后即可在任何地方**无障碍**快速访问

## 开发计划

- [x] 为每个对话设置系统 Prompt [#138](https://github.com/Yidadaa/ChatGPT-Next-Web/issues/138)
- [x] 允许用户自行编辑内置 Prompt 列表
- [x] 预制角色：使用预制角色快速定制新对话 [#993](https://github.com/Yidadaa/ChatGPT-Next-Web/issues/993)
- [x] 分享为图片，分享到 ShareGPT 链接 [#1741](https://github.com/Yidadaa/ChatGPT-Next-Web/pull/1741)
- [x] 使用 tauri 打包桌面应用
- [x] 支持自部署的大语言模型：开箱即用 [RWKV-Runner](https://github.com/josStorer/RWKV-Runner) ，服务端部署 [LocalAI 项目](https://github.com/go-skynet/LocalAI) llama / gpt4all / rwkv / vicuna / koala / gpt4all-j / cerebras / falcon / dolly 等等，或者使用 [api-for-open-llm](https://github.com/xusenlinzy/api-for-open-llm)
- [ ] 插件机制，支持联网搜索、计算器、调用其他平台 api [#165](https://github.com/Yidadaa/ChatGPT-Next-Web/issues/165)

## 最新动态

- 🚀 v2.0 已经发布，现在你可以使用面具功能快速创建预制对话了！ 了解更多： [ChatGPT 提示词高阶技能：零次、一次和少样本提示](https://github.com/Yidadaa/ChatGPT-Next-Web/issues/138)。
- 💡 想要更方便地随时随地使用本项目？可以试下这款桌面插件：https://github.com/mushan0x0/AI0x0.com
- 🚀 v2.7 现在可以将会话分享为图片了，也可以分享到 ShareGPT 的在线链接。
- 🚀 v2.8 发布了横跨 Linux/Windows/MacOS 的体积极小的客户端。
- 🚀 v2.9.11 现在可以使用自定义 Azure 服务了。

## Get Started

> [简体中文 > 如何开始使用](./README_CN.md#开始使用)

1. Get [OpenAI API Key](https://platform.openai.com/account/api-keys);
2. Click
   [![Deploy with Vercel](https://vercel.com/button)](https://vercel.com/new/clone?repository-url=https%3A%2F%2Fgithub.com%2FYidadaa%2FChatGPT-Next-Web&env=OPENAI_API_KEY&env=CODE&project-name=chatgpt-next-web&repository-name=ChatGPT-Next-Web), remember that `CODE` is your page password;
3. Enjoy :)

## FAQ

[简体中文 > 常见问题](./docs/faq-cn.md)

[English > FAQ](./docs/faq-en.md)

## Keep Updated

> [简体中文 > 如何保持代码更新](./README_CN.md#保持更新)

If you have deployed your own project with just one click following the steps above, you may encounter the issue of "Updates Available" constantly showing up. This is because Vercel will create a new project for you by default instead of forking this project, resulting in the inability to detect updates correctly.

We recommend that you follow the steps below to re-deploy:

- Delete the original repository;
- Use the fork button in the upper right corner of the page to fork this project;
- Choose and deploy in Vercel again, [please see the detailed tutorial](./docs/vercel-cn.md).

### Enable Automatic Updates

> If you encounter a failure of Upstream Sync execution, please manually sync fork once.

After forking the project, due to the limitations imposed by GitHub, you need to manually enable Workflows and Upstream Sync Action on the Actions page of the forked project. Once enabled, automatic updates will be scheduled every hour:

![Automatic Updates](./docs/images/enable-actions.jpg)

![Enable Automatic Updates](./docs/images/enable-actions-sync.jpg)

### Manually Updating Code

If you want to update instantly, you can check out the [GitHub documentation](https://docs.github.com/en/pull-requests/collaborating-with-pull-requests/working-with-forks/syncing-a-fork) to learn how to synchronize a forked project with upstream code.

You can star or watch this project or follow author to get release notifications in time.

## Access Password

> [简体中文 > 如何增加访问密码](./README_CN.md#配置页面访问密码)

This project provides limited access control. Please add an environment variable named `CODE` on the vercel environment variables page. The value should be passwords separated by comma like this:

```
code1,code2,code3
```

After adding or modifying this environment variable, please redeploy the project for the changes to take effect.

## Environment Variables

> [简体中文 > 如何配置 api key、访问密码、接口代理](./README_CN.md#环境变量)

### `CODE` (optional)

Access password, separated by comma.

### `OPENAI_API_KEY` (required)

Your openai api key, join multiple api keys with comma.

### `BASE_URL` (optional)

> Default: `https://api.openai.com`

> Examples: `http://your-openai-proxy.com`

Override openai api request base url.

### `OPENAI_ORG_ID` (optional)

Specify OpenAI organization ID.

### `AZURE_URL` (optional)

> Example: https://{azure-resource-url}/openai/deployments/{deploy-name}

Azure deploy url.

### `AZURE_API_KEY` (optional)

Azure Api Key.

### `AZURE_API_VERSION` (optional)

Azure Api Version, find it at [Azure Documentation](https://learn.microsoft.com/en-us/azure/ai-services/openai/reference#chat-completions).

### `GOOGLE_API_KEY` (optional)

Google Gemini Pro Api Key.

### `GOOGLE_URL` (optional)

Google Gemini Pro Api Url.

### `ANTHROPIC_API_KEY` (optional)

anthropic claude Api Key.

### `ANTHROPIC_API_VERSION` (optional)

anthropic claude Api version.

### `ANTHROPIC_URL` (optional)

anthropic claude Api Url.

### `HIDE_USER_API_KEY` (optional)

> Default: Empty

If you do not want users to input their own API key, set this value to 1.

### `DISABLE_GPT4` (optional)

> Default: Empty

If you do not want users to use GPT-4, set this value to 1.

### `ENABLE_BALANCE_QUERY` (optional)

> Default: Empty

If you do want users to query balance, set this value to 1.

### `DISABLE_FAST_LINK` (optional)

> Default: Empty

If you want to disable parse settings from url, set this to 1.

### `CUSTOM_MODELS` (optional)

> Default: Empty
> Example: `+llama,+claude-2,-gpt-3.5-turbo,gpt-4-1106-preview=gpt-4-turbo` means add `llama, claude-2` to model list, and remove `gpt-3.5-turbo` from list, and display `gpt-4-1106-preview` as `gpt-4-turbo`.

To control custom models, use `+` to add a custom model, use `-` to hide a model, use `name=displayName` to customize model name, separated by comma.

User `-all` to disable all default models, `+all` to enable all default models.

### `WHITE_WEBDEV_ENDPOINTS` (可选)

You can use this option if you want to increase the number of webdav service addresses you are allowed to access, as required by the format：
- Each address must be a complete endpoint 
> `https://xxxx/yyy`
- Multiple addresses are connected by ', '

## Requirements

NodeJS >= 18, Docker >= 20

## Development

> [简体中文 > 如何进行二次开发](./README_CN.md#开发)

[![Open in Gitpod](https://gitpod.io/button/open-in-gitpod.svg)](https://gitpod.io/#https://github.com/Yidadaa/ChatGPT-Next-Web)

Before starting development, you must create a new `.env.local` file at project root, and place your api key into it:

```
OPENAI_API_KEY=<your api key here>

# if you are not able to access openai service, use this BASE_URL
BASE_URL=https://chatgpt1.nextweb.fun/api/proxy
```

### Local Development

```shell
# 1. install nodejs and yarn first
# 2. config local env vars in `.env.local`
# 3. run
yarn install
yarn dev
```

## Deployment

> [简体中文 > 如何部署到私人服务器](./README_CN.md#部署)

### Docker (Recommended)

```shell
docker pull yidadaa/chatgpt-next-web

docker run -d -p 3000:3000 \
   -e OPENAI_API_KEY=sk-xxxx \
   -e CODE=your-password \
   yidadaa/chatgpt-next-web
```

You can start service behind a proxy:

```shell
docker run -d -p 3000:3000 \
   -e OPENAI_API_KEY=sk-xxxx \
   -e CODE=your-password \
   -e PROXY_URL=http://localhost:7890 \
   yidadaa/chatgpt-next-web
```

If your proxy needs password, use:

```shell
-e PROXY_URL="http://127.0.0.1:7890 user pass"
```

### Shell

```shell
bash <(curl -s https://raw.githubusercontent.com/Yidadaa/ChatGPT-Next-Web/main/scripts/setup.sh)
```

## Synchronizing Chat Records (UpStash)

| [简体中文](./docs/synchronise-chat-logs-cn.md) | [English](./docs/synchronise-chat-logs-en.md) | [Italiano](./docs/synchronise-chat-logs-es.md) | [日本語](./docs/synchronise-chat-logs-ja.md) | [한국어](./docs/synchronise-chat-logs-ko.md)

## Documentation

> Please go to the [docs][./docs] directory for more documentation instructions.

- [Deploy with cloudflare (Deprecated)](./docs/cloudflare-pages-en.md)
- [Frequent Ask Questions](./docs/faq-en.md)
- [How to add a new translation](./docs/translation.md)
- [How to use Vercel (No English)](./docs/vercel-cn.md)
- [User Manual (Only Chinese, WIP)](./docs/user-manual-cn.md)

## Screenshots

![Settings](./docs/images/settings.png)

![More](./docs/images/more.png)

## Translation

If you want to add a new translation, read this [document](./docs/translation.md).

## Donation

[Buy Me a Coffee](https://www.buymeacoffee.com/yidadaa)

## Special Thanks

### Sponsor

> 仅列出捐赠金额 >= 100RMB 的用户。

[@mushan0x0](https://github.com/mushan0x0)
[@ClarenceDan](https://github.com/ClarenceDan)
[@zhangjia](https://github.com/zhangjia)
[@hoochanlon](https://github.com/hoochanlon)
[@relativequantum](https://github.com/relativequantum)
[@desenmeng](https://github.com/desenmeng)
[@webees](https://github.com/webees)
[@chazzhou](https://github.com/chazzhou)
[@hauy](https://github.com/hauy)
[@Corwin006](https://github.com/Corwin006)
[@yankunsong](https://github.com/yankunsong)
[@ypwhs](https://github.com/ypwhs)
[@fxxxchao](https://github.com/fxxxchao)
[@hotic](https://github.com/hotic)
[@WingCH](https://github.com/WingCH)
[@jtung4](https://github.com/jtung4)
[@micozhu](https://github.com/micozhu)
[@jhansion](https://github.com/jhansion)
[@Sha1rholder](https://github.com/Sha1rholder)
[@AnsonHyq](https://github.com/AnsonHyq)
[@synwith](https://github.com/synwith)
[@piksonGit](https://github.com/piksonGit)
[@ouyangzhiping](https://github.com/ouyangzhiping)
[@wenjiavv](https://github.com/wenjiavv)
[@LeXwDeX](https://github.com/LeXwDeX)
[@Licoy](https://github.com/Licoy)
[@shangmin2009](https://github.com/shangmin2009)

### Contributors

<a href="https://github.com/ChatGPTNextWeb/ChatGPT-Next-Web/graphs/contributors">
  <img src="https://contrib.rocks/image?repo=ChatGPTNextWeb/ChatGPT-Next-Web" />
</a>

## LICENSE

[MIT](https://opensource.org/license/mit/)<|MERGE_RESOLUTION|>--- conflicted
+++ resolved
@@ -3,11 +3,7 @@
 
 <h1 align="center">NextChat (ChatGPT Next Web)</h1>
 
-<<<<<<< HEAD
 English
-=======
-English / [简体中文](./README_CN.md)
->>>>>>> af3ebace
 
 One-Click to get a well-designed cross-platform ChatGPT web UI, with GPT3, GPT4 & Gemini Pro support.
 
