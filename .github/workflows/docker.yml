name: Publish Docker image

on:
  workflow_dispatch:
  release:
    types: [published]

jobs:
  push_to_registry:
    name: Push Docker image to Docker Hub
    runs-on: ubuntu-latest
    steps:
      -
        name: Check out the repo
        uses: actions/checkout@v3
      -
        name: Log in to Docker Hub
        uses: docker/login-action@v2
        with:
          username: ${{ secrets.DOCKER_USERNAME }}
          password: ${{ secrets.DOCKER_PASSWORD }}
      
      - 
        name: Extract metadata (tags, labels) for Docker
        id: meta
        uses: docker/metadata-action@v4
        with:
<<<<<<< HEAD
          images: gosuto/chatgpt-next-web
=======
          images: gosuto/chatgpt-next-web-langchain
>>>>>>> a84b0f03
          tags: |
            type=raw,value=latest
            type=ref,event=tag
      
      - 
        name: Set up QEMU
        uses: docker/setup-qemu-action@v2

      - 
        name: Set up Docker Buildx
        uses: docker/setup-buildx-action@v2
      
      - 
        name: Build and push Docker image
        uses: docker/build-push-action@v4
        with:
          context: .
          platforms: linux/amd64,linux/arm64
          push: true
          tags: ${{ steps.meta.outputs.tags }}
          labels: ${{ steps.meta.outputs.labels }}
          cache-from: type=gha
          cache-to: type=gha,mode=max
            <|MERGE_RESOLUTION|>--- conflicted
+++ resolved
@@ -25,11 +25,7 @@
         id: meta
         uses: docker/metadata-action@v4
         with:
-<<<<<<< HEAD
-          images: gosuto/chatgpt-next-web
-=======
           images: gosuto/chatgpt-next-web-langchain
->>>>>>> a84b0f03
           tags: |
             type=raw,value=latest
             type=ref,event=tag
