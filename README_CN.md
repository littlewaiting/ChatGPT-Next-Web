--- conflicted
+++ resolved
@@ -1,11 +1,7 @@
 <div align="center">
 <img src="./docs/images/icon.svg" alt="预览"/>
 
-<<<<<<< HEAD
-<h1 align="center">ChatGPT Next Web6</h1>
-=======
-<h1 align="center">NextChat</h1>
->>>>>>> cc0eae71
+
 
 一键免费部署你的私人 ChatGPT 网页应用，支持 GPT3, GPT4 & Gemini Pro 模型。
 
