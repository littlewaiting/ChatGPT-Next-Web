--- conflicted
+++ resolved
@@ -56,13 +56,8 @@
     "husky": "^8.0.0",
     "lint-staged": "^13.2.2",
     "prettier": "^3.0.2",
-<<<<<<< HEAD
     "typescript": "5.4.3",
-    "webpack": "^5.88.1"
-=======
-    "typescript": "5.2.2",
     "webpack": "^5.91.0"
->>>>>>> f57cd8c7
   },
   "resolutions": {
     "lint-staged/yaml": "^2.2.2"
