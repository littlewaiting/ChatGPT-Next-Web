--- conflicted
+++ resolved
@@ -18,19 +18,11 @@
     "@fortaine/fetch-event-source": "^3.0.6",
     "@hello-pangea/dnd": "^16.3.0",
     "@svgr/webpack": "^6.5.1",
-<<<<<<< HEAD
-    "@vercel/analytics": "^1.0.1",
-    "emoji-picker-react": "^4.4.7",
-    "fuse.js": "^6.6.2",
-    "html-to-image": "^1.11.11",
-    "mermaid": "^10.4.0",
-=======
     "@vercel/analytics": "^0.1.11",
     "emoji-picker-react": "^4.5.1",
     "fuse.js": "^6.6.2",
     "html-to-image": "^1.11.11",
-    "mermaid": "^10.3.1",
->>>>>>> 144200e3
+    "mermaid": "^10.4.0",
     "nanoid": "^4.0.2",
     "next": "^13.5.3",
     "next-auth": "^4.13.0",
@@ -38,11 +30,7 @@
     "react": "^18.2.0",
     "react-dom": "^18.2.0",
     "react-markdown": "^8.0.7",
-<<<<<<< HEAD
-    "react-router-dom": "^6.14.2",
-=======
     "react-router-dom": "^6.15.0",
->>>>>>> 144200e3
     "rehype-highlight": "^6.0.0",
     "rehype-katex": "^6.0.3",
     "remark-breaks": "^3.0.3",
@@ -60,16 +48,6 @@
     "@types/react-katex": "^3.0.0",
     "@types/spark-md5": "^3.0.2",
     "cross-env": "^7.0.3",
-<<<<<<< HEAD
-    "eslint": "^8.44.0",
-    "eslint-config-next": "13.4.13",
-    "eslint-config-prettier": "^8.9.0",
-    "eslint-plugin-prettier": "^4.2.1",
-    "lint-staged": "^14.0.1",
-    "prettier": "^2.8.8",
-    "typescript": "4.9.5",
-    "webpack": "^5.88.2"
-=======
     "eslint": "^8.49.0",
     "eslint-config-next": "13.4.19",
     "eslint-config-prettier": "^8.8.0",
@@ -79,7 +57,6 @@
     "prettier": "^3.0.2",
     "typescript": "5.2.2",
     "webpack": "^5.88.1"
->>>>>>> 144200e3
   },
   "resolutions": {
     "lint-staged/yaml": "^2.2.2"
