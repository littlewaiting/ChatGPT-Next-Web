{
  "$schema": "../node_modules/@tauri-apps/cli/schema.json",
  "build": {
    "beforeBuildCommand": "yarn export",
    "beforeDevCommand": "yarn export:dev",
    "devPath": "http://localhost:3000",
    "distDir": "../out",
    "withGlobalTauri": true
  },
  "package": {
<<<<<<< HEAD
    "productName": "TimoChat",
    "version": "2.9.12"
=======
    "productName": "NextChat",
    "version": "2.10.1"
>>>>>>> 9eaf492d
  },
  "tauri": {
    "allowlist": {
      "all": false,
      "shell": {
        "all": false,
        "open": true
      },
      "dialog": {
        "all": true,
        "ask": true,
        "confirm": true,
        "message": true,
        "open": true,
        "save": true
      },
      "clipboard": {
        "all": true,
        "writeText": true,
        "readText": true
      },
      "window": {
        "all": false,
        "close": true,
        "hide": true,
        "maximize": true,
        "minimize": true,
        "setIcon": true,
        "setIgnoreCursorEvents": true,
        "setResizable": true,
        "show": true,
        "startDragging": true,
        "unmaximize": true,
        "unminimize": true
      },
      "fs": {
        "all": true
      },
      "notification": {
        "all": true
      }
    },
    "bundle": {
      "active": true,
      "category": "DeveloperTool",
      "copyright": "2023, Zhang Yifei All Rights Reserved.",
      "deb": {
        "depends": []
      },
      "externalBin": [],
      "icon": [
        "icons/32x32.png",
        "icons/128x128.png",
        "icons/128x128@2x.png",
        "icons/icon.icns",
        "icons/icon.ico"
      ],
      "identifier": "com.yida.chatgpt.next.web",
<<<<<<< HEAD
      "longDescription": "TimoChat is a cross-platform ChatGPT client, including Web/Win/Linux/OSX/PWA.",
=======
      "longDescription": "NextChat is a cross-platform ChatGPT client, including Web/Win/Linux/OSX/PWA.",
>>>>>>> 9eaf492d
      "macOS": {
        "entitlements": null,
        "exceptionDomain": "",
        "frameworks": [],
        "providerShortName": null,
        "signingIdentity": null
      },
      "resources": [],
<<<<<<< HEAD
      "shortDescription": "TimoChat App",
=======
      "shortDescription": "NextChat App",
>>>>>>> 9eaf492d
      "targets": "all",
      "windows": {
        "certificateThumbprint": null,
        "digestAlgorithm": "sha256",
        "timestampUrl": ""
      }
    },
    "security": {
      "csp": null
    },
    "updater": {
      "active": true,
      "endpoints": [
        "https://github.com/Yidadaa/ChatGPT-Next-Web/releases/latest/download/latest.json"
      ],
      "dialog": false,
      "windows": {
        "installMode": "passive"
      },
      "pubkey": "dW50cnVzdGVkIGNvbW1lbnQ6IG1pbmlzaWduIHB1YmxpYyBrZXk6IERFNDE4MENFM0Y1RTZBOTQKUldTVWFsNC96b0JCM3RqM2NmMnlFTmxIaStRaEJrTHNOU2VqRVlIV1hwVURoWUdVdEc1eDcxVEYK"
    },
    "windows": [
      {
        "fullscreen": false,
        "height": 600,
        "resizable": true,
<<<<<<< HEAD
        "title": "TimoChat",
=======
        "title": "NextChat",
>>>>>>> 9eaf492d
        "width": 960,
        "hiddenTitle": true,
        "titleBarStyle": "Overlay"
      }
    ]
  }
}<|MERGE_RESOLUTION|>--- conflicted
+++ resolved
@@ -8,13 +8,8 @@
     "withGlobalTauri": true
   },
   "package": {
-<<<<<<< HEAD
     "productName": "TimoChat",
-    "version": "2.9.12"
-=======
-    "productName": "NextChat",
     "version": "2.10.1"
->>>>>>> 9eaf492d
   },
   "tauri": {
     "allowlist": {
@@ -73,11 +68,7 @@
         "icons/icon.ico"
       ],
       "identifier": "com.yida.chatgpt.next.web",
-<<<<<<< HEAD
       "longDescription": "TimoChat is a cross-platform ChatGPT client, including Web/Win/Linux/OSX/PWA.",
-=======
-      "longDescription": "NextChat is a cross-platform ChatGPT client, including Web/Win/Linux/OSX/PWA.",
->>>>>>> 9eaf492d
       "macOS": {
         "entitlements": null,
         "exceptionDomain": "",
@@ -86,11 +77,7 @@
         "signingIdentity": null
       },
       "resources": [],
-<<<<<<< HEAD
       "shortDescription": "TimoChat App",
-=======
-      "shortDescription": "NextChat App",
->>>>>>> 9eaf492d
       "targets": "all",
       "windows": {
         "certificateThumbprint": null,
@@ -117,11 +104,7 @@
         "fullscreen": false,
         "height": 600,
         "resizable": true,
-<<<<<<< HEAD
         "title": "TimoChat",
-=======
-        "title": "NextChat",
->>>>>>> 9eaf492d
         "width": 960,
         "hiddenTitle": true,
         "titleBarStyle": "Overlay"
