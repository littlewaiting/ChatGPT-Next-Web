{
  "$schema": "../node_modules/@tauri-apps/cli/schema.json",
  "build": {
    "beforeBuildCommand": "yarn export",
    "beforeDevCommand": "yarn export:dev",
    "devPath": "http://localhost:3000",
    "distDir": "../out",
    "withGlobalTauri": true
  },
  "package": {
<<<<<<< HEAD
    "productName": "TimoChat",
    "version": "2.9.3"
=======
    "productName": "ChatGPT Next Web",
    "version": "2.9.4"
>>>>>>> b3fd56c2
  },
  "tauri": {
    "allowlist": {
      "all": false,
      "shell": {
        "all": false,
        "open": true
      },
      "dialog": {
        "all": true,
        "ask": true,
        "confirm": true,
        "message": true,
        "open": true,
        "save": true
      },
      "clipboard": {
        "all": true,
        "writeText": true,
        "readText": true
      },
      "window": {
        "all": false,
        "close": true,
        "hide": true,
        "maximize": true,
        "minimize": true,
        "setIcon": true,
        "setIgnoreCursorEvents": true,
        "setResizable": true,
        "show": true,
        "startDragging": true,
        "unmaximize": true,
        "unminimize": true
      }
    },
    "bundle": {
      "active": true,
      "category": "DeveloperTool",
      "copyright": "2023, Zhang Yifei All Rights Reserved.",
      "deb": {
        "depends": []
      },
      "externalBin": [],
      "icon": [
        "icons/32x32.png",
        "icons/128x128.png",
        "icons/128x128@2x.png",
        "icons/icon.icns",
        "icons/icon.ico"
      ],
      "identifier": "com.yida.chatgpt.next.web",
      "longDescription": "TimoChat is a cross-platform ChatGPT client, including Web/Win/Linux/OSX/PWA.",
      "macOS": {
        "entitlements": null,
        "exceptionDomain": "",
        "frameworks": [],
        "providerShortName": null,
        "signingIdentity": null
      },
      "resources": [],
      "shortDescription": "TimoChat App",
      "targets": "all",
      "windows": {
        "certificateThumbprint": null,
        "digestAlgorithm": "sha256",
        "timestampUrl": ""
      }
    },
    "security": {
      "csp": null
    },
    "updater": {
      "active": true,
      "endpoints": [
        "https://github.com/Yidadaa/ChatGPT-Next-Web/releases/latest/download/latest.json"
      ],
      "dialog": false,
      "windows": {
        "installMode": "passive"
      },
      "pubkey": "dW50cnVzdGVkIGNvbW1lbnQ6IG1pbmlzaWduIHB1YmxpYyBrZXk6IERFNDE4MENFM0Y1RTZBOTQKUldTVWFsNC96b0JCM3RqM2NmMnlFTmxIaStRaEJrTHNOU2VqRVlIV1hwVURoWUdVdEc1eDcxVEYK"
    },
    "windows": [
      {
        "fullscreen": false,
        "height": 600,
        "resizable": true,
        "title": "TimoChat",
        "width": 960,
        "hiddenTitle": true,
        "titleBarStyle": "Overlay"
      }
    ]
  }
}<|MERGE_RESOLUTION|>--- conflicted
+++ resolved
@@ -8,13 +8,8 @@
     "withGlobalTauri": true
   },
   "package": {
-<<<<<<< HEAD
     "productName": "TimoChat",
-    "version": "2.9.3"
-=======
-    "productName": "ChatGPT Next Web",
     "version": "2.9.4"
->>>>>>> b3fd56c2
   },
   "tauri": {
     "allowlist": {
