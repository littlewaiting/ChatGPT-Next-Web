--- conflicted
+++ resolved
@@ -9,11 +9,7 @@
   },
   "package": {
     "productName": "ChatGPT Next Web",
-<<<<<<< HEAD
-    "version": "2.9.4"
-=======
     "version": "2.9.6"
->>>>>>> 3e151423
   },
   "tauri": {
     "allowlist": {
